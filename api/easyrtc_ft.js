--- conflicted
+++ resolved
@@ -304,16 +304,6 @@
         var reader = new FileReader();
         reader.onloadend = function(evt) {
             if (evt.target.readyState === FileReader.DONE) { // DONE == 2
-<<<<<<< HEAD
-                var binaryString = "";
-                var bytes = new Uint8Array(evt.target.result);
-                var length = bytes.byteLength;
-                for (var i = 0; i < length; i++) {
-                  binaryString += String.fromCharCode(bytes[i]);
-                }
-
-                var maxchar = 32, minchar = 32;
-=======
 //              
 //              Contribution by Harold Thetiot
 //                
@@ -323,7 +313,7 @@
                 for( var i = 0; i < length; i++ ) {
                    binaryString += String.fromCharCode(bytes[i]);
                 }
->>>>>>> 06f9f4d8
+                
                 for (var pp = 0; pp < binaryString.length; pp++) {
                     var oneChar = binaryString.charCodeAt(pp);
                 }
@@ -352,16 +342,11 @@
             }
         };
 
-<<<<<<< HEAD
-        reader.readAsArrayBuffer(blobSlice);
-
-=======
         // reader.readAsBinaryString(blobSlice);
         //
         // contribution by Harold Thetiot to support IE10
         //
         reader.readAsArrayBuffer(blobSlice);
->>>>>>> 06f9f4d8
         filePosition = nextLocation;
 
         //  advance to the next file if we've read all of this file
