--- conflicted
+++ resolved
@@ -4191,22 +4191,14 @@
             if (sdpRemoteFilter) {
                 //sd.sdp = sdpRemoteFilter(sd.sdp);
                 sd = new RTCSessionDescription({
-<<<<<<< HEAD
-                    type: sd.type, 
-=======
                     type: sd.type,
->>>>>>> 93405c87
                     sdp: sdpRemoteFilter(sd.sdp)
                 });
             }
 
             logDebug("sdp ||  " + JSON.stringify(sd));
 
-<<<<<<< HEAD
-            pc.setRemoteDescription(sd, invokeCreateAnswer, function(message) {
-=======
             pc.setRemoteDescription(sd).then(invokeCreateAnswer, function(message) {
->>>>>>> 93405c87
                 self.showError(self.errCodes.INTERNAL_ERR, "doAnswerBody setRemoteDescription failed: " + message);
                 // TODO sendSignaling reject/failure
             });
@@ -5191,23 +5183,14 @@
             if (sdpRemoteFilter) {
                 //sd.sdp = sdpRemoteFilter(sd.sdp);
                 sd = new RTCSessionDescription({
-<<<<<<< HEAD
-                    type: sd.type, 
-=======
                     type: sd.type,
->>>>>>> 93405c87
                     sdp: sdpRemoteFilter(sd.sdp)
                 });
             }
 
             logDebug("sdp ||  " + JSON.stringify(sd));
-<<<<<<< HEAD
-            
-            pc.setRemoteDescription(sd, function() {
-=======
 
             pc.setRemoteDescription(sd).then(function() {
->>>>>>> 93405c87
                 if (pc.connectDataConnection) {
                     logDebug("calling connectDataConnection(5001,5002)");
                     if( isInitialConnect ) {
