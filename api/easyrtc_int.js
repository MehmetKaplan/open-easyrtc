--- conflicted
+++ resolved
@@ -374,15 +374,9 @@
         navigator.mediaDevices.enumerateDevices().then(
              function(values) {
                 var results = [];
-<<<<<<< HEAD
-                for (var i = 0; i < sources.length; i++) {
-                    var source = sources[i];
-                    if (source.kind === sourceType) {
-=======
                 for (var i = 0; i < values.length; i++) {
                     var source = values[i];
-                    if (source.kind == sourceType) {
->>>>>>> e910bb6b
+                    if (source.kind === sourceType) {
                         results.push(source);
                     }
                 }
@@ -3474,23 +3468,6 @@
     this.dumpPeerConnectionInfo = function() {
         var i;
         for (var peer in peerConns) {
-<<<<<<< HEAD
-            if (peerConns.hasOwnProperty(peer)) {
-                console.log("For peer " + peer);
-                var pc = peerConns[peer].pc;
-                var remotes = pc.getRemoteStreams();
-                var remoteIds = [];
-                for (i = 0; i < remotes.length; i++) {
-                    remoteIds.push(remotes[i].id);
-                }
-                var locals = pc.getLocalStreams();
-                var localIds = [];
-                for (i = 0; i < locals.length; i++) {
-                    localIds.push(locals[i].id);
-                }
-                console.log("    " + JSON.stringify({local: localIds, remote: remoteIds}));   
-            }
-=======
             webrtcUtils.log("For peer " + peer);
             var pc = peerConns[peer].pc;
             var remotes = pc.getRemoteStreams();
@@ -3504,7 +3481,6 @@
                 localIds.push(locals[i].id);
             }
             webrtcUtils.log("    " + JSON.stringify({local: localIds, remote: remoteIds}));
->>>>>>> e910bb6b
         }
     };
 
