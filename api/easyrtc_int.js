/** @class
 *@version 1.0.16-beta
 *<p>
 * Provides client side support for the EasyRTC framework.
 * Please see the easyrtc_client_api.md and easyrtc_client_tutorial.md
 * for more details.</p>
 *
 *<p>
 *copyright Copyright (c) 2015, Priologic Software Inc.
 *All rights reserved.</p>
 *
 *<p>
 *Redistribution and use in source and binary forms, with or without
 *modification, are permitted provided that the following conditions are met:
 *</p>
 * <ul>
 *   <li> Redistributions of source code must retain the above copyright notice,
 *      this list of conditions and the following disclaimer. </li>
 *   <li> Redistributions in binary form must reproduce the above copyright
 *      notice, this list of conditions and the following disclaimer in the
 *      documentation and/or other materials provided with the distribution. </li>
 *</ul>
 *<p>
 *THIS SOFTWARE IS PROVIDED BY THE COPYRIGHT HOLDERS AND CONTRIBUTORS "AS IS"
 *AND ANY EXPRESS OR IMPLIED WARRANTIES, INCLUDING, BUT NOT LIMITED TO, THE
 *IMPLIED WARRANTIES OF MERCHANTABILITY AND FITNESS FOR A PARTICULAR PURPOSE
 *ARE DISCLAIMED. IN NO EVENT SHALL THE COPYRIGHT HOLDER OR CONTRIBUTORS BE
 *LIABLE FOR ANY DIRECT, INDIRECT, INCIDENTAL, SPECIAL, EXEMPLARY, OR
 *CONSEQUENTIAL DAMAGES (INCLUDING, BUT NOT LIMITED TO, PROCUREMENT OF
 *SUBSTITUTE GOODS OR SERVICES; LOSS OF USE, DATA, OR PROFITS; OR BUSINESS
 *INTERRUPTION) HOWEVER CAUSED AND ON ANY THEORY OF LIABILITY, WHETHER IN
 *CONTRACT, STRICT LIABILITY, OR TORT (INCLUDING NEGLIGENCE OR OTHERWISE)
 *ARISING IN ANY WAY OUT OF THE USE OF THIS SOFTWARE, EVEN IF ADVISED OF THE
 *POSSIBILITY OF SUCH DAMAGE.
 *</p>
 */

/* global getUserMedia, MediaStreamTrack, createIceServer, RTCIceCandidate, RTCPeerConnection, RTCSessionDescription */ // WebRTC
/* global webrtcDetectedBrowser, webrtcDetectedVersion, attachMediaStream */ // adapter.js
/* global mozRTCSessionDescription, mozRTCIceCandidate */
/* global easyrtc_constantStrings */ // easyrtc_lang_en.js
/* global io */

var Easyrtc = function() {
    var self = this;
    var isFirefox = (webrtcDetectedBrowser === "firefox");
    var autoInitUserMedia = true;
    var sdpLocalFilter = null,
            sdpRemoteFilter = null;
    var iceCandidateFilter = null;

    var connectionOptions =  {
                'connect timeout': 10000,
                'force new connection': true
            };

    //
    // this function replaces the deprecated MediaStream.stop method
    //
    function stopStream(stream) {
       var i;
       var tracks;

       tracks = stream.getAudioTracks();
       for( i = 0; i < tracks.length; i++ ) {
           try {
             tracks[i].stop();
           } catch(err){}
       }
       tracks = stream.getVideoTracks();
       for( i = 0; i < tracks.length; i++ ) {
           try {
             tracks[i].stop();
           } catch(err){}
       }

       if (typeof stream.stop === 'function') {
           try {
             stream.stop();
           } catch(err){}
       }
    }

    //
    // this function check the deprecated MediaStream.ended attribute and new .active
    //
    function isStreamActive(stream) {
        return stream.active || !stream.ended;
    }

    /**
     * Sets functions which filter sdp records before calling setLocalDescription or setRemoteDescription.
     * This is advanced functionality which can break things, easily. See the easyrtc_rates.js file for a
     * filter builder.
     * @param {Function} localFilter a function that takes an sdp string and returns an sdp string.
     * @param {Function} remoteFilter a function that takes an sdp string and returns an sdp string.
     */
    this.setSdpFilters = function(localFilter, remoteFilter) {
        sdpLocalFilter = localFilter;
        sdpRemoteFilter = remoteFilter;
    };

   /**
    * Sets a function to warn about the peer connection closing.
    *  @param {Function} handler: a function that gets an easyrtcid as an argument.
    */
   this.setPeerClosedListener = function( handler ) {
      this.onPeerClosed = handler;
   };

   /**
    * Sets a function to receive warnings about the peer connection
    * failing. The peer connection may recover by itself.
    *  @param {Function} failingHandler: a function that gets an easyrtcid as an argument.
    *  @param {Function} recoveredHandler: a function that gets an easyrtcid as an argument.
    */
   this.setPeerFailingListener = function( failingHandler, recoveredHandler ) {
      this.onPeerFailing = failingHandler;
      this.onPeerRecovered = recoveredHandler;
   };

   /**
    * Sets a function which filters IceCandidate records being sent or received.
    *
    * Candidate records can be received while they are being generated locally (before being
    * sent to a peer), and after they are received by the peer. The filter receives two arguments, the candidate record and a boolean
    * flag that is true for a candidate being received from another peer,
    * and false for a candidate that was generated locally. The candidate record has the form:
    *  {type: 'candidate', label: sdpMLineIndex, id: sdpMid, candidate: candidateString}
    * The function should return one of the following: the input candidate record, a modified candidate record, or null (indicating that the
    * candidate should be discarded).
    * @param {Function} filter
    */
   this.setIceCandidateFilter = function(filter) {
      iceCandidateFilter = filter;
   };

    /**
     * Controls whether a default local media stream should be acquired automatically during calls and accepts
     * if a list of streamNames is not supplied. The default is true, which mimics the behaviour of earlier releases
     * that didn't support multiple streams. This function should be called before easyrtc.call or before entering an
     * accept  callback.
     * @param {Boolean} flag true to allocate a default local media stream.
     */
    this.setAutoInitUserMedia = function(flag) {
        autoInitUserMedia = !!flag;
    };
    /**
     * This function performs a printf like formatting. It actually takes an unlimited
     * number of arguments, the declared arguments arg1, arg2, arg3 are present just for
     * documentation purposes.
     * @param {String} format A string like "abcd{1}efg{2}hij{1}."
     * @param {String} arg1 The value that replaces {1}
     * @param {String} arg2 The value that replaces {2}
     * @param {String} arg3 The value that replaces {3}
     * @returns {String} the formatted string.
     */
    this.format = function(format, arg1, arg2, arg3) {
        var formatted = arguments[0];
        for (var i = 1; i < arguments.length; i++) {
            var regexp = new RegExp('\\{' + (i - 1) + '\\}', 'gi');
            formatted = formatted.replace(regexp, arguments[i]);
        }
        return formatted;
    };


    /**
     * This function checks if a socket is actually connected.
     * @param {Object} socket a socket.io socket.
     * @return true if the socket exists and is connected, false otherwise.
    */
    function isSocketConnected(socket) {
       return socket && (
            (socket.socket && socket.socket.connected) || socket.connected
        ); 
    }


    /** @private */
    var haveAudioVideo = {audio: false, video: false};
//
// Maps a key to a language specific string using the easyrtc_constantStrings map.
// Defaults to the key if the key can not be found, but outputs a warning in that case.
// This function is only used internally by easyrtc.js
//
    /**
     * @private
     * @param {String} key
     */
    this.getConstantString = function(key) {
        if (easyrtc_constantStrings[key]) {
            return easyrtc_constantStrings[key];
        }
        else {
            console.warn("Could not find key='" + key + "' in easyrtc_constantStrings");
            return key;
        }
    };
    //
    // this is a list of the events supported by the generalized event listener.
    //
    var allowedEvents = {
        roomOccupant: true,  // this receives the list of everybody in any room you belong to
        roomOccupants: true  // this receives a {roomName:..., occupants:...} value for a specific room
    };
    //
    // A map of eventListeners. The key is the event type.
    var eventListeners = {};
    /** This function checks if an attempt was made to add an event listener or
     * or emit an unlisted event, since such is typically a typo.
     * @private
     * @param {String} eventName
     * @param {String} callingFunction the name of the calling function.
     */
    function event(eventName, callingFunction) {
        if (typeof eventName !== 'string') {
            self.showError(self.errCodes.DEVELOPER_ERR, callingFunction + " called without a string as the first argument");
            throw "developer error";
        }
        if (!allowedEvents[eventName]) {
            self.showError(self.errCodes.DEVELOPER_ERR, callingFunction + " called with a bad event name = " + eventName);
            throw "developer error";
        }
    }

    /**
     * Adds an event listener for a particular type of event.
     * Currently the only eventName supported is "roomOccupant".
     * @param {String} eventName the type of the event
     * @param {Function} eventListener the function that expects the event.
     * The eventListener gets called with the eventName as it's first argument, and the event
     * data as it's second argument.
     * @returns {void}
     */
    this.addEventListener = function(eventName, eventListener) {
        event(eventName, "addEventListener");
        if (typeof eventListener !== 'function') {
            self.showError(self.errCodes.DEVELOPER_ERR, "addEventListener called with a non-function for second argument");
            throw "developer error";
        }
        //
        // remove the event listener if it's already present so we don't end up with two copies
        //
        self.removeEventListener(eventName, eventListener);
        if (!eventListeners[eventName]) {
            eventListeners[eventName] = [];
        }
        eventListeners[eventName][eventListeners[eventName].length] = eventListener;
    };
    /**
     * Removes an event listener.
     * @param {String} eventName
     * @param {Function} eventListener
     */
    this.removeEventListener = function(eventName, eventListener) {
        event(eventName, "removeEventListener");
        var listeners = eventListeners[eventName];
        var i = 0;
        if (listeners) {
            for (i = 0; i < listeners.length; i++) {
                if (listeners[i] === eventListener) {
                    if (i < listeners.length - 1) {
                        listeners[i] = listeners[listeners.length - 1];
                    }
                    listeners.length = listeners.length - 1;
                }
            }
        }
    };
    /**
     * Emits an event, or in other words, calls all the eventListeners for a
     * particular event.
     * @param {String} eventName
     * @param {Object} eventData
     */
    this.emitEvent = function(eventName, eventData) {
        event(eventName, "emitEvent");
        var listeners = eventListeners[eventName];
        var i = 0;
        if (listeners) {
            for (i = 0; i < listeners.length; i++) {
                listeners[i](eventName, eventData);
            }
        }
    };
    /** Error codes that the EasyRTC will use in the errorCode field of error object passed
     *  to error handler set by easyrtc.setOnError. The error codes are short printable strings.
     * @type Object
     */
    this.errCodes = {
        BAD_NAME: "BAD_NAME", // a user name wasn't of the desired form
        CALL_ERR: "CALL_ERR", // something went wrong creating the peer connection
        DEVELOPER_ERR: "DEVELOPER_ERR", // the developer using the EasyRTC library made a mistake
        SYSTEM_ERR: "SYSTEM_ERR", // probably an error related to the network
        CONNECT_ERR: "CONNECT_ERR", // error occurred when trying to create a connection
        MEDIA_ERR: "MEDIA_ERR", // unable to get the local media
        MEDIA_WARNING: "MEDIA_WARNING", // didn't get the desired resolution
        INTERNAL_ERR: "INTERNAL_ERR",
        PEER_GONE: "PEER_GONE", // peer doesn't exist
        ALREADY_CONNECTED: "ALREADY_CONNECTED",
        BAD_CREDENTIAL: "BAD_CREDENTIAL",
        ICECANDIDATE_ERR: "ICECANDIDATE_ERROR",
        NOVIABLEICE: "NOVIABLEICE_ERROR",
    };
    this.apiVersion = "1.0.16-beta";
    /** Most basic message acknowledgment object */
    this.ackMessage = {msgType: "ack"};
    /** Regular expression pattern for user ids. This will need modification to support non US character sets */
    this.usernameRegExp = /^(.){1,64}$/;
    /** Default cookieId name */
    this.cookieId = "easyrtcsid";
    /** @private */
    var username = null;
    /** Flag to indicate that user is currently logging out */
    this.loggingOut = false;
    /** @private */
    this.disconnecting = false;
    //
    // A map of ids to local media streams.
    //
    var namedLocalMediaStreams = {};
    var sessionFields = [];
    var receivedMediaConstraints = {
        'mandatory': {
            'OfferToReceiveAudio': true,
            'OfferToReceiveVideo': true
        }
    };
    /**
     * Control whether the client requests audio from a peer during a call.
     * Must be called before the call to have an effect.
     * @param value - true to receive audio, false otherwise. The default is true.
     */
    this.enableAudioReceive = function(value) {
        receivedMediaConstraints.mandatory.OfferToReceiveAudio = value;
    };
    /**
     * Control whether the client requests video from a peer during a call.
     * Must be called before the call to have an effect.
     * @param value - true to receive video, false otherwise. The default is true.
     */
    this.enableVideoReceive = function(value) {
        receivedMediaConstraints.mandatory.OfferToReceiveVideo = value;
    };

    function getSourceList(callback, sourceType) {
        if (MediaStreamTrack.getSources) {
            MediaStreamTrack.getSources(function(sources) {
                var results = [];
                for (var i = 0; i < sources.length; i++) {
                    var source = sources[i];
                    if (source.kind === sourceType) {
                        results.push(source);
                    }
                }
                callback(results);
            });
        }
        else {
            callback([]);
        }
    }

    /**
     * Gets a list of the available audio sources (ie, cameras)
     * @param {Function} callback receives list of {label:String, id:String, kind:"audio"}
     * Note: the label string always seems to be the empty string if you aren't using https.
     * Note: not supported by Firefox.
     * @example  easyrtc.getAudioSourceList( function(list) {
     *               var i;
     *               for( i = 0; i < list.length; i++ ) {
     *                   console.log("label=" + list[i].label + ", id= " + list[i].id);
     *               }
     *          });
     */
    this.getAudioSourceList = function(callback){
       getSourceList(callback, "audio");
    };

    /**
     * Gets a list of the available video sources (ie, cameras)
     * @param {Function} callback receives list of {facing:String, label:String, id:String, kind:"video"}
     * Note: the label string always seems to be the empty string if you aren't using https.
     * Note: not supported by Firefox.
     * @example  easyrtc.getVideoSourceList( function(list) {
     *               var i;
     *               for( i = 0; i < list.length; i++ ) {
     *                   console.log("label=" + list[i].label + ", id= " + list[i].id);
     *               }
     *          });
     */
    this.getVideoSourceList = function(callback) {
       getSourceList(callback, "video");
    };

    /** @private */
    self.audioEnabled = true;
    /** @private */
    self.videoEnabled = true;
    /** @private */
    var dataChannelName = "dc";
    /** @private */
    this.debugPrinter = null;
    /** Your easyrtcid */
    this.myEasyrtcid = "";
    /** @private */
    var oldConfig = {};
    /** @private */
    var offersPending = {};
    /** The height of the local media stream video in pixels. This field is set an indeterminate period
     * of time after easyrtc.initMediaSource succeeds. Note: in actuality, the dimensions of a video stream
     * change dynamically in response to external factors, you should check the videoWidth and videoHeight attributes
     * of your video objects before you use them for pixel specific operations.
     */
    this.nativeVideoHeight = 0;
    /** This constant determines how long (in bytes) a message can be before being split in chunks of that size.
    * This is because there is a limitation of the length of the message you can send on the
    * data channel between browsers.
    */
    this.maxP2PMessageLength = 1000;
    /** The width of the local media stream video in pixels. This field is set an indeterminate period
     * of time after easyrtc.initMediaSource succeeds.  Note: in actuality, the dimensions of a video stream
     * change dynamically in response to external factors, you should check the videoWidth and videoHeight attributes
     * of your video objects before you use them for pixel specific operations.
     */
    this.nativeVideoWidth = 0;
    /** @private */
    var credential = null;
    /** The rooms the user is in. This only applies to room oriented applications and is set at the same
     * time a token is received.
     */
    this.roomJoin = {};
    /** Checks if the supplied string is a valid user name (standard identifier rules)
     * @param {String} name
     * @return {Boolean} true for a valid user name
     * @example
     *    var name = document.getElementById('nameField').value;
     *    if( !easyrtc.isNameValid(name)){
     *        console.error("Bad user name");
     *    }
     */
    this.isNameValid = function(name) {
        return self.usernameRegExp.test(name);
    };
    /**
     * This function sets the name of the cookie that client side library will look for
     * and transmit back to the server as it's easyrtcsid in the first message.
     * @param {String} cookieId
     */
    this.setCookieId = function(cookieId) {
        self.cookieId = cookieId;
    };
    /**
     * This method allows you to join a single room. It may be called multiple times to be in
     * multiple rooms simultaneously. It may be called before or after connecting to the server.
     * Note: the successCB and failureDB will only be called if you are already connected to the server.
     * @param {String} roomName the room to be joined.
     * @param {String} roomParameters application specific parameters, can be null.
     * @param {Function} successCB called once, with a roomName as it's argument, once the room is joined.
     * @param {Function} failureCB called if the room can not be joined. The arguments of failureCB are errorCode, errorText, roomName.
     */
    this.joinRoom = function(roomName, roomParameters, successCB, failureCB) {
        if (self.roomJoin[roomName]) {
            console.error("Developer error: attempt to join room " + roomName + " which you are already in.");
            return;
        }

        var newRoomData = {roomName: roomName};
        if (roomParameters) {
            try {
                JSON.stringify(roomParameters);
            } catch (error) {
                self.showError(self.errCodes.DEVELOPER_ERR, "non-jsonable parameter to easyrtc.joinRoom");
                throw "Developer error, see application error messages";
            }
            var parameters = {};
            for (var key in roomParameters) {
                if (roomParameters.hasOwnProperty(key)) {
                    parameters[key] = roomParameters[key];
                }
            }
            newRoomData.roomParameter = parameters;
        }
        var msgData = {
            roomJoin: {}
        };
        var roomData;
        var signallingSuccess, signallingFailure;
        if (self.webSocket) {

            msgData.roomJoin[roomName] = newRoomData;
            signallingSuccess = function(msgType, msgData) {

                roomData = msgData.roomData;
                self.roomJoin[roomName] = newRoomData;
                if (successCB) {
                    successCB(roomName);
                }

                processRoomData(roomData);
            };
            signallingFailure = function(errorCode, errorText) {
                if (failureCB) {
                    failureCB(errorCode, errorText, roomName);
                }
                else {
                    self.showError(errorCode, self.format(self.getConstantString("unableToEnterRoom"), roomName, errorText));
                }
            };
            sendSignalling(null, "roomJoin", msgData, signallingSuccess, signallingFailure);
        }
        else {
            self.roomJoin[roomName] = newRoomData;
        }

    };
    /**
     * This function allows you to leave a single room. Note: the successCB and failureDB
     *  arguments are optional and will only be called if you are already connected to the server.
     * @param {String} roomName
     * @param {Function} successCallback - A function which expects a roomName.
     * @param {Function} failureCallback - A function which expects the following arguments: errorCode, errorText, roomName.
     * @example
     *    easyrtc.leaveRoom("freds_room");
     *    easyrtc.leaveRoom("freds_room", function(roomName){ console.log("left the room")},
     *                       function(errorCode, errorText, roomName){ console.log("left the room")});
     */
    this.leaveRoom = function(roomName, successCallback, failureCallback) {
        var roomItem;
        if (self.roomJoin[roomName]) {
            if (!self.webSocket) {
                delete self.roomJoin[roomName];
            }
            else {
                roomItem = {};
                roomItem[roomName] = {roomName: roomName};
                sendSignalling(null, "roomLeave", {roomLeave: roomItem},
                function(msgType, msgData) {
                    var roomData = msgData.roomData;
                    processRoomData(roomData);
                    if (successCallback) {
                        successCallback(roomName);
                    }
                },
                        function(errorCode, errorText) {
                            if (failureCallback) {
                                failureCallback(errorCode, errorText, roomName);
                            }
                        });
            }
        }
    };
    /** @private */
    this._desiredVideoProperties = {}; // default camera


    /**
     * Specify particular video source. Call this before you call easyrtc.initMediaSource().
     * Note: this function isn't supported by Firefox.
     * @param {String} videoSrcId is a id value from one of the entries fetched by getVideoSourceList. null for default.
     * @example easyrtc.setVideoSrc( videoSrcId);
     */
    this.setVideoSource = function(videoSrcId) {
        self._desiredVideoProperties.videoSrcId = videoSrcId;
        delete self._desiredVideoProperties.screenCapture;
    };
    /**
     * Temporary alias for easyrtc.setVideoSource
     */
    this.setVideoSrc = this.setVideoSource;
    delete this._desiredVideoProperties.screenCapture;
    /** This function is used to set the dimensions of the local camera, usually to get HD.
     *  If called, it must be called before calling easyrtc.initMediaSource (explicitly or implicitly).
     *  assuming it is supported. If you don't pass any parameters, it will default to 720p dimensions.
     * @param {Number} width in pixels
     * @param {Number} height in pixels
     * @param {number} frameRate is optional
     * @example
     *    easyrtc.setVideoDims(1280,720);
     * @example
     *    easyrtc.setVideoDims();
     */
    this.setVideoDims = function(width, height, frameRate) {
        if (!width) {
            width = 1280;
            height = 720;
        }
        self._desiredVideoProperties.width = width;
        self._desiredVideoProperties.height = height;
        if (frameRate !== undefined) {
            self._desiredVideoProperties.frameRate = frameRate;
        }
    };
    /** This function requests that screen capturing be used to provide the local media source
     * rather than a webcam. If you have multiple screens, they are composited side by side.
     * Note: this functionality is not supported by Firefox, has to be called before calling initMediaSource (or easyApp), we don't currently supply a way to
     * turn it off (once it's on), only works if the website is hosted SSL (https), and the image quality is rather
     * poor going across a network because it tries to transmit so much data. In short, screen sharing
     * through WebRTC isn't worth using at this point, but it is provided here so people can try it out.
     * @example
     *    easyrtc.setScreenCapture();
     * @deprecated: use easyrtc.initScreenCapture (same parameters as easyrtc.initMediaSource.
     */
    this.setScreenCapture = function(enableScreenCapture) {
        self._desiredVideoProperties.screenCapture = (enableScreenCapture !== false);
    };
    /**
     * Builds the constraint object passed to getUserMedia.
     * @returns {Object} mediaConstraints
     */
    self.getUserMediaConstraints = function() {
        var constraints = {};
        //
        // _presetMediaConstraints allow you to provide your own constraints to be used
        // with initMediaSource.
        //
        if (self._presetMediaConstraints) {
            constraints = self._presetMediaConstraints;
            delete self._presetMediaConstraints;
            return constraints;
        }
        else if (self._desiredVideoProperties.screenCapture) {
            return {
                video: {
                    mandatory: {
                        chromeMediaSource: 'screen',
                        maxWidth: screen.width,
                        maxHeight: screen.height,
                        minWidth: screen.width,
                        minHeight: screen.height,
                        minFrameRate: 1,
                        maxFrameRate: 5},
                    optional: []
                },
                audio: false
            };
        }
        else if (!self.videoEnabled) {
            constraints.video = false;
        }
        else {
            constraints.video = {mandatory: {}, optional: []};
            if (self._desiredVideoProperties.width) {
                constraints.video.mandatory.maxWidth = self._desiredVideoProperties.width;
                constraints.video.mandatory.minWidth = self._desiredVideoProperties.width;
            }
            if (self._desiredVideoProperties.height) {
                constraints.video.mandatory.maxHeight = self._desiredVideoProperties.height;
                constraints.video.mandatory.minHeight = self._desiredVideoProperties.height;
            }
            if (self._desiredVideoProperties.frameRate) {
                constraints.video.mandatory.maxFrameRate = self._desiredVideoProperties.frameRate;
            }
            if (self._desiredVideoProperties.videoSrcId) {
                constraints.video.optional.push({sourceId: self._desiredVideoProperties.videoSrcId});
            }
            // hack for opera
            if (constraints.video.mandatory.length === 0 && constraints.video.optional.length === 0) {
                constraints.video = true;
            }
        }
        constraints.audio = self.audioEnabled;
        return constraints;
    };
    /** Set the application name. Applications can only communicate with other applications
     * that share the same API Key and application name. There is no predefined set of application
     * names. Maximum length is
     * @param {String} name
     * @example
     *    easyrtc.setApplicationName('simpleAudioVideo');
     */
    this.setApplicationName = function(name) {
        self.applicationName = name;
    };
    /** Enable or disable logging to the console.
     * Note: if you want to control the printing of debug messages, override the
     *    easyrtc.debugPrinter variable with a function that takes a message string as it's argument.
     *    This is exactly what easyrtc.enableDebug does when it's enable argument is true.
     * @param {Boolean} enable - true to turn on debugging, false to turn off debugging. Default is false.
     * @example
     *    easyrtc.enableDebug(true);
     */
    this.enableDebug = function(enable) {
        if (enable) {
            self.debugPrinter = function(message) {
                var stackString = new Error().stack;
                var srcLine = "location unknown";
                if (stackString) {
                    var stackFrameStrings = stackString.split('\n');
                    srcLine = "";
                    if (stackFrameStrings.length >= 3) {
                        srcLine = stackFrameStrings[2];
                    }
                }
                console.log("debug " + (new Date()).toISOString() + " : " + message + " [" + srcLine + "]");
            };
        }
        else {
            self.debugPrinter = null;
        }
    };
//
// this is a temporary version used until we connect to the server.
//
    this.updatePresence = function(state, statusText) {
        self.presenceShow = state;
        self.presenceStatus = statusText;
    };
    /**
     * Determines if the local browser supports WebRTC GetUserMedia (access to camera and microphone).
     * @returns {Boolean} True getUserMedia is supported.
     */
    this.supportsGetUserMedia = function() {
        return !!window.getUserMedia;
    };
    /**
     * Determines if the local browser supports WebRTC Peer connections to the extent of being able to do video chats.
     * @returns {Boolean} True if Peer connections are supported.
     */
    this.supportsPeerConnections = function() {
        if (!self.supportsGetUserMedia()) {
            return false;
        }
        if (!window.RTCPeerConnection) {
            return false;
        }
        try {
            self.createRTCPeerConnection({"iceServers": []}, null);
        } catch (oops) {
            return false;
        }
        return true;
    };
    /** @private
     * @param pc_config ice configuration array
     * @param optionalStuff peer constraints.
     */
    /** @private
     * @param pc_config ice configuration array
     * @param optionalStuff peer constraints.
     */
    this.createRTCPeerConnection = function(pc_config, optionalStuff) {
        if (RTCPeerConnection) {
            return new RTCPeerConnection(pc_config, optionalStuff);
        }
        else {
            throw "Your browser doesn't support webRTC (RTCPeerConnection)";
        }
    };
//
// this should really be part of adapter.js
// Versions of chrome < 31 don't support reliable data channels transport.
// Firefox does.
//
    this.getDatachannelConstraints = function() {
        if (webrtcDetectedBrowser === "chrome" && webrtcDetectedVersion < 31) {
            return {reliable: false};
        }
        else {
            return {reliable: true};
        }
    };
    /** @private */
    haveAudioVideo = {
        audio: false,
        video: false
    };
    /** @private */
    var dataEnabled = false;
    /** @private */
    var serverPath = null;
    /** @private */
    var roomOccupantListener = null;
    /** @private */
    var onDataChannelOpen = null;
    /** @private */
    var onDataChannelClose = null;
    /** @private */
    var lastLoggedInList = {};
    /** @private */
    var receivePeer = {msgTypes: {}};
    /** @private */
    var receiveServerCB = null;
    /** @private */
    var updateConfigurationInfo = function() {

    }; // dummy placeholder for when we aren't connected
//
//
//  peerConns is a map from caller names to the below object structure
//     {  startedAV: boolean,  -- true if we have traded audio/video streams
//        dataChannelS: RTPDataChannel for outgoing messages if present
//        dataChannelR: RTPDataChannel for incoming messages if present
//        dataChannelReady: true if the data channel can be used for sending yet
//        connectTime: timestamp when the connection was started
//        sharingAudio: true if audio is being shared
//        sharingVideo: true if video is being shared
//        cancelled: temporarily true if a connection was cancelled by the peer asking to initiate it
//        candidatesToSend: SDP candidates temporarily queued
//        streamsAddedAcks: ack callbacks waiting for stream received messages
//        pc: RTCPeerConnection
//        mediaStream: mediaStream
//     function callSuccessCB(string) - see the easyrtc.call documentation.
//        function callFailureCB(errorCode, string) - see the easyrtc.call documentation.
//        function wasAcceptedCB(boolean,string) - see the easyrtc.call documentation.
//     }
//
    /** @private */
    var peerConns = {};
//
// a map keeping track of whom we've requested a call with so we don't try to
// call them a second time before they've responded.
//
    /** @private */
    var acceptancePending = {};
    /**
     * Disconnect from the EasyRTC server.
     * @example
     *    easyrtc.disconnect();
     */
    this.disconnect = function() {
    };
    /** @private
     * @param caller
     * @param helper
     */
    this.acceptCheck = function(caller, helper) {
        helper(true);
    };
    /** @private
     * @param easyrtcid
     * @param stream
     */
    this.streamAcceptor = function(easyrtcid, stream) {
    };
    /** @private
     * @param easyrtcid
     */
    this.onStreamClosed = function(easyrtcid) {
    };
    /** @private
     * @param easyrtcid
     */
    this.callCancelled = function(easyrtcid) {
    };
    /**
     * This function gets the statistics for a particular peer connection.
     * @param {String} easyrtcid
     * @param {Function} callback gets the easyrtcid for the peer and a map of {userDefinedKey: value}. If there is no peer connection to easyrtcid, then the map will
     *  have a value of {connected:false}.
     * @param {Object} filter depends on whether Chrome or Firefox is used. See the default filters for guidance.
     * It is still experimental.
     */
    this.getPeerStatistics = function(easyrtcid, callback, filter) {
        if (isFirefox) {
            self.getFirefoxPeerStatistics(easyrtcid, callback, filter);
        }
        else {
            self.getChromePeerStatistics(easyrtcid, callback, filter);
        }
    };

    this.getFirefoxPeerStatistics = function(peerId, callback, filter) {


        if (!peerConns[peerId]) {
            callback(peerId, {"connected": false});
        }
        else if (peerConns[peerId].pc.getStats) {
            peerConns[peerId].pc.getStats(null, function(stats) {
                var items = {};
                var candidates = {};
                var activeId = null;
                var srcKey;
                //
                // the stats objects has a group of entries. Each entry is either an rtcp, rtp entry
                // or a candidate entry.
                //
                stats.forEach(function(entry) {
                    var majorKey;
                    var subKey;
                    if (entry.type.match(/boundrtp/)) {
                        if (entry.id.match(/audio/)) {
                            majorKey = entry.type + "_audio";
                        }
                        else if (entry.id.match(/video/)) {
                            majorKey = entry.type + "_video";
                        }
                        else {
                            return;
                        }
                        for (subKey in entry) {
                            if (entry.hasOwnProperty(subKey)) {
                                items[majorKey + "." + subKey] = entry[subKey];
                            }
                        }
                    }
                    else {
                        if( entry.hasOwnProperty("ipAddress") && entry.id) {
                            candidates[entry.id] = entry.ipAddress + ":" +
                                  entry.portNumber;
                        }
                        else if( entry.hasOwnProperty("selected") &&
                                 entry.hasOwnProperty("remoteCandidateId") &&
                                 entry.selected ) {
                            activeId =  entry.remoteCandidateId;
                        }
                    }
                });

                if( activeId ) {
                    items["firefoxRemoteAddress"] = candidates[activeId];
                }
                if (!filter) {
                    callback(peerId, items);
                }
                else {
                    var filteredItems = {};
                    for (srcKey in filter) {
                        if (filter.hasOwnProperty(srcKey) && items.hasOwnProperty(srcKey)) {
                            filteredItems[ filter[srcKey]] = items[srcKey];
                        }
                    }
                    callback(peerId, filteredItems);
                }
            },
                    function(error) {
                        console.log("unable to get statistics");
                    });
        }
        else {
            callback(peerId, {"statistics": self.getConstantString("statsNotSupported")});
        }
    };

    this.getChromePeerStatistics = function(peerId, callback, filter) {

        if (!peerConns[peerId]) {
            callback(peerId, {"connected": false});
        }
        else if (peerConns[peerId].pc.getStats) {

            peerConns[peerId].pc.getStats(function(stats) {

                var localStats = {};
                var part, parts = stats.result();
                var i, j;
                var itemKeys;
                var itemKey;
                var names;
                var userKey;
                var partNames = [];
                var partList;
                var bestBytes = 0;
                var bestI;
                var turnAddress = null;
                var hasActive, curReceived;
                var localAddress, remoteAddress;
                if (!filter) {
                    for (i = 0; i < parts.length; i++) {
                        names = parts[i].names();
                        for (j = 0; j < names.length; j++) {
                            itemKey = names[j];
                            localStats[parts[i].id + "." + itemKey] = parts[i].stat(itemKey);
                        }
                    }
                }
                else {
                    for (i = 0; i < parts.length; i++) {
                        partNames[i] = {};
                        //
                        // convert the names into a dictionary
                        //
                        names = parts[i].names();
                        for (j = 0; j < names.length; j++) {
                            partNames[i][names[j]] = true;
                        }

                        //
                        // a chrome-firefox connection results in several activeConnections.
                        // we only want one, so we look for the one with the most data being received on it.
                        //
                        if (partNames[i].googRemoteAddress && partNames[i].googActiveConnection) {
                            hasActive = parts[i].stat("googActiveConnection");
                            if (hasActive === true || hasActive === "true") {
                                curReceived = parseInt(parts[i].stat("bytesReceived")) +
                                        parseInt(parts[i].stat("bytesSent"));
                                if (curReceived > bestBytes) {
                                    bestI = i;
                                    bestBytes = curReceived;
                                }
                            }
                        }
                    }

                    for (i = 0; i < parts.length; i++) {
                        //
                        // discard info from any inactive connection.
                        //
                        if (partNames[i].googActiveConnection) {
                            if (i !== bestI) {
                                partNames[i] = {};
                            }
                            else {
                                localAddress = parts[i].stat("googLocalAddress").split(":")[0];
                                remoteAddress = parts[i].stat("googRemoteAddress").split(":")[0];
                                if (self.isTurnServer(localAddress)) {
                                    turnAddress = localAddress;
                                }
                                else if (self.isTurnServer(remoteAddress)) {
                                    turnAddress = remoteAddress;
                                }
                            }
                        }
                    }

                    for (i = 0; i < filter.length; i++) {
                        itemKeys = filter[i];
                        partList = [];
                        part = null;
                        for (j = 0; j < parts.length; j++) {
                            var fullMatch = true;
                            for (itemKey in itemKeys) {
                                if (itemKeys.hasOwnProperty(itemKey) && !partNames[j][itemKey]) {
                                    fullMatch = false;
                                    break;
                                }
                            }
                            if (fullMatch && parts[j]) {
                                partList.push(parts[j]);
                            }
                        }
                        if (partList.length === 1) {
                            for (j = 0; j < partList.length; j++) {
                                part = partList[j];
                                if (part) {
                                    for (itemKey in itemKeys) {
                                        if (itemKeys.hasOwnProperty(itemKey)) {
                                            userKey = itemKeys[itemKey];
                                            localStats[userKey] = part.stat(itemKey);
                                        }
                                    }
                                }
                            }
                        }
                        else if (partList.length > 1) {
                            for (itemKey in itemKeys) {
                                if (itemKeys.hasOwnProperty(itemKey)) {
                                    localStats[itemKeys[itemKey]] = [];
                                }
                            }
                            for (j = 0; j < partList.length; j++) {
                                part = partList[j];
                                    for (itemKey in itemKeys) {
                                        if (itemKeys.hasOwnProperty(itemKey)) {
                                            userKey = itemKeys[itemKey];
                                            localStats[userKey].push(part.stat(itemKey));
                                        }
                                    }
                            }
                        }
                    }
                }

                if (localStats.remoteAddress && turnAddress) {
                    localStats.remoteAddress = turnAddress;
                }
                callback(peerId, localStats);
            });
        }
        else {
            callback(peerId, {"statistics": self.getConstantString("statsNotSupported")});
        }
    };
    this.chromeStatsFilter = [
        {
            "googTransmitBitrate": "transmitBitRate",
            "googActualEncBitrate": "encodeRate",
            "googAvailableSendBandwidth": "availableSendRate"
        },
        {
            "googCodecName": "audioCodec",
            "googTypingNoiseState": "typingNoise",
            "packetsSent": "audioPacketsSent",
            "bytesSent": "audioBytesSent"
        },
        {
            "googCodecName": "videoCodec",
            "googFrameRateSent": "outFrameRate",
            "packetsSent": "videoPacketsSent",
            "bytesSent": "videoBytesSent"
        },
        {
            "packetsLost": "videoPacketsLost",
            "packetsReceived": "videoPacketsReceived",
            "bytesReceived": "videoBytesReceived",
            "googFrameRateOutput": "frameRateOut"
        },
        {
            "packetsLost": "audioPacketsLost",
            "packetsReceived": "audioPacketsReceived",
            "bytesReceived": "audioBytesReceived",
            "audioOutputLevel": "audioOutputLevel"
        },
        {
            "googRemoteAddress": "remoteAddress",
            "googActiveConnection": "activeConnection"
        },
        {
            "audioInputLevel": "audioInputLevel"
        }
    ];
    this.firefoxStatsFilter = {
        "outboundrtp_audio.bytesSent": "audioBytesSent",
        "outboundrtp_video.bytesSent": "videoBytesSent",
        "inboundrtp_video.bytesReceived": "videoBytesReceived",
        "inboundrtp_audio.bytesReceived": "audioBytesReceived",
        "outboundrtp_audio.packetsSent": "audioPacketsSent",
        "outboundrtp_video.packetsSent": "videoPacketsSent",
        "inboundrtp_video.packetsReceived": "videoPacketsReceived",
        "inboundrtp_audio.packetsReceived": "audioPacketsReceived",
        "inboundrtp_video.packetsLost": "videoPacketsLost",
        "inboundrtp_audio.packetsLost": "audioPacketsLost",
        "firefoxRemoteAddress": "remoteAddress"
    };
    this.standardStatsFilter = isFirefox ? self.firefoxStatsFilter : self.chromeStatsFilter;
    /** Provide a set of application defined fields that will be part of this instances
     * configuration information. This data will get sent to other peers via the websocket
     * path.
     * @param {String} roomName - the room the field is attached to.
     * @param {String} fieldName - the name of the field.
     * @param {Object} fieldValue - the value of the field.
     * @example
     *   easyrtc.setRoomApiField("trekkieRoom",  "favorite_alien", "Mr Spock");
     *   easyrtc.setRoomOccupantListener( function(roomName, list){
     *      for( var i in list ){
     *         console.log("easyrtcid=" + i + " favorite alien is " + list[i].apiFields.favorite_alien);
     *      }
     *   });
     */
    this.setRoomApiField = function(roomName, fieldName, fieldValue) {
        //
        // if we're not connected yet, we'll just cache the fields until we are.
        //
        if (!self._roomApiFields) {
            self._roomApiFields = {};
        }
        if (!fieldName && !fieldValue) {
            delete self._roomApiFields[roomName];
            return;
        }

        if (!self._roomApiFields[roomName]) {
            self._roomApiFields[roomName] = {};
        }
        if (fieldValue !== undefined && fieldValue !== null) {
            if (typeof fieldValue === "object") {
                try {
                    JSON.stringify(fieldValue);
                }
                catch (jsonError) {
                    self.showError(self.errCodes.DEVELOPER_ERR, "easyrtc.setRoomApiField passed bad object ");
                    return;
                }
            }
            self._roomApiFields[roomName][fieldName] = {fieldName: fieldName, fieldValue: fieldValue};
        }
        else {
            delete self._roomApiFields[roomName][fieldName];
        }
        if (self.webSocketConnected) {
            _enqueueSendRoomApi(roomName);
        }
    };
    var roomApiFieldTimer = null;
    /** @private
     * @param {String} roomName
     */
    function _enqueueSendRoomApi(roomName) {
//
// Rather than issue the send request immediately, we set a timer so we can accumulate other
// calls
//
        if (roomApiFieldTimer) {
            clearTimeout(roomApiFieldTimer);
        }
        roomApiFieldTimer = setTimeout(function() {
            _sendRoomApiFields(roomName, self._roomApiFields[roomName]);
            roomApiFieldTimer = null;
        }, 10);
    }
    /**
     *  @private
     *  @param roomName
     * @param fields
     */
    function _sendRoomApiFields(roomName, fields) {
        var fieldAsString = JSON.stringify(fields);
        JSON.parse(fieldAsString);
        var dataToShip = {
            msgType: "setRoomApiField",
            msgData: {
                setRoomApiField: {
                    roomName: roomName,
                    field: fields
                }
            }
        };
        self.webSocket.json.emit("easyrtcCmd", dataToShip,
                function(ackMsg) {
                    if (ackMsg.msgType === "error") {
                        self.showError(ackMsg.msgData.errorCode, ackMsg.msgData.errorText);
                    }
                }
        );
    }
    /** Default error reporting function. The default implementation displays error messages
     *  in a programmatically created div with the id easyrtcErrorDialog. The div has title
     *  component with a class name of easyrtcErrorDialog_title. The error messages get added to a
     *  container with the id easyrtcErrorDialog_body. Each error message is a text node inside a div
     *  with a class of easyrtcErrorDialog_element. There is an "okay" button with the className of easyrtcErrorDialog_okayButton.
     *  @param {String} messageCode An error message code
     *  @param {String} message the error message text without any markup.
     *  @example
     *      easyrtc.showError("BAD_NAME", "Invalid username");
     */
    this.showError = function(messageCode, message) {
        self.onError({errorCode: messageCode, errorText: message});
    };
    /** @private
     * @param errorObject
     */
    this.onError = function(errorObject) {
        if (self.debugPrinter) {
            self.debugPrinter("saw error " + errorObject.errorText);
        }
        var errorDiv = document.getElementById('easyrtcErrorDialog');
        var errorBody;
        if (!errorDiv) {
            errorDiv = document.createElement("div");
            errorDiv.id = 'easyrtcErrorDialog';
            var title = document.createElement("div");
            title.innerHTML = "Error messages";
            title.className = "easyrtcErrorDialog_title";
            errorDiv.appendChild(title);
            errorBody = document.createElement("div");
            errorBody.id = "easyrtcErrorDialog_body";
            errorDiv.appendChild(errorBody);
            var clearButton = document.createElement("button");
            clearButton.appendChild(document.createTextNode("Okay"));
            clearButton.className = "easyrtcErrorDialog_okayButton";
            clearButton.onclick = function() {
                errorBody.innerHTML = ""; // remove all inner nodes
                errorDiv.style.display = "none";
            };
            errorDiv.appendChild(clearButton);
            document.body.appendChild(errorDiv);
        }

        errorBody = document.getElementById("easyrtcErrorDialog_body");
        var messageNode = document.createElement("div");
        messageNode.className = 'easyrtcErrorDialog_element';
        messageNode.appendChild(document.createTextNode(errorObject.errorText));
        errorBody.appendChild(messageNode);
        errorDiv.style.display = "block";
    };
//
// easyrtc.createObjectURL builds a URL from a media stream.
// Arguments:
//     mediaStream - a media stream object.
// The video object in Chrome expects a URL.
//
    /** @private
     * @param mediaStream */
    this.createObjectURL = function(mediaStream) {
        var errMessage;
        if (window.URL && window.URL.createObjectURL) {
            return window.URL.createObjectURL(mediaStream);
        }
        else if (window.webkitURL && window.webkitURL.createObjectURL) {
            return window.webkit.createObjectURL(mediaStream);
        }
        else {
            errMessage = "Your browsers does not support URL.createObjectURL.";
            if (self.debugPrinter) {
                self.debugPrinter("saw exception " + errMessage);
            }
            throw errMessage;
        }
    };
    /**
     * A convenience function to ensure that a string doesn't have symbols that will be interpreted by HTML.
     * @param {String} idString
     * @return {String} The cleaned string.
     * @example
     *     console.log( easyrtc.cleanId('&hello'));
     */
    this.cleanId = function(idString) {
        var MAP = {
            '&': '&amp;',
            '<': '&lt;',
            '>': '&gt;'
        };
        return idString.replace(/[&<>]/g, function(c) {
            return MAP[c];
        });
    };
    /** Set a callback that will be invoked when the application enters or leaves a room.
     *
     * @param {Function} handler - the first parameter is true for entering a room, false for leaving a room. The second parameter is the room name.
     * @example
     *   easyrtc.setRoomEntryListener(function(entry, roomName){
     *       if( entry ){
     *           console.log("entering room " + roomName);
     *       }
     *       else{
     *           console.log("leaving room " + roomName);
     *       }
     *   });
     */
    self.setRoomEntryListener = function(handler) {
        self.roomEntryListener = handler;
    };
    /** Set the callback that will be invoked when the list of people logged in changes.
     * The callback expects to receive a room name argument, and
     *  a map whose ideas are easyrtcids and whose values are in turn maps
     * supplying user specific information. The inner maps have the following keys:
     *  username, applicationName, browserFamily, browserMajor, osFamily, osMajor, deviceFamily.
     *  The third argument is the listener is the innerMap for the connections own data (not needed by most applications).
     * @param {Function} listener
     * @example
     *   easyrtc.setRoomOccupantListener( function(roomName, list, selfInfo){
     *      for( var i in list ){
     *         ("easyrtcid=" + i + " belongs to user " + list[i].username);
     *      }
     *   });
     */
    self.setRoomOccupantListener = function(listener) {
        roomOccupantListener = listener;
    };
    /**
     * Sets a callback that is called when a data channel is open and ready to send data.
     * The callback will be called with an easyrtcid as it's sole argument.
     * @param {Function} listener
     * @example
     *    easyrtc.setDataChannelOpenListener( function(easyrtcid){
     *         easyrtc.sendDataP2P(easyrtcid, "greeting", "hello");
     *    });
     */
    this.setDataChannelOpenListener = function(listener) {
        onDataChannelOpen = listener;
    };
    /** Sets a callback that is called when a previously open data channel closes.
     * The callback will be called with an easyrtcid as it's sole argument.
     * @param {Function} listener
     * @example
     *    easyrtc.setDataChannelCloseListener( function(easyrtcid){
     *            ("No longer connected to " + easyrtc.idToName(easyrtcid));
     *    });
     */
    this.setDataChannelCloseListener = function(listener) {
        onDataChannelClose = listener;
    };
    /** Returns the number of live peer connections the client has.
     * @return {Number}
     * @example
     *    ("You have " + easyrtc.getConnectionCount() + " peer connections");
     */
    this.getConnectionCount = function() {
        var count = 0;
        var i;
        for (i in peerConns) {
            if (peerConns.hasOwnProperty(i)) {
                if (self.getConnectStatus(i) === self.IS_CONNECTED) {
                    count++;
                }
            }
        }
        return count;
    };

    /** Sets the maximum length in bytes of P2P messages that can be sent.
     * @param {Number} maxLength maximum length to set
     * @example
     *     easyrtc.setMaxP2PMessageLength(10000);
     */
    this.setMaxP2PMessageLength = function(maxLength) {
        this.maxP2PMessageLength = maxLength;
    };

    /** Sets whether audio is transmitted by the local user in any subsequent calls.
     * @param {Boolean} enabled true to include audio, false to exclude audio. The default is true.
     * @example
     *      easyrtc.enableAudio(false);
     */
    this.enableAudio = function(enabled) {
        self.audioEnabled = enabled;
    };
    /**
     *Sets whether video is transmitted by the local user in any subsequent calls.
     * @param {Boolean} enabled - true to include video, false to exclude video. The default is true.
     * @example
     *      easyrtc.enableVideo(false);
     */
    this.enableVideo = function(enabled) {
        self.videoEnabled = enabled;
    };
    /**
     * Sets whether WebRTC data channels are used to send inter-client messages.
     * This is only the messages that applications explicitly send to other applications, not the WebRTC signaling messages.
     * @param {Boolean} enabled  true to use data channels, false otherwise. The default is false.
     * @example
     *     easyrtc.enableDataChannels(true);
     */
    this.enableDataChannels = function(enabled) {
        dataEnabled = enabled;
    };
    /**
     * @private
     * @param {Boolean} enable
     * @param {Array} tracks - an array of MediaStreamTrack
     */
    function enableMediaTracks(enable, tracks) {
        var i;
        if (tracks) {
            for (i = 0; i < tracks.length; i++) {
                var track = tracks[i];
                track.enabled = enable;
            }
        }
    }


    //
    // fetches a stream by name. Treat a null/undefined streamName as "default".
    //
    function getLocalMediaStreamByName(streamName) {
        if (!streamName) {
            streamName = "default";
        }
        if (namedLocalMediaStreams.hasOwnProperty(streamName)) {
            return namedLocalMediaStreams[streamName];
        }
        else {
            return null;
        }
    }

    /**
     * Returns the user assigned id's of currently active local media streams.
     * @return {Array}
     */
    this.getLocalMediaIds = function() {
        return Object.keys(namedLocalMediaStreams);
    };

    function buildMediaIds() {
        var mediaMap = {};
        var streamName;
        for (streamName in namedLocalMediaStreams) {
            if (namedLocalMediaStreams.hasOwnProperty(streamName)) {    
                mediaMap[streamName] = namedLocalMediaStreams[streamName].id || "default";
            }
        }
        return mediaMap;
    }


    function registerLocalMediaStreamByName(stream, streamName) {
        var roomName;
        if (!streamName) {
            streamName = "default";
        }
        stream.streamName = streamName;
        namedLocalMediaStreams[streamName] = stream;
        if (streamName !== "default") {
            var mediaIds = buildMediaIds(),
                roomData = self.roomData;
            for (roomName in roomData) {
                if (roomData.hasOwnProperty(roomName)) {
                    self.setRoomApiField(roomName, "mediaIds", mediaIds);
                }
            }
        }
    }

    /**
      * Allow an externally created mediastream (ie, created by another
      * library) to be used within easyrtc. Tracking when it closes
      * must be done by the supplying party.
      */
    this.register3rdPartyLocalMediaStream = function(stream, streamName) {
       return registerLocalMediaStreamByName(stream, streamName);
    };
    //
    // look up a stream's name from the stream.id
    //
    function getNameOfRemoteStream(easyrtcId, webrtcStreamId) {
        var roomName;
        var mediaIds;
        var streamName;
        if (!webrtcStreamId) {
            webrtcStreamId = "default";
        }
        if (peerConns[easyrtcId]) {
            streamName = peerConns[easyrtcId].remoteStreamIdToName[webrtcStreamId];
            if (streamName) {
                return streamName;
            }
        }

        for (roomName in self.roomData) {
            if (self.roomData.hasOwnProperty(roomName)) {
                mediaIds = self.getRoomApiField(roomName, easyrtcId, "mediaIds");
                if (!mediaIds) {
                    continue;
                }
                for (streamName in mediaIds) {
                    if (mediaIds.hasOwnProperty(streamName) &&
                            mediaIds[streamName] === webrtcStreamId) {
                        return streamName;
                    }
                }
                //
                // a stream from chrome to firefox will be missing it's id/label.
                // there is no correct solution. 
                //
                if( isFirefox ) {
                   // if there is a stream called default, return it in preference
                   if( mediaIds["default"] ) {
                       return "default"; 
                   }
                   //
                   // otherwise return the first name we find. If there is more than
                   // one, complain to Mozilla.
                   //
                   for(var anyName in mediaIds) {
                        if (mediaIds.hasOwnProperty(anyName)) {
                            return anyName;
                        }
                   }
                }
            }
        }
        return undefined;
    }

    this.getNameOfRemoteStream = function(easyrtcId, webrtcStream){
        if(typeof webrtcStream === "string") {
            return getNameOfRemoteStream(easyrtcId, webrtcStream);
        }
        else if( webrtcStream.id) {
            return getNameOfRemoteStream(easyrtcId, webrtcStream.id);
        }
    };

    function closeLocalMediaStreamByName(streamName) {
        if (!streamName) {
            streamName = "default";
        }
        var stream = self.getLocalStream(streamName);
        if (!stream) {
            return;
        }
        var streamId = stream.id || "default";
        var id;
        var roomName;
        if (namedLocalMediaStreams[streamName]) {


            for (id in peerConns) {
                if (peerConns.hasOwnProperty(id)) {
                    try {
                        peerConns[id].pc.removeStream(stream);
                    } catch (err) {
                    }
                    self.sendPeerMessage(id, "__closingMediaStream", {streamId: streamId, streamName: streamName});
                }
            }
            try {
                stopStream(namedLocalMediaStreams[streamName]);
            } catch (err) {
                // not worth reporting an error at this location
                // since we didn't want the media stream anyhow.
            }
            delete namedLocalMediaStreams[streamName];
            if (streamName !== "default") {
                var mediaIds = buildMediaIds();
                for (roomName in self.roomData) {
                    if (self.roomData.hasOwnProperty(roomName)) {
                        self.setRoomApiField(roomName, "mediaIds", mediaIds);   
                    }
                }
            }
        }
    }
    /**
     * Close the local media stream. You usually need to close the existing media stream
     * of a camera before reacquiring it at a different resolution.
     * @param {String} streamName - an option stream name.
     */
    this.closeLocalMediaStream = function(streamName) {
        return closeLocalMediaStreamByName(streamName);
    };

    /**
     * Alias for closeLocalMediaStream
     */
    this.closeLocalStream = this.closeLocalMediaStream;
    /**
     * This function is used to enable and disable the local camera. If you disable the
     * camera, video objects display it will "freeze" until the camera is re-enabled. *
     * By default, a camera is enabled.
     * @param {Boolean} enable - true to enable the camera, false to disable it.
     * @param {String} streamName - the name of the stream, optional.
     */
    this.enableCamera = function(enable, streamName) {
        var stream = getLocalMediaStreamByName(streamName);
        if (stream && stream.getVideoTracks) {
            enableMediaTracks(enable, stream.getVideoTracks());
        }
    };
    /**
     * This function is used to enable and disable the local microphone. If you disable
     * the microphone, sounds stops being transmitted to your peers. By default, the microphone
     * is enabled.
     * @param {Boolean} enable - true to enable the microphone, false to disable it.
     * @param {String} streamName - an optional streamName
     */
    this.enableMicrophone = function(enable, streamName) {
        var stream = getLocalMediaStreamByName(streamName);
        if (stream && stream.getAudioTracks) {
            enableMediaTracks(enable, stream.getAudioTracks());
        }
    };
    /**
     * Mute a video object.
     * @param {String} videoObjectName - A DOMObject or the id of the DOMObject.
     * @param {Boolean} mute - true to mute the video object, false to unmute it.
     */
    self.muteVideoObject = function(videoObjectName, mute) {
        var videoObject;
        if (typeof (videoObjectName) === 'string') {
            videoObject = document.getElementById(videoObjectName);
            if (!videoObject) {
                throw "Unknown video object " + videoObjectName;
            }
        }
        else if (!videoObjectName) {
            throw "muteVideoObject passed a null";
        }
        else {
            videoObject = videoObjectName;
        }
        videoObject.muted = !!mute;
    };
    /**
     * Returns a URL for your local camera and microphone.
     *  It can be called only after easyrtc.initMediaSource has succeeded.
     *  It returns a url that can be used as a source by the Chrome video element or the &lt;canvas&gt; element.
     *  @param {String} streamName - an option stream name.
     *  @return {URL}
     *  @example
     *      document.getElementById("myVideo").src = easyrtc.getLocalStreamAsUrl();
     */
    self.getLocalStreamAsUrl = function(streamName) {
        var stream = getLocalMediaStreamByName(streamName);
        if (stream === null) {
            throw "Developer error: attempt to get a MediaStream without invoking easyrtc.initMediaSource successfully";
        }
        return self.createObjectURL(stream);
    };
    /**
     * Returns a media stream for your local camera and microphone.
     *  It can be called only after easyrtc.initMediaSource has succeeded.
     *  It returns a stream that can be used as an argument to easyrtc.setVideoObjectSrc.
     *  Returns null if there is no local media stream acquired yet.
     * @return {?MediaStream}
     * @example
     *    easyrtc.setVideoObjectSrc( document.getElementById("myVideo"), easyrtc.getLocalStream());
     */
    this.getLocalStream = function(streamName) {
        return getLocalMediaStreamByName(streamName) || null;
    };
    /** Clears the media stream on a video object.
     *
     * @param {Object} element the video object.
     * @example
     *    easyrtc.clearMediaStream( document.getElementById('selfVideo'));
     *
     */
    this.clearMediaStream = function(element) {
        if (typeof element.srcObject !== 'undefined') {
            element.srcObject = null;
        } else if (typeof element.mozSrcObject !== 'undefined') {
            element.mozSrcObject = null;
        } else if (typeof element.src !== 'undefined') {
            //noinspection JSUndefinedPropertyAssignment
            element.src = "";
        }
    };
    /**
     *  Sets a video or audio object from a media stream.
     *  Chrome uses the src attribute and expects a URL, while firefox
     *  uses the mozSrcObject and expects a stream. This procedure hides
     *  that from you.
     *  If the media stream is from a local webcam, you may want to add the
     *  easyrtcMirror class to the video object so it looks like a proper mirror.
     *  The easyrtcMirror class is defined in this.css.
     *  Which is could be added using the same path of easyrtc.js file to an HTML file
     *  @param {Object} videoObject an HTML5 video object
     *  @param {MediaStream|String} stream a media stream as returned by easyrtc.getLocalStream or your stream acceptor.
     * @example
     *    easyrtc.setVideoObjectSrc( document.getElementById("myVideo"), easyrtc.getLocalStream());
     *
     */
    this.setVideoObjectSrc = function(videoObject, stream) {
        if (stream && stream !== "") {
            videoObject.autoplay = true;
            attachMediaStream(videoObject, stream);
            videoObject.play();
        }
        else {
            self.clearMediaStream(videoObject);
        }
    };


    /**
     * This function builds a new named local media stream from a set of existing audio and video tracks from other media streams.
     * @param {String} streamName is the name of the new media stream.
     * @param {Array} audioTracks is an array of MediaStreamTracks
     * @param {Array} videoTracks is an array of MediaStreamTracks
     * @returns {?MediaStream} the track created.
     * @example
     *    easyrtc.buildLocalMediaStream("myComposedStream",
     *             easyrtc.getLocalStream("camera1").getVideoTracks(),
     *             easyrtc.getLocalStream("camera2").getAudioTracks());
     */
    this.buildLocalMediaStream = function(streamName, audioTracks, videoTracks) {
        var i;
        if (typeof streamName !== 'string') {
            self.showError(self.errCodes.DEVELOPER_ERR, 
               "easyrtc.buildLocalMediaStream not supplied a stream name");
            return null;
        }

         var streamToClone = null;
         for(var key in namedLocalMediaStreams ) {
            if( namedLocalMediaStreams.hasOwnProperty(key)) {
              streamToClone = namedLocalMediaStreams[key];
              if(streamToClone) {
                break;
              }
            }
         }
         if( !streamToClone ) {
            for(key in peerConns) {
<<<<<<< HEAD
                if (peerConns.hasOwnProperty(key)) {
                    var remoteStreams = peerConns[key].pc.getRemoteStreams();
                    if( remoteStreams && remoteStreams.length > 1 ) {
                        streamToClone = remoteStreams[0];
                    }   
=======
                var remoteStreams = peerConns[key].pc.getRemoteStreams();
                if( remoteStreams && remoteStreams.length > 0 ) {
                    streamToClone = remoteStreams[0];
>>>>>>> 0ed9fb62
                }
            }
         }
         if( !streamToClone ){
            self.showError(self.errCodes.DEVELOPER_ERR,
             "Attempt to create a mediastream without one to clone from");
            return null;
         }

         //
         // clone whatever mediastream we found, and remove any of it's
         // tracks.
         //
         var mediaClone = streamToClone.clone();
         var oldTracks = mediaClone.getTracks();

        if (audioTracks) {
            for (i = 0; i < audioTracks.length; i++) {
                mediaClone.addTrack(audioTracks[i].clone());
            }
        }

        if (videoTracks) {
            for (i = 0; i < videoTracks.length; i++) {
                mediaClone.addTrack(videoTracks[i].clone());
            }
        }

        for( i = 0; i < oldTracks.length; i++ ) {
            mediaClone.removeTrack(oldTracks[i]);
        }

        registerLocalMediaStreamByName(mediaClone, streamName);
        return mediaClone;
    };

    /* @private*/
    /** Load Easyrtc Stylesheet.
     *   Easyrtc Stylesheet define easyrtcMirror class and some basic css class for using easyrtc.js.
     *   That way, developers can override it or use it's own css file minified css or package.
     * @example
     *       easyrtc.loadStylesheet();
     *
     */
    this.loadStylesheet = function() {

        //
        // check to see if we already have an easyrtc.css file loaded
        // if we do, we can exit immediately.
        //
        var links = document.getElementsByTagName("link");
        var cssIndex, css;
        for (cssIndex in links) {
            if (links.hasOwnProperty(cssIndex)) {
                css = links[cssIndex];
                if (css.href && (css.href.match(/\/easyrtc.css/))) {
                    return;
                }
            }
        }
        //
        // add the easyrtc.css file since it isn't present
        //
        var easySheet = document.createElement("link");
        easySheet.setAttribute("rel", "stylesheet");
        easySheet.setAttribute("type", "text/css");
        easySheet.setAttribute("href", "/easyrtc/easyrtc.css");
        var headSection = document.getElementsByTagName("head")[0];
        var firstHead = headSection.childNodes[0];
        headSection.insertBefore(easySheet, firstHead);
    };
    /** @private
     * @param {String} x */
    this.formatError = function(x) {
        var name, result;
        if (x === null || typeof x === 'undefined') {
            return "null";
        }
        if (typeof x === 'string') {
            return x;
        }
        else if (x.type && x.description) {
            return x.type + " : " + x.description;
        }
        else if (typeof x === 'object') {
            try {
                return JSON.stringify(x);
            }
            catch (oops) {
                result = "{";
                for (name in x) {
                    if (x.hasOwnProperty(name)) {
                        if (typeof x[name] === 'string') {
                            result = result + name + "='" + x[name] + "' ";
                        }
                    }
                }
                result = result + "}";
                return result;
            }
        }
        else {
            return "Strange case";
        }
    };
    /** Initializes your access to a local camera and microphone.
     *  Failure could be caused a browser that didn't support WebRTC, or by the user
     * not granting permission.
     * If you are going to call easyrtc.enableAudio or easyrtc.enableVideo, you need to do it before
     * calling easyrtc.initMediaSource.
     * @param {function(Object)} successCallback - will be called with localmedia stream on success.
     * @param {function(String,String)} errorCallback - is called with an error code and error description.
     * @param {String} streamName - an optional name for the media source so you can use multiple cameras and screen share simultaneously.
     * @example
     *       easyrtc.initMediaSource(
     *          function(mediastream){
     *              easyrtc.setVideoObjectSrc( document.getElementById("mirrorVideo"), mediastream);
     *          },
     *          function(errorCode, errorText){
     *               easyrtc.showError(errorCode, errorText);
     *          });
     *
     */
    this.initMediaSource = function(successCallback, errorCallback, streamName) {

        if (self.debugPrinter) {
            self.debugPrinter("about to request local media");
        }

        if (!streamName) {
            streamName = "default";
        }

        haveAudioVideo = {
            audio: self.audioEnabled,
            video: self.videoEnabled
        };
        if (!errorCallback) {
            errorCallback = function(errorCode, errorText) {
                var message = "easyrtc.initMediaSource: " + self.formatError(errorText);
                if (self.debugPrinter) {
                    self.debugPrinter(message);
                }
                self.showError(self.errCodes.MEDIA_ERR, message);
            };
        }

        if (!self.supportsGetUserMedia()) {
            errorCallback(self.errCodes.MEDIA_ERR, self.getConstantString("noWebrtcSupport"));
            return;
        }


        if (!successCallback) {
            self.showError(self.errCodes.DEVELOPER_ERR,
                    "easyrtc.initMediaSource not supplied a successCallback");
            return;
        }


        var mode = self.getUserMediaConstraints();
        /** @private
         * @param {Object} stream - A mediaStream object.
         *  */
        var onUserMediaSuccess = function(stream) {
            if (self.debugPrinter) {
                self.debugPrinter("getUserMedia success callback entered");
            }

            if (self.debugPrinter) {
                self.debugPrinter("successfully got local media");
            }

            stream.streamName = streamName;
            registerLocalMediaStreamByName(stream, streamName);
            var videoObj, triesLeft, tryToGetSize, ele;
            if (haveAudioVideo.video) {
                videoObj = document.createElement('video');
                videoObj.muted = true;
                triesLeft = 30;
                tryToGetSize = function() {
                    if (videoObj.videoWidth > 0 || triesLeft < 0) {
                        self.nativeVideoWidth = videoObj.videoWidth;
                        self.nativeVideoHeight = videoObj.videoHeight;
                        if (self._desiredVideoProperties.height &&
                                (self.nativeVideoHeight !== self._desiredVideoProperties.height ||
                                        self.nativeVideoWidth !== self._desiredVideoProperties.width)) {
                            self.showError(self.errCodes.MEDIA_WARNING,
                                    self.format(self.getConstantString("resolutionWarning"),
                                    self._desiredVideoProperties.width, self._desiredVideoProperties.height,
                                    self.nativeVideoWidth, self.nativeVideoHeight));
                        }
                        self.setVideoObjectSrc(videoObj, "");
                        if (videoObj.removeNode) {
                            videoObj.removeNode(true);
                        }
                        else {
                            ele = document.createElement('div');
                            ele.appendChild(videoObj);
                            ele.removeChild(videoObj);
                        }

                        updateConfigurationInfo();
                        if (successCallback) {
                            successCallback(stream);
                        }
                    }
                    else {
                        triesLeft -= 1;
                        setTimeout(tryToGetSize, 300);
                    }
                };
                self.setVideoObjectSrc(videoObj, stream);
                tryToGetSize();
            }
            else {
                updateConfigurationInfo();
                if (successCallback) {
                    successCallback(stream);
                }
            }
        };
        /** @private
         * @param {String} error
         */
        var onUserMediaError = function(error) {
            console.log("getusermedia failed");
            if (self.debugPrinter) {
                self.debugPrinter("failed to get local media");
            }
            var errText;
            if (typeof error === 'string') {
                errText = error;
            }
            else if (error.name) {
                errText = error.name;
            }
            else {
                errText = "Unknown";
            }
            if (errorCallback) {
                console.log("invoking error callback", errText);
                errorCallback(self.errCodes.MEDIA_ERR, self.format(self.getConstantString("gumFailed"), errText));
            }
            closeLocalMediaStreamByName(streamName);
            haveAudioVideo = {
                audio: false,
                video: false
            };
            updateConfigurationInfo();
        };
        if (!self.audioEnabled && !self.videoEnabled) {
            onUserMediaError(self.getConstantString("requireAudioOrVideo"));
            return;
        }

        function getCurrentTime() {
            return (new Date()).getTime();
        }

        var firstCallTime;
        function tryAgain(error) {
            var currentTime = getCurrentTime();
            if (currentTime < firstCallTime + 1000) {
                console.log("Trying getUserMedia a second time");
                setTimeout(function() {
                    window.getUserMedia(mode, onUserMediaSuccess, onUserMediaError);
                }, 3000);
            }
            else {
                onUserMediaError(error);
            }
        }

        if (self.videoEnabled || self.audioEnabled) {
            //
            // getUserMedia sometimes fails the first time I call it. I suspect it's a page loading
            // issue. So I'm going to try adding a 3 second delay to allow things to settle down first.
            // In addition, I'm going to try again after 3 seconds.
            //


            setTimeout(function() {
                try {
                    firstCallTime = getCurrentTime();
                    window.getUserMedia(mode, onUserMediaSuccess, tryAgain);
                } catch (e) {
                    tryAgain(e);
                }
            }, 1000);
        }
        else {
            onUserMediaSuccess(null);
        }
    };
    /**
     * Sets the callback used to decide whether to accept or reject an incoming call.
     * @param {Function} acceptCheck takes the arguments (callerEasyrtcid, acceptor).
     * The acceptCheck callback is passed an easyrtcid and an acceptor function. The acceptor function should be called with either
     * a true value (accept the call) or false value( reject the call) as it's first argument, and optionally,
     * an array of local media streamNames as a second argument.
     * @example
     *      easyrtc.setAcceptChecker( function(easyrtcid, acceptor){
     *           if( easyrtc.idToName(easyrtcid) === 'Fred' ){
     *              acceptor(true);
     *           }
     *           else if( easyrtc.idToName(easyrtcid) === 'Barney' ){
     *              setTimeout( function(){
     acceptor(true, ['myOtherCam']); // myOtherCam presumed to a streamName
     }, 10000);
     *           }
     *           else{
     *              acceptor(false);
     *           }
     *      });
     */
    this.setAcceptChecker = function(acceptCheck) {
        self.acceptCheck = acceptCheck;
    };
    /**
     * easyrtc.setStreamAcceptor sets a callback to receive media streams from other peers, independent
     * of where the call was initiated (caller or callee).
     * @param {Function} acceptor takes arguments (caller, mediaStream, mediaStreamName)
     * @example
     *  easyrtc.setStreamAcceptor(function(easyrtcid, stream, streamName){
     *     document.getElementById('callerName').innerHTML = easyrtc.idToName(easyrtcid);
     *     easyrtc.setVideoObjectSrc( document.getElementById("callerVideo"), stream);
     *  });
     */
    this.setStreamAcceptor = function(acceptor) {
        self.streamAcceptor = acceptor;
    };
    /** Sets the easyrtc.onError field to a user specified function.
     * @param {Function} errListener takes an object of the form {errorCode: String, errorText: String}
     * @example
     *    easyrtc.setOnError( function(errorObject){
     *        document.getElementById("errMessageDiv").innerHTML += errorObject.errorText;
     *    });
     */
    self.setOnError = function(errListener) {
        self.onError = errListener;
    };
    /**
     * Sets the callCancelled callback. This will be called when a remote user
     * initiates a call to you, but does a "hangup" before you have a chance to get his video stream.
     * @param {Function} callCancelled takes an easyrtcid as an argument and a boolean that indicates whether
     *  the call was explicitly cancelled remotely (true), or actually accepted by the user attempting a call to
     *  the same party.
     * @example
     *     easyrtc.setCallCancelled( function(easyrtcid, explicitlyCancelled){
     *        if( explicitlyCancelled ){
     *            console.log(easyrtc.idToName(easyrtcid) + " stopped trying to reach you");
     *         }
     *         else{
     *            console.log("Implicitly called "  + easyrtc.idToName(easyrtcid));
     *         }
     *     });
     */
    this.setCallCancelled = function(callCancelled) {
        self.callCancelled = callCancelled;
    };
    /**  Sets a callback to receive notification of a media stream closing. The usual
     *  use of this is to clear the source of your video object so you aren't left with
     *  the last frame of the video displayed on it.
     *  @param {Function} onStreamClosed takes an easyrtcid as it's first parameter, the stream as it's second argument, and name of the video stream as it's third.
     *  @example
     *     easyrtc.setOnStreamClosed( function(easyrtcid, stream, streamName){
     *         easyrtc.setVideoObjectSrc( document.getElementById("callerVideo"), "");
     *         ( easyrtc.idToName(easyrtcid) + " closed stream " + stream.id + " " + streamName);
     *     });
     */
    this.setOnStreamClosed = function(onStreamClosed) {
        self.onStreamClosed = onStreamClosed;
    };
    /** @deprecated No longer supported by Google.
     * Sets the bandwidth for sending video data.
     * Setting the rate too low will cause connection attempts to fail. 40 is probably good lower limit.
     * The default is 50. A value of zero will remove bandwidth limits.
     * @param {Number} kbitsPerSecond is rate in kilobits per second.
     * @example
     *    easyrtc.setVideoBandwidth( 40);
     */
    this.setVideoBandwidth = function(kbitsPerSecond) {
        self.showError("easyrtc.setVideoBandwidth is deprecated, it no longer has an effect.");
    };
    /** Determines whether the current browser supports the new data channels.
     * EasyRTC will not open up connections with the old data channels.
     * @returns {Boolean}
     */
    this.supportsDataChannels = function() {
        if (navigator.userAgent.match(/android/i)) {
            return webrtcDetectedVersion >= 34;
        }
        else {
            return (webrtcDetectedBrowser === "firefox" || webrtcDetectedVersion >= 32);
        }
    };
    /**
     * Sets a listener for data sent from another client (either peer to peer or via websockets).
     * If no msgType or source is provided, the listener applies to all events that aren't otherwise handled.
     * If a msgType but no source is provided, the listener applies to all messages of that msgType that aren't otherwise handled.
     * If a msgType and a source is provided, the listener applies to only message of the specified type coming from the specified peer.
     * The most specific case takes priority over the more general.
     * @param {Function} listener has the signature (easyrtcid, msgType, msgData, targeting).
     *   msgType is a string. targeting is null if the message was received using WebRTC data channels, otherwise it
     *   is an object that contains one or more of the following string valued elements {targetEasyrtcid, targetGroup, targetRoom}.
     * @param {String} msgType - a string, optional.
     * @param {String} source - the sender's easyrtcid, optional.
     * @example
     *     easyrtc.setPeerListener( function(easyrtcid, msgType, msgData, targeting){
     *         console.log("From " + easyrtc.idToName(easyrtcid) +
     *             " sent the following data " + JSON.stringify(msgData));
     *     });
     *     easyrtc.setPeerListener( function(easyrtcid, msgType, msgData, targeting){
     *         console.log("From " + easyrtc.idToName(easyrtcid) +
     *             " sent the following data " + JSON.stringify(msgData));
     *     }, 'food', 'dkdjdekj44--');
     *     easyrtc.setPeerListener( function(easyrtcid, msgType, msgData, targeting){
     *         console.log("From " + easyrtcid +
     *             " sent the following data " + JSON.stringify(msgData));
     *     }, 'drink');
     *
     *
     */
    this.setPeerListener = function(listener, msgType, source) {
        if (!msgType) {
            receivePeer.cb = listener;
        }
        else {
            if (!receivePeer.msgTypes[msgType]) {
                receivePeer.msgTypes[msgType] = {sources: {}};
            }
            if (!source) {
                receivePeer.msgTypes[msgType].cb = listener;
            }
            else {
                receivePeer.msgTypes[msgType].sources[source] = {cb: listener};
            }
        }
    };
    /* This function serves to distribute peer messages to the various peer listeners */
    /** @private
     * @param {String} easyrtcid
     * @param {Object} msg - needs to contain a msgType and a msgData field.
     * @param {Object} targeting
     */
    this.receivePeerDistribute = function(easyrtcid, msg, targeting) {
        var msgType = msg.msgType;
        var msgData = msg.msgData;
        if (!msgType) {
            console.log("received peer message without msgType", msg);
            return;
        }

        if (receivePeer.msgTypes[msgType]) {
            if (receivePeer.msgTypes[msgType].sources[easyrtcid] &&
                    receivePeer.msgTypes[msgType].sources[easyrtcid].cb) {
                receivePeer.msgTypes[msgType].sources[easyrtcid].cb(easyrtcid, msgType, msgData, targeting);
                return;
            }
            if (receivePeer.msgTypes[msgType].cb) {
                receivePeer.msgTypes[msgType].cb(easyrtcid, msgType, msgData, targeting);
                return;
            }
        }
        if (receivePeer.cb) {
            receivePeer.cb(easyrtcid, msgType, msgData, targeting);
        }
    };
    /**
     * Sets a listener for messages from the server.
     * @param {Function} listener has the signature (msgType, msgData, targeting)
     * @example
     *     easyrtc.setServerListener( function(msgType, msgData, targeting){
     *         ("The Server sent the following message " + JSON.stringify(msgData));
     *     });
     */
    this.setServerListener = function(listener) {
        receiveServerCB = listener;
    };
    /**
     * Sets the url of the Socket server.
     * The node.js server is great as a socket server, but it doesn't have
     * all the hooks you'd like in a general web server, like PHP or Python
     * plug-ins. By setting the serverPath your application can get it's regular
     * pages from a regular web server, but the EasyRTC library can still reach the
     * socket server.
     * @param {String} socketUrl
     * @param {Object} options an optional dictionary of options for socket.io's connect method.
     * The default is {'connect timeout': 10000,'force new connection': true }
     * @example
     *     easyrtc.setSocketUrl(":8080", options);
     */
    this.setSocketUrl = function(socketUrl, options) {
        if (self.debugPrinter) {
            self.debugPrinter("WebRTC signaling server URL set to " + socketUrl);
        }
        serverPath = socketUrl;
        if( options ) {
            connectionOptions = options;
        }
    };
    /**
     * Sets the user name associated with the connection.
     * @param {String} username must obey standard identifier conventions.
     * @returns {Boolean} true if the call succeeded, false if the username was invalid.
     * @example
     *    if( !easyrtc.setUsername("JohnSmith") ){
     *        console.error("bad user name);
     *    }
     *
     */
    this.setUsername = function(username) {
        if( self.myEasyrtcid ) {
            self.showError(self.errCodes.DEVELOPER_ERR, "easyrtc.setUsername called after authentication");
            return false;
        }
        else if (self.isNameValid(username)) {
            self.username = username;
            return true;
        }
        else {
            self.showError(self.errCodes.BAD_NAME, self.format(self.getConstantString("badUserName"), username));
            return false;
        }
    };
    /**
     * Get an array of easyrtcids that are using a particular username
     * @param {String} username - the username of interest.
     * @param {String} room - an optional room name argument limiting results to a particular room.
     * @returns {Array} an array of {easyrtcid:id, roomName: roomName}.
     */
    this.usernameToIds = function(username, room) {
        var results = [];
        var id, roomName;
        for (roomName in lastLoggedInList) {
            if (!lastLoggedInList.hasOwnProperty(roomName)) {
                continue;
            }
            if (room && roomName !== room) {
                continue;
            }
            for (id in lastLoggedInList[roomName]) {
                if (!lastLoggedInList[roomName].hasOwnProperty(id)) {
                    continue;
                }
                if (lastLoggedInList[roomName][id].username === username) {
                    results.push({
                        easyrtcid: id,
                        roomName: roomName
                    });
                }
            }
        }
        return results;
    };
    /**
     * Returns another peers API field, if it exists.
     * @param {type} roomName
     * @param {type} easyrtcid
     * @param {type} fieldName
     * @returns {Object}  Undefined if the attribute does not exist, its value otherwise.
     */
    this.getRoomApiField = function(roomName, easyrtcid, fieldName) {
        if (lastLoggedInList[roomName] &&
                lastLoggedInList[roomName][easyrtcid] &&
                lastLoggedInList[roomName][easyrtcid].apiField &&
                lastLoggedInList[roomName][easyrtcid].apiField[fieldName]) {
            return lastLoggedInList[roomName][easyrtcid].apiField[fieldName].fieldValue;
        }
        else {
            return undefined;
        }
    };
    /**
     * Set the authentication credential if needed.
     * @param {Object} credentialParm - a JSONable object.
     */
    this.setCredential = function(credentialParm) {
        try {
            JSON.stringify(credentialParm);
            credential = credentialParm;
            return true;
        }
        catch (oops) {
            self.showError(self.errCodes.BAD_CREDENTIAL, "easyrtc.setCredential passed a non-JSON-able object");
            throw "easyrtc.setCredential passed a non-JSON-able object";
        }
    };
    /**
     * Sets the listener for socket disconnection by external (to the API) reasons.
     * @param {Function} disconnectListener takes no arguments and is not called as a result of calling easyrtc.disconnect.
     * @example
     *    easyrtc.setDisconnectListener(function(){
     *        easyrtc.showError("SYSTEM-ERROR", "Lost our connection to the socket server");
     *    });
     */
    this.setDisconnectListener = function(disconnectListener) {
        self.disconnectListener = disconnectListener;
    };
    /**
     * Convert an easyrtcid to a user name. This is useful for labeling buttons and messages
     * regarding peers.
     * @param {String} easyrtcid
     * @return {String} the username associated with the easyrtcid, or the easyrtcid if there is
     * no associated username.
     * @example
     *    console.log(easyrtcid + " is actually " + easyrtc.idToName(easyrtcid));
     */
    this.idToName = function(easyrtcid) {
        var roomName;
        for (roomName in lastLoggedInList) {
            if (!lastLoggedInList.hasOwnProperty(roomName)) {
                continue;
            }
            if (lastLoggedInList[roomName][easyrtcid]) {
                if (lastLoggedInList[roomName][easyrtcid].username) {
                    return lastLoggedInList[roomName][easyrtcid].username;
                }
            }
        }
        return easyrtcid;
    };
    /* used in easyrtc.connect */
    /** @private */
    this.webSocket = null;
    var pc_config = {};
    var pc_config_to_use = null;
    var use_fresh_ice_each_peer = false;
    /**
     * Determines whether fresh ice server configuration should be requested from the server for each peer connection.
     * @param {Boolean} value the default is false.
     */
    this.setUseFreshIceEachPeerConnection = function(value) {
        use_fresh_ice_each_peer = value;
    };
    /**
     * Returns the last ice config supplied by the EasyRTC server. This function is not normally used, it is provided
     * for people who want to try filtering ice server configuration on the client.
     * @return {Object} which has the form {iceServers:[ice_server_entry, ice_server_entry, ...]}
     */
    this.getServerIce = function() {
        return pc_config;
    };
    /**
     * Sets the ice server configuration that will be used in subsequent calls. You only need this function if you are filtering
     * the ice server configuration on the client or if you are using TURN certificates that have a very short lifespan.
     * @param {Object} ice An object with iceServers element containing an array of ice server entries.
     * @example
     *     easyrtc.setIceUsedInCalls( {"iceServers": [
     *      {
     *         "url": "stun:stun.sipgate.net"
     *      },
     *      {
     *         "url": "stun:217.10.68.152"
     *      },
     *      {
     *         "url": "stun:stun.sipgate.net:10000"
     *      }
     *      ]});
     *      easyrtc.call(...);
     */
    this.setIceUsedInCalls = function(ice) {
        if (!ice.iceServers) {
            self.showError(self.errCodes.DEVELOPER_ERR, "Bad ice configuration passed to easyrtc.setIceUsedInCalls");
        }
        else {
            pc_config_to_use = ice;
        }
    };
    var closedChannel = null;
    /** @private
     * @param easyrtcid
     * @param checkAudio
     * @param streamName
     */
    function _haveTracks(easyrtcid, checkAudio, streamName) {
        var stream, peerConnObj;
        if (!easyrtcid) {
            stream = getLocalMediaStreamByName(streamName);
        }
        else {
            peerConnObj = peerConns[easyrtcid];
            if (!peerConnObj) {
                console.error("Developer error: haveTracks called about a peer you don't have a connection to");
                return false;
            }
            stream = peerConnObj.getRemoteStreamByName(streamName);
        }
        if (!stream) {
            return false;
        }

        var tracks;
        try {
        
            if (checkAudio) {
                tracks = stream.getAudioTracks();
            }
            else {
                tracks = stream.getVideoTracks();
            }
        
        } catch (oops) {
            // TODO why do we return true here ?
            return true;
        }
        
        if (!tracks) {
            return false;
        }

        return tracks.length > 0;
    }
    /** Determines if a particular peer2peer connection has an audio track.
     * @param {String} easyrtcid - the id of the other caller in the connection. If easyrtcid is not supplied, checks the local media.
     * @param {String} streamName - an optional stream id.
     * @return {Boolean} true if there is an audio track or the browser can't tell us.
     */
    this.haveAudioTrack = function(easyrtcid, streamName) {
        return _haveTracks(easyrtcid, true, streamName);
    };
    /** Determines if a particular peer2peer connection has a video track.
     * @param {String} easyrtcid - the id of the other caller in the connection. If easyrtcid is not supplied, checks the local media.
     * @param {String} streamName - an optional stream id.     *
     * @return {Boolean} true if there is an video track or the browser can't tell us.
     */
    this.haveVideoTrack = function(easyrtcid, streamName) {
        return _haveTracks(easyrtcid, false, streamName);
    };
    /**
     * Gets a data field associated with a room.
     * @param {String} roomName - the name of the room.
     * @param {String} fieldName - the name of the field.
     * @return {Object} dataValue - the value of the field if present, undefined if not present.
     */
    this.getRoomField = function(roomName, fieldName) {
        var fields = self.getRoomFields(roomName);
        return (!fields || !fields[fieldName]) ? undefined : fields[fieldName].fieldValue;
    };
//
// Experimental function to determine if statistics gathering is supported.
//
    this.supportsStatistics = function() {
        var peer;
        try {
            peer = new RTCPeerConnection({iceServers: []}, {});
            return !!peer.getStats;
        }
        catch (err) {
            return false;
        }
    };
    /**
     * Connects to the EasyRTC signaling server. You must connect before trying to
     * call other users.
     * @param {String} applicationName is a string that identifies the application so that different applications can have different
     *        lists of users. Note that the server configuration specifies a regular expression that is used to check application names
     *        for validity. The default pattern is that of an identifier, spaces are not allowed.
     * @param {Function} successCallback (easyrtcId, roomOwner) - is called on successful connect. easyrtcId is the
     *   unique name that the client is known to the server by. A client usually only needs it's own easyrtcId for debugging purposes.
     *       roomOwner is true if the user is the owner of a room. It's value is random if the user is in multiple rooms.
     * @param {Function} errorCallback (errorCode, errorText) - is called on unsuccessful connect. if null, an alert is called instead.
     *  The errorCode takes it's value from easyrtc.errCodes.
     * @example
     *   easyrtc.connect("my_chat_app",
     *                   function(easyrtcid, roomOwner){
     *                       if( roomOwner){ console.log("I'm the room owner"); }
     *                       console.log("my id is " + easyrtcid);
     *                   },
     *                   function(errorText){
     *                       console.log("failed to connect ", erFrText);
     *                   });
     */

    var fields = null;
    function isEmptyObj(obj) {
        if (obj === null || obj === undefined) {
            return true;
        }
        var key;
        for (key in obj) {
            if (obj.hasOwnProperty(key)) {
                return false;
            }
        }
        return true;
    }

    //
// easyrtc.disconnect performs a clean disconnection of the client from the server.
//
    function disconnectBody() {
        var key;
        self.loggingOut = true;
        offersPending = {};
        acceptancePending = {};
        self.disconnecting = true;
        closedChannel = self.webSocket;
        if (self.webSocketConnected) {
            if (!preallocatedSocketIo) {
                self.webSocket.close();
            }
            self.webSocketConnected = false;
        }
        self.hangupAll();
        if (roomOccupantListener) {
            for (key in lastLoggedInList) {
                if (lastLoggedInList.hasOwnProperty(key)) {
                    roomOccupantListener(key, {}, false);
                }
            }
        }
        lastLoggedInList = {};
        self.emitEvent("roomOccupant", {});
        self.roomData = {};
        self.roomJoin = {};
        self.loggingOut = false;
        self.myEasyrtcid = null;
        self.disconnecting = false;
        oldConfig = {};
    }
    this.disconnect = function() {

        if (self.debugPrinter) {
            self.debugPrinter("attempt to disconnect from WebRTC signalling server");
        }

        self.disconnecting = true;
        self.hangupAll();
        self.loggingOut = true;
        //
        // The hangupAll may try to send configuration information back to the server.
        // Collecting that information is asynchronous, we don't actually close the
        // connection until it's had a chance to be sent. We allocate 100ms for collecting
        // the info, so 250ms should be sufficient for the disconnecting.
        //
        setTimeout(function() {
            if (self.webSocket) {
                try {
                    self.webSocket.disconnect();
                } catch (e) {
                    // we don't really care if this fails.
                }

                closedChannel = self.webSocket;
                self.webSocket = 0;
            }
            self.loggingOut = false;
            self.disconnecting = false;
            if (roomOccupantListener) {
                roomOccupantListener(null, {}, false);
            }
            self.emitEvent("roomOccupant", {});
            oldConfig = {};
        }, 250);
    };
    //
    // This function is used to send WebRTC signaling messages to another client. These messages all the form:
    //   destUser: some id or null
    //   msgType: one of ["offer"/"answer"/"candidate","reject","hangup", "getRoomList"]
    //   msgData: either null or an SDP record
    //   successCallback: a function with the signature  function(msgType, wholeMsg);
    //   errorCallback: a function with signature function(errorCode, errorText)
    //
    function sendSignalling(destUser, msgType, msgData, successCallback, errorCallback) {
        if (!self.webSocket) {
            throw "Attempt to send message without a valid connection to the server.";
        }
        else {
            var dataToShip = {
                msgType: msgType
            };
            if (destUser) {
                dataToShip.targetEasyrtcid = destUser;
            }
            if (msgData) {
                dataToShip.msgData = msgData;
            }

            if (self.debugPrinter) {
                self.debugPrinter("sending socket message " + JSON.stringify(dataToShip));
            }
            self.webSocket.json.emit("easyrtcCmd", dataToShip,
                    function(ackMsg) {
                        if (ackMsg.msgType !== "error") {
                            if (!ackMsg.hasOwnProperty("msgData")) {
                                ackMsg.msgData = null;
                            }
                            if (successCallback) {
                                successCallback(ackMsg.msgType, ackMsg.msgData);
                            }
                        }
                        else {
                            if (errorCallback) {
                                errorCallback(ackMsg.msgData.errorCode, ackMsg.msgData.errorText);
                            }
                            else {
                                self.showError(ackMsg.msgData.errorCode, ackMsg.msgData.errorText);
                            }
                        }
                    }
            );
        }
    }

    // This function is used to send large messages. it sends messages that have a transfer field
    // so that the receiver knows it's a transfer message. To differentiate the transfers, a
    // transferId is generated and passed for each message.
    var sendByChunkUidCounter = 0;
    function sendByChunkHelper(destUser, msgData) {
        var transferId = destUser + '-' + sendByChunkUidCounter++;

        var pos, len, startMessage, message, endMessage;
        var numberOfChunks = Math.ceil(msgData.length / self.maxP2PMessageLength);
        startMessage = {
            transfer: 'start',
            transferId: transferId,
            parts: numberOfChunks
        };

        endMessage = {
            transfer: 'end',
            transferId: transferId
        };

        peerConns[destUser].dataChannelS.send(JSON.stringify(startMessage));

        for (pos = 0, len = msgData.length; pos < len; pos += self.maxP2PMessageLength) {
            message = {
                transferId: transferId,
                data: msgData.substr(pos, self.maxP2PMessageLength),
                transfer: 'chunk'
            };
            peerConns[destUser].dataChannelS.send(JSON.stringify(message));
        }

        peerConns[destUser].dataChannelS.send(JSON.stringify(endMessage));
    }
    /**
     *Sends data to another user using previously established data channel. This method will
     * fail if no data channel has been established yet. Unlike the easyrtc.sendWS method,
     * you can't send a dictionary, convert dictionaries to strings using JSON.stringify first.
     * What data types you can send, and how large a data type depends on your browser.
     * @param {String} destUser (an easyrtcid)
     * @param {String} msgType - the type of message being sent (application specific).
     * @param {Object} msgData - a JSONable object.
     * @example
     *     easyrtc.sendDataP2P(someEasyrtcid, "roomData", {room:499, bldgNum:'asd'});
     */
    this.sendDataP2P = function(destUser, msgType, msgData) {

        var flattenedData = JSON.stringify({msgType: msgType, msgData: msgData});
        if (self.debugPrinter) {
            self.debugPrinter("sending p2p message to " + destUser + " with data=" + JSON.stringify(flattenedData));
        }

        if (!peerConns[destUser]) {
            self.showError(self.errCodes.DEVELOPER_ERR, "Attempt to send data peer to peer without a connection to " + destUser + ' first.');
        }
        else if (!peerConns[destUser].dataChannelS) {
            self.showError(self.errCodes.DEVELOPER_ERR, "Attempt to send data peer to peer without establishing a data channel to " + destUser + ' first.');
        }
        else if (!peerConns[destUser].dataChannelReady) {
            self.showError(self.errCodes.DEVELOPER_ERR, "Attempt to use data channel to " + destUser + " before it's ready to send.");
        }
        else {
            try {
                if (flattenedData.length > self.maxP2PMessageLength) {
                    sendByChunkHelper(destUser, flattenedData);
                } else {
                    peerConns[destUser].dataChannelS.send(flattenedData);
                }
            } catch (oops) {
                console.log("error=", oops);
                throw oops;
            }
        }
    };
    /** Sends data to another user using websockets. The easyrtc.sendServerMessage or easyrtc.sendPeerMessage methods
     * are wrappers for this method; application code should use them instead.
     * @param {String} destination - either a string containing the easyrtcId of the other user, or an object containing some subset of the following fields: targetEasyrtcid, targetGroup, targetRoom.
     * Specifying multiple fields restricts the scope of the destination (operates as a logical AND, not a logical OR).
     * @param {String} msgType -the type of message being sent (application specific).
     * @param {Object} msgData - a JSONable object.
     * @param {Function} ackhandler - by default, the ackhandler handles acknowledgments from the server that your message was delivered to it's destination.
     * However, application logic in the server can over-ride this. If you leave this null, a stub ackHandler will be used. The ackHandler
     * gets passed a message with the same msgType as your outgoing message, or a message type of "error" in which case
     * msgData will contain a errorCode and errorText fields.
     * @example
     *    easyrtc.sendDataWS(someEasyrtcid, "setPostalAddress", {room:499, bldgNum:'asd'},
     *      function(ackMsg){
     *          console.log("saw the following acknowledgment " + JSON.stringify(ackMsg));
     *      }
     *    );
     */
    this.sendDataWS = function(destination, msgType, msgData, ackhandler) {
        if (self.debugPrinter) {
            self.debugPrinter("sending client message via websockets to " + destination + " with data=" + JSON.stringify(msgData));
        }
        if (!ackhandler) {
            ackhandler = function(msg) {
                if (msg.msgType === "error") {
                    self.showError(msg.msgData.errorCode, msg.msgData.errorText);
                }
            };
        }

        var outgoingMessage = {
            msgType: msgType,
            msgData: msgData
        };
        if (destination) {
            if (typeof destination === 'string') {
                outgoingMessage.targetEasyrtcid = destination;
            }
            else if (typeof destination === 'object') {
                if (destination.targetEasyrtcid) {
                    outgoingMessage.targetEasyrtcid = destination.targetEasyrtcid;
                }
                if (destination.targetRoom) {
                    outgoingMessage.targetRoom = destination.targetRoom;
                }
                if (destination.targetGroup) {
                    outgoingMessage.targetGroup = destination.targetGroup;
                }
            }
        }


        if (self.webSocket) {
            self.webSocket.json.emit("easyrtcMsg", outgoingMessage, ackhandler);
        }
        else {
            if (self.debugPrinter) {
                self.debugPrinter("websocket failed because no connection to server");
            }
            throw "Attempt to send message without a valid connection to the server.";
        }
    };
    /** Sends data to another user. This method uses data channels if one has been set up, or websockets otherwise.
     * @param {String} destUser - a string containing the easyrtcId of the other user.
     * Specifying multiple fields restricts the scope of the destination (operates as a logical AND, not a logical OR).
     * @param {String} msgType -the type of message being sent (application specific).
     * @param {Object} msgData - a JSONable object.
     * @param {Function} ackHandler - a function which receives acknowledgments. May only be invoked in
     *  the websocket case.
     * @example
     *    easyrtc.sendData(someEasyrtcid, "roomData",  {room:499, bldgNum:'asd'},
     *       function ackHandler(msgType, msgData);
     *    );
     */
    this.sendData = function(destUser, msgType, msgData, ackHandler) {
        if (peerConns[destUser] && peerConns[destUser].dataChannelReady) {
            self.sendDataP2P(destUser, msgType, msgData);
        }
        else {
            self.sendDataWS(destUser, msgType, msgData, ackHandler);
        }
    };
    /**
     * Sends a message to another peer on the easyrtcMsg channel.
     * @param {String} destination - either a string containing the easyrtcId of the other user, or an object containing some subset of the following fields: targetEasyrtcid, targetGroup, targetRoom.
     * Specifying multiple fields restricts the scope of the destination (operates as a logical AND, not a logical OR).
     * @param {String} msgType - the type of message being sent (application specific).
     * @param {Object} msgData - a JSONable object with the message contents.
     * @param {function(String, Object)} successCB - a callback function with results from the server.
     * @param {function(String, String)} failureCB - a callback function to handle errors.
     * @example
     *     easyrtc.sendPeerMessage(otherUser, 'offer_candy', {candy_name:'mars'},
     *             function(msgType, msgBody ){
     *                console.log("message was sent");
     *             },
     *             function(errorCode, errorText){
     *                console.log("error was " + errorText);
     *             });
     */
    this.sendPeerMessage = function(destination, msgType, msgData, successCB, failureCB) {
        if (!destination) {
            console.error("Developer error, destination was null in sendPeerMessage");
        }

        if (self.debugPrinter) {
            self.debugPrinter("sending peer message " + JSON.stringify(msgData));
        }
        function ackHandler(response) {
            if (response.msgType === "error") {
                if (failureCB) {
                    failureCB(response.msgData.errorCode, response.msgData.errorText);
                }
            }
            else {
                if (successCB) {
                    // firefox complains if you pass an undefined as an parameter.
                    successCB(response.msgType, response.msgData ? response.msgData : null);
                }
            }
        }

        self.sendDataWS(destination, msgType, msgData, ackHandler);
    };
    /**
     * Sends a message to the application code in the server (ie, on the easyrtcMsg channel).
     * @param {String} msgType - the type of message being sent (application specific).
     * @param {Object} msgData - a JSONable object with the message contents.
     * @param {function(String, Object)} successCB - a callback function with results from the server.
     * @param {function(String, String)} failureCB - a callback function to handle errors.
     * @example
     *     easyrtc.sendServerMessage('get_candy', {candy_name:'mars'},
     *             function(msgType, msgData ){
     *                console.log("got candy count of " + msgData.barCount);
     *             },
     *             function(errorCode, errorText){
     *                console.log("error was " + errorText);
     *             });
     */
    this.sendServerMessage = function(msgType, msgData, successCB, failureCB) {
        if (self.debugPrinter) {
            var dataToShip = {msgType: msgType, msgData: msgData};
            self.debugPrinter("sending server message " + JSON.stringify(dataToShip));
        }
        function ackhandler(response) {
            if (response.msgType === "error") {
                if (failureCB) {
                    failureCB(response.msgData.errorCode, response.msgData.errorText);
                }
            }
            else {
                if (successCB) {
                    successCB(response.msgType, response.msgData ? response.msgData : null);
                }
            }
        }

        self.sendDataWS(null, msgType, msgData, ackhandler);
    };
    /** Sends the server a request for the list of rooms the user can see.
     * You must have already be connected to use this function.
     * @param {function(Object)} callback - on success, this function is called with a map of the form  { roomName:{"roomName":String, "numberClients": Number}}.
     * The roomName appears as both the key to the map, and as the value of the "roomName" field.
     * @param {function(String, String)} errorCallback   is called on failure. It gets an errorCode and errorText as it's too arguments.
     * @example
     *    easyrtc.getRoomList(
     *        function(roomList){
     *           for(roomName in roomList){
     *              console.log("saw room " + roomName);
     *           }
     *         },
     *         function(errorCode, errorText){
     *            easyrtc.showError(errorCode, errorText);
     *         }
     *    );
     */
    this.getRoomList = function(callback, errorCallback) {
        sendSignalling(null, "getRoomList", null,
                function(msgType, msgData) {
                    callback(msgData.roomList);
                },
                function(errorCode, errorText) {
                    if (errorCallback) {
                        errorCallback(errorCode, errorText);
                    }
                    else {
                        self.showError(errorCode, errorText);
                    }
                }
        );
    };
    /** Value returned by easyrtc.getConnectStatus if the other user isn't connected to us. */
    this.NOT_CONNECTED = "not connected";
    /** Value returned by easyrtc.getConnectStatus if the other user is in the process of getting connected */
    this.BECOMING_CONNECTED = "connection in progress to us.";
    /** Value returned by easyrtc.getConnectStatus if the other user is connected to us. */
    this.IS_CONNECTED = "is connected";
    /**
     * Check if the client has a peer-2-peer connection to another user.
     * The return values are text strings so you can use them in debugging output.
     *  @param {String} otherUser - the easyrtcid of the other user.
     *  @return {String} one of the following values: easyrtc.NOT_CONNECTED, easyrtc.BECOMING_CONNECTED, easyrtc.IS_CONNECTED
     *  @example
     *     if( easyrtc.getConnectStatus(otherEasyrtcid) == easyrtc.NOT_CONNECTED ){
     *         easyrtc.call(otherEasyrtcid,
     *                  function(){ console.log("success"); },
     *                  function(){ console.log("failure"); });
     *     }
     */
    this.getConnectStatus = function(otherUser) {
        if (!peerConns.hasOwnProperty(otherUser)) {
            return self.NOT_CONNECTED;
        }
        var peer = peerConns[otherUser];
        if ((peer.sharingAudio || peer.sharingVideo) && !peer.startedAV) {
            return self.BECOMING_CONNECTED;
        }
        else if (peer.sharingData && !peer.dataChannelReady) {
            return self.BECOMING_CONNECTED;
        }
        else {
            return self.IS_CONNECTED;
        }
    };
    /**
     * @private
     */
    function buildPeerConstraints() {
        var options = [];
        options.push({'DtlsSrtpKeyAgreement': 'true'}); // for interoperability
        return {optional: options};
    }


    /**
     *  Initiates a call to another user. If it succeeds, the streamAcceptor callback will be called.
     * @param {String} otherUser - the easyrtcid of the peer being called.
     * @param {Function} callSuccessCB (otherCaller, mediaType) - is called when the datachannel is established or the MediaStream is established. mediaType will have a value of "audiovideo" or "datachannel"
     * @param {Function} callFailureCB (errorCode, errMessage) - is called if there was a system error interfering with the call.
     * @param {Function} wasAcceptedCB (wasAccepted:boolean,otherUser:string) - is called when a call is accepted or rejected by another party. It can be left null.
     * @param {Array} streamNames - optional array of streamNames.
     * @example
     *    easyrtc.call( otherEasyrtcid,
     *        function(easyrtcid, mediaType){
     *           console.log("Got mediaType " + mediaType + " from " + easyrtc.idToName(easyrtcid));
     *        },
     *        function(errorCode, errMessage){
     *           console.log("call to  " + easyrtc.idToName(otherEasyrtcid) + " failed:" + errMessage);
     *        },
     *        function(wasAccepted, easyrtcid){
     *            if( wasAccepted ){
     *               console.log("call accepted by " + easyrtc.idToName(easyrtcid));
     *            }
     *            else{
     *                console.log("call rejected" + easyrtc.idToName(easyrtcid));
     *            }
     *        });
     */
    this.call = function(otherUser, callSuccessCB, callFailureCB, wasAcceptedCB, streamNames) {

        if (streamNames) {
            if (typeof streamNames === "string") { // accept a string argument if passed.
                streamNames = [streamNames];
            }
            else if (typeof streamNames.length === "undefined") {
                self.showError(self.errCodes.DEVELOPER_ERR, "easyrtc.call passed bad streamNames");
                return;
            }
        }

        if (self.debugPrinter) {
            self.debugPrinter("initiating peer to peer call to " + otherUser +
                    " audio=" + self.audioEnabled +
                    " video=" + self.videoEnabled +
                    " data=" + dataEnabled);
        }

        if (!self.supportsPeerConnections()) {
            callFailureCB(self.errCodes.CALL_ERR, self.getConstantString("noWebrtcSupport"));
            return;
        }

        var message;
        //
        // If we are sharing audio/video and we haven't allocated the local media stream yet,
        // we'll do so, recalling our self on success.
        //
        if (!streamNames && autoInitUserMedia) {
            var stream = self.getLocalStream();
            if (!stream && (self.audioEnabled || self.videoEnabled)) {
                self.initMediaSource(function() {
                    self.call(otherUser, callSuccessCB, callFailureCB, wasAcceptedCB);
                }, callFailureCB);
                return;
            }
        }

        if (!self.webSocket) {
            message = "Attempt to make a call prior to connecting to service";
            if (self.debugPrinter) {
                self.debugPrinter(message);
            }
            throw message;
        }

        //
        // If B calls A, and then A calls B before accepting, then A should treat the attempt to
        // call B as a positive offer to B's offer.
        //
        if (offersPending[otherUser]) {
            wasAcceptedCB(true, otherUser);
            doAnswer(otherUser, offersPending[otherUser], streamNames);
            delete offersPending[otherUser];
            self.callCancelled(otherUser, false);
            return;
        }

        // do we already have a pending call?
        if (typeof acceptancePending[otherUser] !== 'undefined') {
            message = "Call already pending acceptance";
            if (self.debugPrinter) {
                self.debugPrinter(message);
            }
            callFailureCB(self.errCodes.ALREADY_CONNECTED, message);
            return;
        }

        if (use_fresh_ice_each_peer) {
            self.getFreshIceConfig(function(succeeded) {
                if (succeeded) {
                    callBody(otherUser, callSuccessCB, callFailureCB, wasAcceptedCB, streamNames);
                }
                else {
                    callFailureCB(self.errCodes.CALL_ERR, "Attempt to get fresh ice configuration failed");
                }
            });
        }
        else {
            callBody(otherUser, callSuccessCB, callFailureCB, wasAcceptedCB, streamNames);
        }
    };
    function callBody(otherUser, callSuccessCB, callFailureCB, wasAcceptedCB, streamNames) {
        acceptancePending[otherUser] = true;
        var pc = buildPeerConnection(otherUser, true, callFailureCB, streamNames);
        var message;
        if (!pc) {
            message = "buildPeerConnection failed, call not completed";
            if (self.debugPrinter) {
                self.debugPrinter(message);
            }
            throw message;
        }

        peerConns[otherUser].callSuccessCB = callSuccessCB;
        peerConns[otherUser].callFailureCB = callFailureCB;
        peerConns[otherUser].wasAcceptedCB = wasAcceptedCB;
        var peerConnObj = peerConns[otherUser];
        var setLocalAndSendMessage0 = function(sessionDescription) {
            if (peerConnObj.cancelled) {
                return;
            }
            var sendOffer = function() {

                sendSignalling(otherUser, "offer", sessionDescription, null, callFailureCB);
            };
            if (sdpLocalFilter) {
                sessionDescription.sdp = sdpLocalFilter(sessionDescription.sdp);
            }
            pc.setLocalDescription(sessionDescription, sendOffer,
                    function(errorText) {
                        callFailureCB(self.errCodes.CALL_ERR, errorText);
                    });
        };
        setTimeout(function() {
            //
            // if the call was cancelled, we don't want to continue getting the offer.
            // we can tell the call was cancelled because there won't be a peerConn object
            // for it.
            //
            if( !peerConns[otherUser]) {
                return;
            }
            pc.createOffer(setLocalAndSendMessage0, function(errorObj) {
                callFailureCB(self.errCodes.CALL_ERR, JSON.stringify(errorObj));
            },
                    receivedMediaConstraints);
        }, 100);
    }
    function hangupBody(otherUser) {
        var i;
        if (self.debugPrinter) {
            self.debugPrinter("Hanging up on " + otherUser);
        }
        clearQueuedMessages(otherUser);
        if (peerConns[otherUser]) {
            if (peerConns[otherUser].pc) {
                var remoteStreams = peerConns[otherUser].pc.getRemoteStreams();
                for (i = 0; i < remoteStreams.length; i++) {
                    if (isStreamActive(remoteStreams[i])) {
                        stopStream(remoteStreams[i]);
                        emitOnStreamClosed(otherUser, remoteStreams[i]);
                    }
                }
                //
                // todo: may need to add a few lines here for closing the data channels
                //
                try {
                    peerConns[otherUser].pc.close();
                } catch (err) {
                }
            }

            peerConns[otherUser].cancelled = true;
            delete peerConns[otherUser];
            if (self.webSocket) {
                sendSignalling(otherUser, "hangup", null, function() {
                }, function(errorCode, errorText) {
                    if (self.debugPrinter) {
                        self.debugPrinter("hangup failed:" + errorText);
                    }
                });
            }
            if (acceptancePending[otherUser]) {
                delete acceptancePending[otherUser];
            }
        }
    }

    /**
     * Hang up on a particular user or all users.
     *  @param {String} otherUser - the easyrtcid of the person to hang up on.
     *  @example
     *     easyrtc.hangup(someEasyrtcid);
     */
    this.hangup = function(otherUser) {
        hangupBody(otherUser);
        updateConfigurationInfo();
    };
    /**
     * Hangs up on all current connections.
     * @example
     *    easyrtc.hangupAll();
     */
    this.hangupAll = function() {

        var sawAConnection = false;
        for (var otherUser in peerConns) {
            if (!peerConns.hasOwnProperty(otherUser)) {
                continue;
            }
            sawAConnection = true;
            hangupBody(otherUser);
        }

        if (sawAConnection) {
            updateConfigurationInfo();
        }
    };
    /** Checks to see if data channels work between two peers.
     * @param {String} otherUser - the other peer.
     * @returns {Boolean} true if data channels work and are ready to be used
     *   between the two peers.
     */
    this.doesDataChannelWork = function(otherUser) {
        if (!peerConns[otherUser]) {
            return false;
        }
        return !!peerConns[otherUser].dataChannelReady;
    };
    /**
     * Return the media stream shared by a particular peer. This is needed when you
     * add a stream in the middle of a call.
     * @param {String} easyrtcid the peer.
     * @param {String} remoteStreamName an optional argument supplying the streamName.
     * @returns {Object} A mediaStream.
     */
    this.getRemoteStream = function(easyrtcid, remoteStreamName) {
        if (!peerConns[easyrtcid]) {
            self.showError(self.errCodes.DEVELOPER_ERR, "attempt to get stream of uncalled party");
            throw "Developer err: no such stream";
        }
        else {
            return peerConns[easyrtcid].getRemoteStreamByName(remoteStreamName);
        }
    };
    /**
     * Assign a local streamName to a remote stream so that it can be forwarded to other callers.
     * @param {String} easyrtcid the peer supplying the remote stream
     * @param {String} remoteStreamName the streamName supplied by the peer.
     * @param {String} localStreamName streamName used when passing the stream to other peers.
     * @example
     *    easyrtc.makeLocalStreamFromRemoteStream(sourcePeer, "default", "forwardedStream");
     *    easyrtc.call(nextPeer, callSuccessCB, callFailureCB, wasAcceptedCB, ["forwardedStream"]);
     */
    this.makeLocalStreamFromRemoteStream = function(easyrtcid, remoteStreamName, localStreamName) {
        var remoteStream;
        if (peerConns[easyrtcid].pc) {
            remoteStream = peerConns[easyrtcid].getRemoteStreamByName(remoteStreamName);
            if (remoteStream) {
                registerLocalMediaStreamByName(remoteStream, localStreamName);
            }
            else {
                throw "Developer err: no such stream";
            }
        }
        else {
            throw "Developer err: no such peer ";
        }
    };

    /**
     * Add a named local stream to a call.
     * @param {String} easyrtcId The id of client receiving the stream.
     * @param {String} streamName The name of the stream.
     * @param {Function} receiptHandler is a function that gets called when the other side sends a message
     *   that the stream has been received. The receiptHandler gets called with an easyrtcid and a stream name. This
     *   argument is optional.
     */
    this.addStreamToCall = function(easyrtcId, streamName, receiptHandler) {
        if( !streamName) {
            streamName = "default";
        }
        var stream = getLocalMediaStreamByName(streamName);
        if (!stream) {
            console.log("attempt to add nonexistent stream " + streamName);
        }
        else if (!peerConns[easyrtcId] || !peerConns[easyrtcId].pc) {
            console.log("Can't add stream before a call has started.");
        }
        else {
            var pc = peerConns[easyrtcId].pc;
            peerConns[easyrtcId].enableNegotiateListener = true;
            pc.addStream(stream);
            if( receiptHandler ) {
                peerConns[easyrtcId].streamsAddedAcks[streamName] = receiptHandler;
            }
        }
    };

    //
    // these three listeners support the ability to add/remove additional media streams on the fly.
    //
    this.setPeerListener(function(easyrtcid, msgType, msgData) {
        if (!peerConns[easyrtcid] || !peerConns[easyrtcid].pc) {
            self.showError(self.errCodes.DEVELOPER_ERR, 
                  "Attempt to add additional stream before establishing the base call.");
        }
        else {
            var sdp = msgData.sdp;
            var pc = peerConns[easyrtcid].pc;

            var setLocalAndSendMessage1 = function(sessionDescription) {
                var sendAnswer = function() {
                   if (self.debugPrinter) {
                       self.debugPrinter("sending answer");
                   }
                   function onSignalSuccess() {
                   }

                   function onSignalFailure(errorCode, errorText) {
                       delete peerConns[easyrtcid];
                       self.showError(errorCode, errorText);
                   }

                   sendSignalling(easyrtcid, "answer", sessionDescription,
                           onSignalSuccess, onSignalFailure);
                   peerConns[easyrtcid].connectionAccepted = true;
                   sendQueuedCandidates(easyrtcid, onSignalSuccess, onSignalFailure);
               };

               if (sdpLocalFilter) {
                   sessionDescription.sdp = sdpLocalFilter(sessionDescription.sdp);
               }
               pc.setLocalDescription(sessionDescription, sendAnswer, function(message) {
                   self.showError(self.errCodes.INTERNAL_ERR, "setLocalDescription: " + msgData);
               });
            };

            var invokeCreateAnswer = function() {
               pc.createAnswer(setLocalAndSendMessage1,
                    function(message) {
                        self.showError(self.errCodes.INTERNAL_ERR, "create-answer: " + message);
                    },
                    receivedMediaConstraints);
               self.sendPeerMessage(easyrtcid, "__gotAddedMediaStream", {sdp: sdp});
            };

            if (self.debugPrinter) {
                self.debugPrinter("about to call setRemoteDescription in doAnswer");
            }
            try {

                if (sdpRemoteFilter) {
                    sdp.sdp = sdpRemoteFilter(sdp.sdp);
                }
                pc.setRemoteDescription(new RTCSessionDescription(sdp),
                   invokeCreateAnswer, function(message) {
                    self.showError(self.errCodes.INTERNAL_ERR, "set-remote-description: " + message);
                });
            } catch (srdError) {
                console.log("set remote description failed");
                if (self.debugPrinter) {
                    self.debugPrinter("saw exception in setRemoteDescription");
                }
                self.showError(self.errCodes.INTERNAL_ERR, "setRemoteDescription failed: " + srdError.message);
            }
        }
    }, "__addedMediaStream");
    this.setPeerListener(function(easyrtcid, msgType, msgData) {
        if (!peerConns[easyrtcid] || !peerConns[easyrtcid].pc) {
            if (self.debugPrinter) {
                self.debugPrinter("setPeerListener failed: __gotAddedMediaStream Unknow easyrtcid " + easyrtcid);
            }
        }
        else {
            var sdp = msgData.sdp;
            if (sdpRemoteFilter) {
                sdp.sdp = sdpRemoteFilter(sdp.sdp);
            }
            var pc = peerConns[easyrtcid].pc;
            pc.setRemoteDescription(new RTCSessionDescription(sdp), function(){},
                    function(message) {
                       self.showError(self.errCodes.INTERNAL_ERR, "set-remote-description: " + message);
                    });
        }

    }, "__gotAddedMediaStream");
    this.setPeerListener(function(easyrtcid, msgType, msgData) {
        if (!peerConns[easyrtcid] || !peerConns[easyrtcid].pc) {
            if (self.debugPrinter) {
                self.debugPrinter("setPeerListener failed: __closingMediaStream Unknow easyrtcid " + easyrtcid);
            }
        }
        else {
            var stream = peerConns[easyrtcid].getRemoteStreamByName(msgData.streamName);
            if (stream) {
                onRemoveStreamHelper(easyrtcid, stream);
                stopStream(stream);
            }
        }

    }, "__closingMediaStream");
    function onRemoveStreamHelper(easyrtcid, stream) {
        if (peerConns[easyrtcid]) {
            emitOnStreamClosed(easyrtcid, stream);
            updateConfigurationInfo();
            if( peerConns[easyrtcid].pc ) {
                 try {
                    peerConns[easyrtcid].pc.removeStream(stream);
                 } catch( err) {}
            }

        }
    }


    this.dumpPeerConnectionInfo = function() {
        var i;
        for (var peer in peerConns) {
            if (peerConns.hasOwnProperty(peer)) {
                console.log("For peer " + peer);
                var pc = peerConns[peer].pc;
                var remotes = pc.getRemoteStreams();
                var remoteIds = [];
                for (i = 0; i < remotes.length; i++) {
                    remoteIds.push(remotes[i].id);
                }
                var locals = pc.getLocalStreams();
                var localIds = [];
                for (i = 0; i < locals.length; i++) {
                    localIds.push(locals[i].id);
                }
                console.log("    " + JSON.stringify({local: localIds, remote: remoteIds}));   
            }
        }
    };


    var buildPeerConnection = function(otherUser, isInitiator, failureCB, streamNames) {
        var pc;
        var message;
        var newPeerConn;
        var iceConfig = pc_config_to_use ? pc_config_to_use : pc_config;
        if (self.debugPrinter) {
            self.debugPrinter("building peer connection to " + otherUser);
        }

        //
        // we don't support data channels on chrome versions < 31
        //
        try {
            pc = self.createRTCPeerConnection(iceConfig, buildPeerConstraints());
            if (!pc) {
                message = "Unable to create PeerConnection object, check your ice configuration(" +
                        JSON.stringify(iceConfig) + ")";
                if (self.debugPrinter) {
                    self.debugPrinter(message);
                }
                throw(message);
            }

            //
            // turn off data channel support if the browser doesn't support it.
            //
            if (dataEnabled && typeof pc.createDataChannel === 'undefined') {
                dataEnabled = false;
            }
            pc.onnegotiationneeded = function(event) {
                if( peerConns[otherUser].enableNegotiateListener ) {
                    pc.createOffer(function(sdp) {
                        if (sdpLocalFilter) {
                            sdp.sdp = sdpLocalFilter(sdp.sdp);
                        }
                        pc.setLocalDescription(sdp, function() {
                            self.sendPeerMessage(otherUser, "__addedMediaStream", {sdp: sdp});
                        }, function() {
                        });
                    }, function(error) {
                        console.log("unexpected error in creating offer");
                    });
                }
            };

            pc.oniceconnectionstatechange = function(ev) {
                var connState = ev.currentTarget.iceConnectionState;
                switch( connState) {
                   case "connected":
                       if (peerConns[otherUser].callSuccessCB) {
                            peerConns[otherUser].callSuccessCB(otherUser,
                               "connection");
                       }
                       break;
                   case "failed":
                       if (failureCB) {
                            failureCB(self.errCodes.NOVIABLEICE, "No usable STUN/TURN path");
                       }
                       delete peerConns[otherUser];
                       break;
                   case "disconnected":
                      if( easyrtc.onPeerFailing ) {
                          easyrtc.onPeerFailing(otherUser);
                          peerConns[otherUser].failing = Date.now();
                      }
                      break;

                   case "closed":
                      if( easyrtc.onPeerClosed ) {
                          easyrtc.onPeerClosed(otherUser);
                      }
                      break;
                }

                if (connState === 'connected' || connState === 'completed') {
                   if (peerConns[otherUser].failing && easyrtc.onPeerRecovered) {
                        easyrtc.onPeerRecovered(otherUser, peerConns[otherUser].failing, Date.now());
                    }

                    delete peerConns[otherUser].failing;
                }
            };


            pc.onconnection = function() {
                if (self.debugPrinter) {
                    self.debugPrinter("onconnection called prematurely");
                }
            };
            newPeerConn = {
                pc: pc,
                candidatesToSend: [],
                startedAV: false,
                connectionAccepted: false,
                isInitiator: isInitiator,
                remoteStreamIdToName: {},
                streamsAddedAcks: {},
                liveRemoteStreams: {},
                getRemoteStreamByName: function(streamName) {
                    var remoteStreams = pc.getRemoteStreams();
                    var i;
                    var keyToMatch = null;
                    var roomName;
                    if (!streamName) {
                        streamName = "default";
                    }

                    if (streamName === "default") {
                        if (remoteStreams.length > 0) {
                            return remoteStreams[0];
                        }
                        else {
                            return null;
                        }
                    }
                    for (roomName in self.roomData) {
                        if (self.roomData.hasOwnProperty(roomName)) {
                            var mediaIds = self.getRoomApiField(roomName, otherUser, "mediaIds");
                            keyToMatch = mediaIds ? mediaIds[streamName] : null;
                            if (keyToMatch) {
                                break;
                            }
                        }
                    }
                    if (!keyToMatch) {
                        self.showError(self.errCodes.DEVELOPER_ERR, "remote peer does not have media stream called " + streamName);
                    }

                    for (i = 0; i < remoteStreams.length; i++) {
                        var remoteId;
                        if (remoteStreams[i].id) {
                            remoteId = remoteStreams[i].id;
                        }
                        else {
                            remoteId = "default";
                        }

                        if (!keyToMatch || remoteId === keyToMatch) {
                            return remoteStreams[i];
                        }

                    }
                    return null;
                }
                //                var remoteStreams = peerConns[i].pc.getRemoteStreams();
            };
            pc.onicecandidate = function(event) {
                if (newPeerConn.cancelled) {
                    return;
                }
                var candidateData;
                if (event.candidate && peerConns[otherUser]) {
                    candidateData = {
                        type: 'candidate',
                        label: event.candidate.sdpMLineIndex,
                        id: event.candidate.sdpMid,
                        candidate: event.candidate.candidate
                    };

                    if( iceCandidateFilter ) {
                       candidateData = iceCandidateFilter(candidateData, false);
                       if( !candidateData ) {
                          return;
                       }
                    }
                    //
                    // some candidates include ip addresses of turn servers. we'll want those
                    // later so we can see if our actual connection uses a turn server.
                    // The keyword "relay" in the candidate identifies it as referencing a
                    // turn server. The \d symbol in the regular expression matches a number.
                    //
                    if (event.candidate.candidate.indexOf("typ relay") > 0) {
                        var ipAddress = event.candidate.candidate.match(/(udp|tcp) \d+ (\d+\.\d+\.\d+\.\d+)/i)[2];
                        self._turnServers[ipAddress] = true;
                    }

                    if (peerConns[otherUser].connectionAccepted) {
                        sendSignalling(otherUser, "candidate", candidateData, null, function() {
                            failureCB(self.errCodes.PEER_GONE, "Candidate disappeared");
                        });
                    }
                    else {
                        peerConns[otherUser].candidatesToSend.push(candidateData);
                    }
                }
            };
            pc.onaddstream = function(event) {

                if (newPeerConn.cancelled) {
                    return;
                }

                if (self.debugPrinter) {
                    self.debugPrinter("saw incoming media stream");
                }                

                if (!peerConns[otherUser].startedAV) {
                    peerConns[otherUser].startedAV = true;
                    peerConns[otherUser].sharingAudio = haveAudioVideo.audio;
                    peerConns[otherUser].sharingVideo = haveAudioVideo.video;
                    peerConns[otherUser].connectTime = new Date().getTime();
                    if (peerConns[otherUser].callSuccessCB) {
                        if (peerConns[otherUser].sharingAudio || peerConns[otherUser].sharingVideo) {
                            peerConns[otherUser].callSuccessCB(otherUser, "audiovideo");
                        }
                    }
                    if (self.audioEnabled || self.videoEnabled) {
                        updateConfiguration();
                    }
                }
                var remoteName = getNameOfRemoteStream(otherUser, event.stream.id || "default");
                if (!remoteName) {
                    remoteName = "default";
                }
                peerConns[otherUser].remoteStreamIdToName[event.stream.id || "default"] = remoteName;
                peerConns[otherUser].liveRemoteStreams[remoteName] = true;
                event.stream.streamName = remoteName;
                if (self.streamAcceptor) {
                    self.streamAcceptor(otherUser, event.stream, remoteName);
                    //
                    // Inform the other user that the stream they provided has been received.
                    // This should be moved into signalling at some point
                    //
                    self.sendDataWS(otherUser, "easyrtc_streamReceived", {streamName:remoteName},function(){});
                }
            };
            pc.onremovestream = function(event) {
                if (self.debugPrinter) {
                    self.debugPrinter("saw remove on remote media stream");
                }
                onRemoveStreamHelper(otherUser, event.stream);
            };
            peerConns[otherUser] = newPeerConn;
        } catch (e) {
            if (self.debugPrinter) {
                self.debugPrinter(JSON.stringify(e));
            }
            failureCB(self.errCodes.SYSTEM_ERR, e.message);
            return null;
        }

        var i, stream;
        if (streamNames) {
            for (i = 0; i < streamNames.length; i++) {
                stream = getLocalMediaStreamByName(streamNames[i]);
                if (stream) {
                    pc.addStream(stream);
                }
                else {
                    console.log("Developer error, attempt to access unknown local media stream " + streamNames[i]);
                }
            }
        }
        else if (autoInitUserMedia && (self.videoEnabled || self.audioEnabled)) {
            stream = self.getLocalStream();
            pc.addStream(stream);
        }

        //
        // This function handles data channel message events.
        //
        var pendingTransfer = {};
        function dataChannelMessageHandler(event) {
            if (self.debugPrinter) {
                self.debugPrinter("saw dataChannel.onmessage event: " + JSON.stringify(event.data));
            }

            if (event.data === "dataChannelPrimed") {
                self.sendDataWS(otherUser, "dataChannelPrimed", "");
            }
            else {
                //
                // Chrome and Firefox Interop is passing a event with a strange data="", perhaps
                // as it's own form of priming message. Comparing the data against "" doesn't
                // work, so I'm going with parsing and trapping the parse error.
                //
                try {
                    var msg = JSON.parse(event.data);
                    if (msg) {
                        if (msg.transfer && msg.transferId) {
                            if (msg.transfer === 'start') {
                                if (self.debugPrinter) {
                                    self.debugPrinter('start transfer #' + msg.transferId);
                                }

                                var parts = parseInt(msg.parts);
                                pendingTransfer = {
                                    chunks: [],
                                    parts: parts,
                                    transferId: msg.transferId
                                };

                            } else if (msg.transfer === 'chunk') {
                                if (self.debugPrinter) {
                                    self.debugPrinter('got chunk for transfer #' + msg.transferId);
                                }

                                // check data is valid
                                if (!(typeof msg.data === 'string' && msg.data.length <= self.maxP2PMessageLength)) {
                                    console.log('Developer error, invalid data');

                                    // check there's a pending transfer
                                } else if (!pendingTransfer) {
                                    console.log('Developer error, unexpected chunk');

                                // check that transferId is valid
                                } else if (msg.transferId !== pendingTransfer.transferId) {
                                    console.log('Developer error, invalid transfer id');

                                // check that the max length of transfer is not reached
                                } else if (pendingTransfer.chunks.length + 1 > pendingTransfer.parts) {
                                    console.log('Developer error, received too many chunks');

                                } else {
                                    pendingTransfer.chunks.push(msg.data);
                                }

                            } else if (msg.transfer === 'end') {
                                if (self.debugPrinter) {
                                    self.debugPrinter('end of transfer #' + msg.transferId);
                                }

                                // check there's a pending transfer
                                if (!pendingTransfer) {
                                    console.log('Developer error, unexpected end of transfer');

                                // check that transferId is valid
                                } else if (msg.transferId !== pendingTransfer.transferId) {
                                    console.log('Developer error, invalid transfer id');

                                // check that all the chunks were received
                                } else if (pendingTransfer.chunks.length !== pendingTransfer.parts) {
                                    console.log('Developer error, received wrong number of chunks');

                                } else {
                                    try {
                                        var chunkedMsg = JSON.parse(pendingTransfer.chunks.join(''));
                                        self.receivePeerDistribute(otherUser, chunkedMsg, null);
                                    } catch (err) {
                                        console.log('Developer error, unable to parse message');
                                    }
                                }
                                pendingTransfer = {  };

                            } else {
                                console.log('Developer error, got an unknown transfer message' + msg.transfer);
                            }
                        } else {
                            self.receivePeerDistribute(otherUser, msg, null);
                        }
                    }
                }
                catch (err) {
                }
            }
        }

        function initOutGoingChannel(otherUser) {
            if (self.debugPrinter) {
                self.debugPrinter("saw initOutgoingChannel call");
            }
            var dataChannel = pc.createDataChannel(dataChannelName, self.getDatachannelConstraints());
            peerConns[otherUser].dataChannelS = dataChannel;
            peerConns[otherUser].dataChannelR = dataChannel;
            dataChannel.onmessage = dataChannelMessageHandler;
            dataChannel.onopen = function(event) {
                if (self.debugPrinter) {
                    self.debugPrinter("saw dataChannel.onopen event");
                }
                if (peerConns[otherUser]) {
                    dataChannel.send("dataChannelPrimed");
                }
            };
            dataChannel.onclose = function(event) {
                if (self.debugPrinter) {
                    self.debugPrinter("saw dataChannelS.onclose event");
                }
                if (peerConns[otherUser]) {
                    peerConns[otherUser].dataChannelReady = false;
                    delete peerConns[otherUser].dataChannelS;
                }
                if (onDataChannelClose) {
                    onDataChannelClose(otherUser);
                }

                updateConfigurationInfo();
            };
        }

        function initIncomingChannel(otherUser) {
            if (self.debugPrinter) {
                self.debugPrinter("initializing incoming channel handler for " + otherUser);
            }

            peerConns[otherUser].pc.ondatachannel = function(event) {

                if (self.debugPrinter) {
                    self.debugPrinter("saw incoming data channel");
                }

                var dataChannel = event.channel;
                peerConns[otherUser].dataChannelR = dataChannel;
                peerConns[otherUser].dataChannelS = dataChannel;
                peerConns[otherUser].dataChannelReady = true;
                dataChannel.onmessage = dataChannelMessageHandler;
                dataChannel.onclose = function(event) {
                    if (self.debugPrinter) {
                        self.debugPrinter("saw dataChannelR.onclose event");
                    }
                    if (peerConns[otherUser]) {
                        peerConns[otherUser].dataChannelReady = false;
                        delete peerConns[otherUser].dataChannelR;
                    }
                    if (onDataChannelClose) {
                        onDataChannelClose(otherUser);
                    }

                    updateConfigurationInfo();
                };
                dataChannel.onopen = function(event) {
                    if (self.debugPrinter) {
                        self.debugPrinter("saw dataChannel.onopen event");
                    }
                    if (peerConns[otherUser]) {
                        dataChannel.send("dataChannelPrimed");
                    }
                };
            };
        }

        //
        //  added for interoperability
        //
        var doDataChannels = dataEnabled;

        if (doDataChannels) {
            // check if both sides have the same browser and versions
        }

        if (doDataChannels) {
            self.setPeerListener(function() {
                peerConns[otherUser].dataChannelReady = true;
                if (peerConns[otherUser].callSuccessCB) {
                    peerConns[otherUser].callSuccessCB(otherUser, "datachannel");
                }
                if (onDataChannelOpen) {
                    onDataChannelOpen(otherUser, true);
                }
                updateConfigurationInfo();
            }, "dataChannelPrimed", otherUser);
            if (isInitiator) {
                try {

                    initOutGoingChannel(otherUser);
                } catch (channelErrorEvent) {
                    console.log("failed to init outgoing channel");
                    failureCB(self.errCodes.SYSTEM_ERR,
                            self.formatError(channelErrorEvent));
                }
            }
            if (!isInitiator) {
                initIncomingChannel(otherUser);
            }
        }

        pc.onconnection = function() {
            if (self.debugPrinter) {
                self.debugPrinter("setup pc.onconnection ");
            }
        };

        //
        // Temporary support for responding to acknowledgements of about streams being added.
        //
        self.setPeerListener(function(easyrtcid, msgType, msgData, targeting){
             if( newPeerConn.streamsAddedAcks[msgData.streamName]) {
                 (newPeerConn.streamsAddedAcks[msgData.streamName])(easyrtcid, msgData.streamName);
                 delete newPeerConn.streamsAddedAcks[msgData.streamName];
             }
        }, "easyrtc_streamReceived", otherUser);
        return pc;
    };
    var doAnswer = function(caller, msgData, streamNames) {
        if (!streamNames && autoInitUserMedia) {
            var localStream = self.getLocalStream();
            if (!localStream && (self.videoEnabled || self.audioEnabled)) {
                self.initMediaSource(
                        function() {
                            doAnswer(caller, msgData);
                        },
                        function(errorCode, error) {
                            self.showError(self.errCodes.MEDIA_ERR, self.format(self.getConstantString("localMediaError")));
                        });
                return;
            }
        }
        if (use_fresh_ice_each_peer) {
            self.getFreshIceConfig(function(succeeded) {
                if (succeeded) {
                    doAnswerBody(caller, msgData, streamNames);
                }
                else {
                    self.showError(self.errCodes.CALL_ERR, "Failed to get fresh ice config");
                }
            });
        }
        else {
            doAnswerBody(caller, msgData, streamNames);
        }
    };


    var doAnswerBody = function(caller, msgData, streamNames) {
        var pc = buildPeerConnection(caller, false, function(message) {
            self.showError(self.errCodes.SYSTEM_ERR, message);
        }, streamNames);
        var newPeerConn = peerConns[caller];
        if (!pc) {
            if (self.debugPrinter) {
                self.debugPrinter("buildPeerConnection failed. Call not answered");
            }
            return;
        }
        var setLocalAndSendMessage1 = function(sessionDescription) {
            
            if (newPeerConn.cancelled) {
                return;
            }

            var sendAnswer = function() {
                if (self.debugPrinter) {
                    self.debugPrinter("sending answer");
                }
                function onSignalSuccess() {
                }

                function onSignalFailure(errorCode, errorText) {
                    delete peerConns[caller];
                    self.showError(errorCode, errorText);
                }

                sendSignalling(caller, "answer", sessionDescription,
                        onSignalSuccess, onSignalFailure);
                peerConns[caller].connectionAccepted = true;
                sendQueuedCandidates(caller, onSignalSuccess, onSignalFailure);
                if (pc.connectDataConnection) {
                    if (self.debugPrinter) {
                        self.debugPrinter("calling connectDataConnection(5002,5001)");
                    }
                    pc.connectDataConnection(5002, 5001);
                }
            };
            if (sdpLocalFilter) {
                sessionDescription.sdp = sdpLocalFilter(sessionDescription.sdp);
            }
            pc.setLocalDescription(sessionDescription, sendAnswer, function(message) {
                self.showError(self.errCodes.INTERNAL_ERR, "setLocalDescription: " + message);
            });
        };
        var sd = null;
        if (window.mozRTCSessionDescription) {
            sd = new mozRTCSessionDescription(msgData);
        }
        else {
            sd = new RTCSessionDescription(msgData);
        }
        if (self.debugPrinter) {
            self.debugPrinter("sdp ||  " + JSON.stringify(sd));
        }
        var invokeCreateAnswer = function() {
            if (newPeerConn.cancelled) {
                return;
            }
            pc.createAnswer(setLocalAndSendMessage1,
                    function(message) {
                        self.showError(self.errCodes.INTERNAL_ERR, "create-answer: " + message);
                    },
                    receivedMediaConstraints);
        };
        if (self.debugPrinter) {
            self.debugPrinter("about to call setRemoteDescription in doAnswer");
        }
        try {

            if (sdpRemoteFilter) {
                sd.sdp = sdpRemoteFilter(sd.sdp);
            }
            pc.setRemoteDescription(sd, invokeCreateAnswer, function(message) {
                self.showError(self.errCodes.INTERNAL_ERR, "set-remote-description: " + message);
            });
        } catch (srdError) {
            console.log("set remote description failed");
            if (self.debugPrinter) {
                self.debugPrinter("saw exception in setRemoteDescription");
            }
            self.showError(self.errCodes.INTERNAL_ERR, "setRemoteDescription failed: " + srdError.message);
        }
    };
    //
    // This function calls the users onStreamClosed handler, passing it the easyrtcid of the peer, the stream itself,
    // and the name of the stream.
    //
    function emitOnStreamClosed(easyrtcid, stream) {
        if (!peerConns[easyrtcid]) {
            return;
        }
        var streamName;
        var id;
        if (stream.id) {
            id = stream.id;
        }
        else {
            id = "default";
        }
        streamName = peerConns[easyrtcid].remoteStreamIdToName[id] || "default";
        if (peerConns[easyrtcid].liveRemoteStreams[streamName] &&
            self.onStreamClosed) {
            delete peerConns[easyrtcid].liveRemoteStreams[streamName];
            self.onStreamClosed(easyrtcid, stream, streamName);
        }
        delete peerConns[easyrtcid].remoteStreamIdToName[id];
    }

    var onRemoteHangup = function(caller) {
        delete offersPending[caller];
        if (self.debugPrinter) {
            self.debugPrinter("Saw onRemote hangup event");
        }
        if (peerConns[caller]) {
            peerConns[caller].cancelled = true;
            if (peerConns[caller].pc) {
                //
                // close any remote streams.
                //
                var remoteStreams = peerConns[caller].pc.getRemoteStreams();
                if (remoteStreams) {
                    var i;
                    for (i = 0; i < remoteStreams.length; i++) {
                        emitOnStreamClosed(caller, remoteStreams[i]);
                        try {
                            stopStream(remoteStreams[i]);
                        } catch (err) {
                        }
                    }
                }

                try {
                    peerConns[caller].pc.close();
                } catch (anyErrors) {
                }
            }
            else {
                if (self.callCancelled) {
                    self.callCancelled(caller, true);
                }
            }
            delete peerConns[caller];
            updateConfigurationInfo();
        }
        else {
            if (self.callCancelled) {
                self.callCancelled(caller, true);
            }
        }
    };
    var queuedMessages = {};
    var clearQueuedMessages = function(caller) {
        queuedMessages[caller] = {
            candidates: []
        };
    };
    //
    // checks to see if a particular peer is in any room at all.
    //
    function isPeerInAnyRoom(id) {
        var roomName;
        for (roomName in lastLoggedInList) {
            if (!lastLoggedInList.hasOwnProperty(roomName)) {
                continue;
            }
            if (lastLoggedInList[roomName][id]) {
                return true;
            }
        }
        return false;
    }

    /**
      * Checks to see if a particular peer is present in any room.
      * If it isn't, we assume it's logged out.
      * @param easyrtcid the easyrtcId of the peer.
      */
    this.isPeerInAnyRoom = function(easyrtcid) {
         return isPeerInAnyRoom(easyrtcid);
    };

    //
    //
    //
    function processLostPeers(peersInRoom) {
        var id;
        //
        // check to see the person is still in at least one room. If not, we'll hangup
        // on them. This isn't the correct behavior, but it's the best we can do without
        // changes to the server.
        //
        for (id in peerConns) {
            if (peerConns.hasOwnProperty(id) &&
                    typeof peersInRoom[id] === 'undefined') {
                if (!isPeerInAnyRoom(id)) {
                    if (peerConns[id].pc || peerConns[id].isInitiator) {
                        onRemoteHangup(id);
                    }
                    delete offersPending[id];
                    delete acceptancePending[id];
                    clearQueuedMessages(id);
                }
            }
        }

        for (id in offersPending) {
            if (offersPending.hasOwnProperty(id) && !isPeerInAnyRoom(id)) {
                onRemoteHangup(id);
                clearQueuedMessages(id);
                delete offersPending[id];
                delete acceptancePending[id];
            }
        }

        for (id in acceptancePending) {
            if (acceptancePending.hasOwnProperty(id) && !isPeerInAnyRoom(id)) {
                onRemoteHangup(id);
                clearQueuedMessages(id);
                delete acceptancePending[id];
            }
        }

    }

    /**
     * The idea of aggregating timers is that there are events that convey state and these can fire more frequently
    * than desired. Aggregating timers allow a bunch of events to be collapsed into one by only firing the last
    * event.
     * @private
    */
    var aggregatingTimers = {};

    /**
     * This function sets a timeout for a function to be called with the feature that if another
     * invocation comes along within a particular interval (with the same key), the second invocation
     * replaces the first. To prevent a continuous stream of events from preventing a callback from ever
     * firing, we'll collapse no more than 20 events.
     * @param {String} key A key used to identify callbacks that should be aggregated.
     * @param {Function} callback The callback to invoke.
     * @param {Number} period The aggregating period in milliseconds.
     * @private
     */
    function addAggregatingTimer(key, callback, period) {
        if( !period) {
            period = 100; // 0.1 second
        }
        var counter = 0;
        if( aggregatingTimers[key]) {
            clearTimeout(aggregatingTimers[key].timer);
            counter = aggregatingTimers[key].counter;
        }
        if( counter > 20) {
            delete aggregatingTimers[key];
            callback();
        }
        else {
            aggregatingTimers[key] = {counter: counter +1};
            aggregatingTimers[key].timer = setTimeout(function () {
                delete aggregatingTimers[key];
                callback();
            }, period);
        }
    }

    //
    // this function gets called for each room when there is a room update.
    //
    function processOccupantList(roomName, occupantList) {
        var myInfo = null;
        var reducedList = {};

        var id;
        for (id in occupantList) {
            if (occupantList.hasOwnProperty(id)) {
                if (id === self.myEasyrtcid) {
                    myInfo = occupantList[id];
                }
                else {
                    reducedList[id] = occupantList[id];
                }
            }
        }
        //
        // processLostPeers detects peers that have gone away and performs
        // house keeping accordingly.
        //
        processLostPeers(reducedList);
        //
        //
        //
        addAggregatingTimer("roomOccupants&" + roomName, function(){
            if (roomOccupantListener) {
                roomOccupantListener(roomName, reducedList, myInfo);
            }
            self.emitEvent("roomOccupants", {roomName:roomName, occupants:lastLoggedInList});
        }, 100);
    }

    function sendQueuedCandidates(peer, onSignalSuccess, onSignalFailure) {
        var i;
        for (i = 0; i < peerConns[peer].candidatesToSend.length; i++) {
            sendSignalling(
                    peer,
                    "candidate",
                    peerConns[peer].candidatesToSend[i],
                    onSignalSuccess,
                    onSignalFailure
                    );
        }
    }

    var onChannelMsg = function(msg, ackAcceptorFunc) {

        var targeting = {};
        if (ackAcceptorFunc) {
            ackAcceptorFunc(self.ackMessage);
        }
        if (msg.targetEasyrtcid) {
            targeting.targetEasyrtcid = msg.targetEasyrtcid;
        }
        if (msg.targetRoom) {
            targeting.targetRoom = msg.targetRoom;
        }
        if (msg.targetGroup) {
            targeting.targetGroup = msg.targetGroup;
        }
        if (msg.senderEasyrtcid) {
            self.receivePeerDistribute(msg.senderEasyrtcid, msg, targeting);
        }
        else {
            if (receiveServerCB) {
                receiveServerCB(msg.msgType, msg.msgData, targeting);
            }
            else {
                console.log("Unhandled server message " + JSON.stringify(msg));
            }
        }
    };
    var onChannelCmd = function(msg, ackAcceptorFn) {

        var caller = msg.senderEasyrtcid;
        var msgType = msg.msgType;
        var msgData = msg.msgData;
        var pc;
        if (self.debugPrinter) {
            self.debugPrinter('received message of type ' + msgType);
        }

        if (typeof queuedMessages[caller] === "undefined") {
            clearQueuedMessages(caller);
        }

        var processCandidateBody = function(caller, msgData) {
            var candidate = null;

            if( iceCandidateFilter ) {
               msgData = iceCandidateFilter(msgData, true);
               if( !msgData ) {
                  return;
               }
            }

            if (window.mozRTCIceCandidate) {
                candidate = new mozRTCIceCandidate({
                    sdpMLineIndex: msgData.label,
                    candidate: msgData.candidate
                });
            }
            else {
                candidate = new RTCIceCandidate({
                    sdpMLineIndex: msgData.label,
                    candidate: msgData.candidate
                });
            }
            pc = peerConns[caller].pc;

            function iceAddSuccess() {}
            function iceAddFailure(domError) {
                self.showError(self.errCodes.ICECANDIDATE_ERR, "bad ice candidate (" + domError.name + "): " + 
                    JSON.stringify(candidate));
            }
            pc.addIceCandidate(candidate, iceAddSuccess, iceAddFailure);

            if (msgData.candidate.indexOf("typ relay") > 0) {
                var ipAddress = msgData.candidate.match(/(udp|tcp) \d+ (\d+\.\d+\.\d+\.\d+)/i)[1];
                self._turnServers[ipAddress] = true;
            }
        };
        var flushCachedCandidates = function(caller) {
            var i;
            if (queuedMessages[caller]) {
                for (i = 0; i < queuedMessages[caller].candidates.length; i++) {
                    processCandidateBody(caller, queuedMessages[caller].candidates[i]);
                }
                delete queuedMessages[caller];
            }
        };
        var processOffer = function(caller, msgData) {

            var helper = function(wasAccepted, streamNames) {

                if (streamNames) {
                    if (typeof streamNames === "string") {
                        streamNames = [streamNames];
                    }
                    else if (streamNames.length === undefined) {
                        self.showError(self.errCodes.DEVELOPER_ERR, "accept callback passed invalid streamNames");
                        return;
                    }
                }
                if (self.debugPrinter) {
                    self.debugPrinter("offer accept=" + wasAccepted);
                }
                delete offersPending[caller];

                if (wasAccepted) {
                    if (!self.supportsPeerConnections()) {
                        self.showError(self.errCodes.CALL_ERR, self.getConstantString("noWebrtcSupport"));
                        return;
                    }
                    doAnswer(caller, msgData, streamNames);
                    flushCachedCandidates(caller);
                }
                else {
                    sendSignalling(caller, "reject", null, null, null);
                    clearQueuedMessages(caller);
                }
            };
            //
            // There is a very rare case of two callers sending each other offers
            // before receiving the others offer. In such a case, the caller with the
            // greater valued easyrtcid will delete its pending call information and do a
            // simple answer to the other caller's offer.
            //
            if (acceptancePending[caller] && caller < self.myEasyrtcid) {
                delete acceptancePending[caller];
                if (queuedMessages[caller]) {
                    delete queuedMessages[caller];
                }
                if (peerConns[caller].wasAcceptedCB) {
                    peerConns[caller].wasAcceptedCB(true, caller);
                }
                delete peerConns[caller];
                helper(true);
                return;
            }

            offersPending[caller] = msgData;
            if (!self.acceptCheck) {
                helper(true);
            }
            else {
                self.acceptCheck(caller, helper);
            }
        };
        function processReject(caller) {
            delete acceptancePending[caller];
            if (queuedMessages[caller]) {
                delete queuedMessages[caller];
            }
            if (peerConns[caller]) {
                if (peerConns[caller].wasAcceptedCB) {
                    peerConns[caller].wasAcceptedCB(false, caller);
                }
                delete peerConns[caller];
            }
        }

        function processAnswer(caller, msgData) {



            delete acceptancePending[caller];

            //
            // if we've discarded the peer connection, ignore the answer.
            //
            if (!peerConns[caller]) {
                return;
            }
            peerConns[caller].connectionAccepted = true;



            if (peerConns[caller].wasAcceptedCB) {
                peerConns[caller].wasAcceptedCB(true, caller);
            }

            var onSignalSuccess = function() {

            };
            var onSignalFailure = function(errorCode, errorText) {
                if (peerConns[caller]) {
                    delete peerConns[caller];
                }
                self.showError(errorCode, errorText);
            };
            // peerConns[caller].startedAV = true;
            sendQueuedCandidates(caller, onSignalSuccess, onSignalFailure);
            pc = peerConns[caller].pc;
            var sd = null;
            if (window.mozRTCSessionDescription) {
                sd = new mozRTCSessionDescription(msgData);
            }
            else {
                sd = new RTCSessionDescription(msgData);
            }
            if (!sd) {
                throw "Could not create the RTCSessionDescription";
            }

            if (self.debugPrinter) {
                self.debugPrinter("about to call initiating setRemoteDescription");
            }
            try {
                if (sdpRemoteFilter) {
                    sd.sdp = sdpRemoteFilter(sd.sdp);
                }
                pc.setRemoteDescription(sd, function() {
                    if (pc.connectDataConnection) {
                        if (self.debugPrinter) {
                            self.debugPrinter("calling connectDataConnection(5001,5002)");
                        }
                        pc.connectDataConnection(5001, 5002); // these are like ids for data channels
                    }
                }, function(message){
                     console.log("setRemoteDescription failed ", message);
                 });
            } catch (smdException) {
                console.log("setRemoteDescription failed ", smdException);
            }
            flushCachedCandidates(caller);
        }

        function processCandidateQueue(caller, msgData) {

            if (peerConns[caller] && peerConns[caller].pc) {
                processCandidateBody(caller, msgData);
            }
            else {
                if (!peerConns[caller]) {
                    queuedMessages[caller] = {
                        candidates: []
                    };
                }
                queuedMessages[caller].candidates.push(msgData);
            }
        }

        switch (msgType) {
            case "sessionData":
                processSessionData(msgData.sessionData);
                break;
            case "roomData":
                processRoomData(msgData.roomData);
                break;
            case "iceConfig":
                processIceConfig(msgData.iceConfig);
                break;
            case "forwardToUrl":
                if (msgData.newWindow) {
                    window.open(msgData.forwardToUrl.url);
                }
                else {
                    window.location.href = msgData.forwardToUrl.url;
                }
                break;
            case "offer":
                processOffer(caller, msgData);
                break;
            case "reject":
                processReject(caller);
                break;
            case "answer":
                processAnswer(caller, msgData);
                break;
            case "candidate":
                processCandidateQueue(caller, msgData);
                break;
            case "hangup":
                onRemoteHangup(caller);
                clearQueuedMessages(caller);
                break;
            case "error":
                self.showError(msg.errorCode, msg.errorText);
                break;
            default:
                console.error("received unknown message type from server, msgType is " + msgType);
                return;
        }

        if (ackAcceptorFn) {
            ackAcceptorFn(self.ackMessage);
        }
    };
    function connectToWSServer(successCallback, errorCallback) {
        var i;
        if (preallocatedSocketIo) {
            self.webSocket = preallocatedSocketIo;
        }
        else if (!self.webSocket) {
            try {
               self.webSocket = io.connect(serverPath, connectionOptions);
            } catch(socketErr) {
               errorCallback( self.errCodes.SYSTEM_ERROR, 
                     socketErr.toString());
               return;
            }
            if (!self.webSocket) {
                throw "io.connect failed";
            }
        }
        else {
            for (i in self.websocketListeners) {
                if (!self.websocketListeners.hasOwnProperty(i)) {
                    continue;
                }
                self.webSocket.removeEventListener(self.websocketListeners[i].event,
                        self.websocketListeners[i].handler);
            }
        }
        self.websocketListeners = [];
        function addSocketListener(event, handler) {
            self.webSocket.on(event, handler);
            self.websocketListeners.push({event: event, handler: handler});
        }

        addSocketListener("close", function(event) {
            console.log("the web socket closed");
        });
        addSocketListener('error', function(event) {
            function handleErrorEvent() {
                if (self.myEasyrtcid) {
                    //
                    // socket.io version 1 got rid of the socket member, moving everything up one level.
                    //
                    if (isSocketConnected(self.webSocket)) {
                        self.showError(self.errCodes.SIGNAL_ERROR, self.getConstantString("miscSignalError"));
                    }
                    else {
                        /* socket server went down. this will generate a 'disconnect' event as well, so skip this event */
                        errorCallback(self.errCodes.CONNECT_ERR, self.getConstantString("noServer"));
                    }
                }
                else {
                    errorCallback(self.errCodes.CONNECT_ERR, self.getConstantString("noServer"));
                }
            }
            handleErrorEvent();
        });
        function connectHandler(event) {
            self.webSocketConnected = true;
            if (!self.webSocket) {
                self.showError(self.errCodes.CONNECT_ERR, self.getConstantString("badsocket"));
            }

            if (self.debugPrinter) {
                self.debugPrinter("saw socket-server onconnect event");
            }
            if (self.webSocketConnected) {
                sendAuthenticate(successCallback, errorCallback);
            }
            else {
                errorCallback(self.errCodes.SIGNAL_ERROR, self.getConstantString("icf"));
            }
        }
        if (isSocketConnected(preallocatedSocketIo)) {
            connectHandler(null);
        }
        else {
            addSocketListener("connect", connectHandler);
        }
        addSocketListener("easyrtcMsg", onChannelMsg);
        addSocketListener("easyrtcCmd", onChannelCmd);
        addSocketListener("disconnect", function(/* code, reason, wasClean */) {
            self.webSocketConnected = false;
            updateConfigurationInfo = function() {
            }; // dummy update function
            oldConfig = {};
            disconnectBody();
            if (self.disconnectListener) {
                self.disconnectListener();
            }
        });
    }


    function buildDeltaRecord(added, deleted, modified) {
        function objectNotEmpty(obj) {
            var i;
            for (i in obj) {
                if (obj.hasOwnProperty(i)) {
                    return true;
                }
            }
            return false;
        }

        var result = {};
        if (objectNotEmpty(added)) {
            result.added = added;
        }

        if (objectNotEmpty(deleted)) {
            result.deleted = deleted;
        }

        if (objectNotEmpty(result)) {
            return result;
        }
        else {
            return null;
        }
    }

    function findDeltas(oldVersion, newVersion) {
        var i;
        var added = {}, deleted = {};
        var subPart;
        for (i in newVersion) {
            if (newVersion.hasOwnProperty(i)) {
                if (oldVersion === null || typeof oldVersion[i] === 'undefined') {
                    added[i] = newVersion[i];
                }
                else if (typeof newVersion[i] === 'object') {
                    subPart = findDeltas(oldVersion[i], newVersion[i]);
                    if (subPart !== null) {
                        added[i] = newVersion[i];
                    }
                }
                else if (newVersion[i] !== oldVersion[i]) {
                    added[i] = newVersion[i];
                }
            }
        }
        for (i in oldVersion) {
            if (newVersion.hasOwnProperty(i)) {
                if (typeof newVersion[i] === 'undefined') {
                    deleted = oldVersion[i];
                }
            }
        }

        return buildDeltaRecord(added, deleted);
    }

//
// this function collects configuration info that will be sent to the server.
// It returns that information, leaving it the responsibility of the caller to
// do the actual sending.
//
    function collectConfigurationInfo(/* forAuthentication */) {
        var p2pList = {};
        var i;
        for (i in peerConns) {
            if (!peerConns.hasOwnProperty(i)) {
                continue;
            }
            p2pList[i] = {
                connectTime: peerConns[i].connectTime,
                isInitiator: !!peerConns[i].isInitiator
            };
        }

        var newConfig = {
            userSettings: {
                sharingAudio: !!haveAudioVideo.audio,
                sharingVideo: !!haveAudioVideo.video,
                sharingData: !!dataEnabled,
                nativeVideoWidth: self.nativeVideoWidth,
                nativeVideoHeight: self.nativeVideoHeight,
                windowWidth: window.innerWidth,
                windowHeight: window.innerHeight,
                screenWidth: window.screen.width,
                screenHeight: window.screen.height,
                cookieEnabled: navigator.cookieEnabled,
                os: navigator.oscpu,
                language: navigator.language
            }
        };
        if (!isEmptyObj(p2pList)) {
            newConfig.p2pList = p2pList;
        }
        return newConfig;
    }
    function updateConfiguration() {

        var newConfig = collectConfigurationInfo(false);
        //
        // we need to give the getStats calls a chance to fish out the data.
        // The longest I've seen it take is 5 milliseconds so 100 should be overkill.
        //
        var sendDeltas = function() {
            var alteredData = findDeltas(oldConfig, newConfig);
            //
            // send all the configuration information that changes during the session
            //
            if (alteredData) {
                if (self.debugPrinter) {
                    self.debugPrinter("cfg=" + JSON.stringify(alteredData.added));
                }
                if (self.webSocket) {
                    sendSignalling(null, "setUserCfg", {setUserCfg: alteredData.added}, null, null);
                }
            }
            oldConfig = newConfig;
        };
        if (oldConfig === {}) {
            sendDeltas();
        }
        else {
            setTimeout(sendDeltas, 100);
        }
    }

    updateConfigurationInfo = function() {
        updateConfiguration();
    };
    /**
     * Sets the presence state on the server.
     * @param {String} state - one of 'away','chat','dnd','xa'
     * @param {String} statusText - User configurable status string. May be length limited.
     * @example   easyrtc.updatePresence('dnd', 'sleeping');
     */
    this.updatePresence = function(state, statusText) {
        self.presenceShow = state;
        self.presenceStatus = statusText;
        if (self.webSocketConnected) {
            sendSignalling(null, 'setPresence', {setPresence: {'show': state, 'status': statusText}}, null);
        }
    };
    /**
     * Fetch the collection of session fields as a map. The map has the structure:
     *  {key1: {"fieldName": key1, "fieldValue": value1}, ...,
     *   key2: {"fieldName": key2, "fieldValue": value2}
     *  }
     * @returns {Object}
     */
    this.getSessionFields = function() {
        return sessionFields;
    };
    /**
     * Fetch the value of a session field by name.
     * @param {String} name - name of the session field to be fetched.
     * @returns the field value (which can be anything). Returns undefined if the field does not exist.
     */
    this.getSessionField = function(name) {
        if (sessionFields[name]) {
            return sessionFields[name].fieldValue;
        }
        else {
            return undefined;
        }
    };
    function processSessionData(sessionData) {
        if (sessionData) {
            if (sessionData.easyrtcsid) {
                self.easyrtcsid = sessionData.easyrtcsid;
            }
            if (sessionData.field) {
                sessionFields = sessionData.field;
            }
        }
    }


    function processRoomData(roomData) {
        self.roomData = roomData;
        var roomName;
        var k;
        var stuffToRemove;
        var stuffToAdd;
        var id, removeId;
        for (roomName in self.roomData) {
            if (!self.roomData.hasOwnProperty(roomName)) {
                continue;
            }
            if (roomData[roomName].roomStatus === "join") {
                if (!(self.roomJoin[roomName])) {
                    self.roomJoin[roomName] = roomData[roomName];
                }
                var mediaIds = buildMediaIds();
                if (mediaIds !== {}) {
                    self.setRoomApiField(roomName, "mediaIds", mediaIds);
                }
            }
            else if (roomData[roomName].roomStatus === "leave") {
                if (self.roomEntryListener) {
                    self.roomEntryListener(false, roomName);
                }
                delete self.roomJoin[roomName];
                delete lastLoggedInList[roomName];
                continue;
            }

            if (roomData[roomName].clientList) {
                lastLoggedInList[roomName] = roomData[roomName].clientList;
            }
            else if (roomData[roomName].clientListDelta) {
                stuffToAdd = roomData[roomName].clientListDelta.updateClient;
                if (stuffToAdd) {
                    for (id in stuffToAdd) {
                        if (!stuffToAdd.hasOwnProperty(id)) {
                            continue;
                        }
                        if (!lastLoggedInList[roomName]) {
                            lastLoggedInList[roomName] = [];
                        }
                        if( !lastLoggedInList[roomName][id] ) {
                           lastLoggedInList[roomName][id] = stuffToAdd[id];
                        }
                        for( k in stuffToAdd[id] ) {
                           if( k === "apiField" || k === "presence") {
                              lastLoggedInList[roomName][id][k] = stuffToAdd[id][k];
                           }
                        }
                    }
                }
                stuffToRemove = roomData[roomName].clientListDelta.removeClient;
                if (stuffToRemove && lastLoggedInList[roomName]) {
                    for (removeId in stuffToRemove) {
                        if (stuffToRemove.hasOwnProperty(removeId)) {
                            delete lastLoggedInList[roomName][removeId];
                        }
                    }
                }
            }
            if (self.roomJoin[roomName] && roomData[roomName].field) {
                fields.rooms[roomName] = roomData[roomName].field;
            }
            if (roomData[roomName].roomStatus === "join") {
                if (self.roomEntryListener) {
                    self.roomEntryListener(true, roomName);
                }
            }
            processOccupantList(roomName, lastLoggedInList[roomName]);
        }
        self.emitEvent("roomOccupant", lastLoggedInList);
    }

    /**
     * Returns an array of easyrtcid's of peers in a particular room.
     * @param roomName
     * @returns {Array} of easyrtcids or null if the client is not in the room.
     * @example
     *     var occupants = easyrtc.getRoomOccupants("default");
     *     var i;
     *     for( i = 0; i < occupants.length; i++ ) {
     *         console.log( occupants[i] + " is in the room");
     *     }
     */
    this.getRoomOccupantsAsArray = function(roomName) {
        if (!lastLoggedInList[roomName]) {
            return null;
        }
        else {
            return Object.keys(lastLoggedInList[roomName]);
        }
    };

    /**
     * Returns a map of easyrtcid's of peers in a particular room. You should only test elements in the map to see if they are
     * null; their actual values are not guaranteed to be the same in different releases.
     * @param roomName
     * @returns {Object} of easyrtcids or null if the client is not in the room.
     * @example
     *      if( easyrtc.getRoomOccupantsAsMap("default")[some_easyrtcid]) {
     *          console.log("yep, " + some_easyrtcid + " is in the room");
     *      }
     */
    this.getRoomOccupantsAsMap = function(roomName) {
        return lastLoggedInList[roomName];
    };

    /**
     * Returns true if the ipAddress parameter was the address of a turn server. This is done by checking against information
     * collected during peer to peer calls. Don't expect it to work before the first call, or to identify turn servers that aren't
     * in the ice config.
     * @param ipAddress
     * @returns {boolean} true if ip address is known to be that of a turn server, false otherwise.
     */
    this.isTurnServer = function(ipAddress) {
        return !!self._turnServers[ipAddress];
    };
    function processIceConfig(iceConfig) {
        pc_config = {iceServers: []};
        self._turnServers = {};
        var i;
        var item, fixedItem, username, ipAddress;
        if (!window.createIceServer) {
            return;
        }
       if( !iceConfig || !iceConfig.iceServers ||
              typeof iceConfig.iceServers.length === "undefined" ) {
            self.showError(self.errCodes.DEVELOPER_ERR, "iceConfig received from server didn't have an array called iceServers, ignoring it");
              iceConfig = { iceServers:[]};
         }

        for (i = 0; i < iceConfig.iceServers.length; i++) {
            item = iceConfig.iceServers[i];
            if (item.url.indexOf('turn:') === 0) {
                if (item.username) {
                    fixedItem = createIceServer(item.url, item.username, item.credential);
                }
                else {
                    self.showError(self.errCodes.DEVELOPER_ERR, "TURN server entry doesn't have a username: " + JSON.stringify(item));
                }
                ipAddress = item.url.split(/[@:&]/g)[1];
                self._turnServers[ipAddress] = true;
            }
            else { // is stun server entry
                fixedItem = item;
            }
            if (fixedItem) {
                pc_config.iceServers.push(fixedItem);
            }
        }
    }

    /**
     * Request fresh ice config information from the server.
     * This should be done periodically by long running applications.
     * @param {Function} callback is called with a value of true on success, false on failure.
     */
    this.getFreshIceConfig = function(callback) {
        var dataToShip = {
            msgType: "getIceConfig",
            msgData: {}
        };
        if (!callback) {
            callback = function() {
            };
        }
        self.webSocket.json.emit("easyrtcCmd", dataToShip,
                function(ackMsg) {
                    if (ackMsg.msgType === "iceConfig") {
                        processIceConfig(ackMsg.msgData.iceConfig);
                        callback(true);
                    }
                    else {
                        self.showError(ackMsg.msgData.errorCode, ackMsg.msgData.errorText);
                        callback(false);
                    }
                }
        );
    };
    function processToken(msg) {
        if (self.debugPrinter) {
            self.debugPrinter("entered process token");
        }
        var msgData = msg.msgData;
        if (msgData.easyrtcid) {
            self.myEasyrtcid = msgData.easyrtcid;
        }
        if (msgData.field) {
            fields.connection = msgData.field;
        }
        if (msgData.iceConfig) {
            processIceConfig(msgData.iceConfig);
        }

        if (msgData.sessionData) {
            processSessionData(msgData.sessionData);
        }

        if (msgData.roomData) {
            processRoomData(msgData.roomData);
        }

        if (msgData.application.field) {
            fields.application = msgData.application.field;
        }

    }

    function sendAuthenticate(successCallback, errorCallback) {
        //
        // find our easyrtcsid
        //
        var cookies, target, i;
        var easyrtcsid = null;
        if (self.cookieId && document.cookie) {
            cookies = document.cookie.split(/[; ]/g);
            target = self.cookieId + "=";
            for (i = 0; i < cookies.length; i++) {
                if (cookies[i].indexOf(target) === 0) {
                    easyrtcsid = cookies[i].substring(target.length);
                }
            }
        }

        if (!self.roomJoin) {
            self.roomJoin = {};
        }

        var msgData = {
            apiVersion: self.apiVersion,
            applicationName: self.applicationName,
            setUserCfg: collectConfigurationInfo(true)
        };
        if (self.presenceShow) {
            msgData.setPresence = {show: self.presenceShow, status: self.presenceStatus};
        }
        if (self.username) {
            msgData.username = self.username;
        }
        if (self.roomJoin && !isEmptyObj(self.roomJoin)) {
            msgData.roomJoin = self.roomJoin;
        }
        if (easyrtcsid) {
            msgData.easyrtcsid = easyrtcsid;
        }
        if (credential) {
            msgData.credential = credential;
        }

        self.webSocket.json.emit("easyrtcAuth",
                {msgType: "authenticate",
                    msgData: msgData
                },
        function(msg) {
            var room;
            if (msg.msgType === "error") {
                errorCallback(msg.msgData.errorCode, msg.msgData.errorText);
                self.roomJoin = {};
            }
            else {
                processToken(msg);
                if (self._roomApiFields) {
                    for (room in self._roomApiFields) {
                        if (self._roomApiFields.hasOwnProperty(room)) {
                            _enqueueSendRoomApi(room);
                        }
                    }
                }

                if (successCallback) {
                    successCallback(self.myEasyrtcid);
                }
            }
        }
        );
    }

    /** Get a list of the rooms you are in. You must be connected to call this function.
     * @returns {Object} A map whose keys are the room names
     */
    this.getRoomsJoined = function() {
        var roomsIn = {};
        var key;
        for (key in self.roomJoin) {
            if (self.roomJoin.hasOwnProperty(key)) {
                roomsIn[key] = true;
            }
        }
        return roomsIn;
    };
    /** Get server defined fields associated with a particular room. Only valid
     * after a connection has been made.
     * @param {String} roomName - the name of the room you want the fields for.
     * @returns {Object} A dictionary containing entries of the form {key:{'fieldName':key, 'fieldValue':value1}} or undefined
     * if you are not connected to the room.
     */
    this.getRoomFields = function(roomName) {
        return (!fields || !fields.rooms || !fields.rooms[roomName]) ? 
                    undefined : fields.rooms[roomName];
    };
    /** Get server defined fields associated with the current application. Only valid
     * after a connection has been made.
     * @returns {Object} A dictionary containing entries of the form {key:{'fieldName':key, 'fieldValue':value1}}
     */
    this.getApplicationFields = function() {
        return fields.application;
    };
    /** Get server defined fields associated with the connection. Only valid
     * after a connection has been made.
     * @returns {Object} A dictionary containing entries of the form {key:{'fieldName':key, 'fieldValue':value1}}
     */
    this.getConnectionFields = function() {
        return fields.connection;
    };

    var preallocatedSocketIo = null;
    /**
     * Supply a socket.io connection that will be used instead of allocating a new socket.
     * The expected usage is that you allocate a websocket, assign options to it, call
     * easyrtc.useThisSocketConnection, followed by easyrtc.connect or easyrtc.easyApp. Easyrtc will not attempt to
     * close sockets that were supplied with easyrtc.useThisSocketConnection.
     * @param {Object} alreadyAllocatedSocketIo A value allocated with the connect method of socket.io.
     */
    this.useThisSocketConnection = function(alreadyAllocatedSocketIo) {
        preallocatedSocketIo = alreadyAllocatedSocketIo;
    };
    /**
     * Connect to the easyrtc signaling server.
     * @param applicationName
     * @param successCallback
     * @param errorCallback
     */
    this.connect = function(applicationName, successCallback, errorCallback) {

        if (!window.io) {
            self.showError(self.errCodes.DEVELOPER_ERR, "Your HTML has not included the socket.io.js library");
        }

        if (!preallocatedSocketIo && self.webSocket) {
            console.error("Developer error: attempt to connect when already connected to socket server");
            return;
        }
        pc_config = {};
        closedChannel = null;
        oldConfig = {}; // used internally by updateConfiguration
        queuedMessages = {};
        self.applicationName = applicationName;
        fields = {
            rooms: {},
            application: {},
            connection: {}
        };
        if (self.debugPrinter) {
            self.debugPrinter("attempt to connect to WebRTC signalling server with application name=" + applicationName);
        }

        if (errorCallback === null) {
            errorCallback = function(errorCode, errorText) {
                console.error("easyrtc.connect: " + errorText);
            };
        }

        connectToWSServer(successCallback, errorCallback);
    };
};
window.easyrtc = new Easyrtc();<|MERGE_RESOLUTION|>--- conflicted
+++ resolved
@@ -1757,17 +1757,9 @@
          }
          if( !streamToClone ) {
             for(key in peerConns) {
-<<<<<<< HEAD
-                if (peerConns.hasOwnProperty(key)) {
-                    var remoteStreams = peerConns[key].pc.getRemoteStreams();
-                    if( remoteStreams && remoteStreams.length > 1 ) {
-                        streamToClone = remoteStreams[0];
-                    }   
-=======
                 var remoteStreams = peerConns[key].pc.getRemoteStreams();
                 if( remoteStreams && remoteStreams.length > 0 ) {
                     streamToClone = remoteStreams[0];
->>>>>>> 0ed9fb62
                 }
             }
          }
