<<<<<<< HEAD
/** @class
 *@version 1.0.17
 *<p>
 * Provides client side support for the EasyRTC framework.
 * Please see the easyrtc_client_api.md and easyrtc_client_tutorial.md
 * for more details.</p>
=======
/* global define, module, require, console, MediaStreamTrack, createIceServer, RTCIceCandidate, RTCPeerConnection, RTCSessionDescription */
/*!
  Script: easyrtc.js

    Provides client side support for the EasyRTC framework.
    See the easyrtc_client_api.md and easyrtc_client_tutorial.md
    for more details.

  About: License

    Copyright (c) 2016, Priologic Software Inc.
    All rights reserved.

    Redistribution and use in source and binary forms, with or without
    modification, are permitted provided that the following conditions are met:

        * Redistributions of source code must retain the above copyright notice,
          this list of conditions and the following disclaimer.
        * Redistributions in binary form must reproduce the above copyright
          notice, this list of conditions and the following disclaimer in the
          documentation and/or other materials provided with the distribution.

    THIS SOFTWARE IS PROVIDED BY THE COPYRIGHT HOLDERS AND CONTRIBUTORS "AS IS"
    AND ANY EXPRESS OR IMPLIED WARRANTIES, INCLUDING, BUT NOT LIMITED TO, THE
    IMPLIED WARRANTIES OF MERCHANTABILITY AND FITNESS FOR A PARTICULAR PURPOSE
    ARE DISCLAIMED. IN NO EVENT SHALL THE COPYRIGHT HOLDER OR CONTRIBUTORS BE
    LIABLE FOR ANY DIRECT, INDIRECT, INCIDENTAL, SPECIAL, EXEMPLARY, OR
    CONSEQUENTIAL DAMAGES (INCLUDING, BUT NOT LIMITED TO, PROCUREMENT OF
    SUBSTITUTE GOODS OR SERVICES; LOSS OF USE, DATA, OR PROFITS; OR BUSINESS
    INTERRUPTION) HOWEVER CAUSED AND ON ANY THEORY OF LIABILITY, WHETHER IN
    CONTRACT, STRICT LIABILITY, OR TORT (INCLUDING NEGLIGENCE OR OTHERWISE)
    ARISING IN ANY WAY OUT OF THE USE OF THIS SOFTWARE, EVEN IF ADVISED OF THE
    POSSIBILITY OF SUCH DAMAGE.
*/

(function (root, factory) {
    if (typeof define === 'function' && define.amd) {
        //RequireJS (AMD) build system
        define(['easyrtc_lang', 'webrtc-adapter', 'socket.io'], factory);
    } else if (typeof module === 'object' && module.exports) {
        //CommonJS build system
        module.exports = factory(require('easyrtc_lang'), require('webrtc-adapter'), require('socket.io'));
    } else {
        //Vanilla JS, ensure dependencies are loaded correctly
        if (typeof window.io === 'undefined' || !window.io) {
            throw new Error("easyrtc requires socket.io");
        }
        root.easyrtc = factory(window.easyrtc_lang, window.adapter, window.io);
  }
}(this, function (easyrtc_lang, adapter, io, undefined) {

"use strict";
/**
 * @class Easyrtc.
>>>>>>> a007508d
 *
 * @returns {Easyrtc} the new easyrtc instance.
 *
 * @constructs Easyrtc
 */
var Easyrtc = function() {

    var self = this;

    function logDebug (message, obj) {
        if (self.debugPrinter) {
            self.debugPrinter(message, obj);
        }
    }

    function isEmptyObj(obj) {
        if (obj === null || obj === undefined) {
            return true;
        }
        var key;
        for (key in obj) {
            if (obj.hasOwnProperty(key)) {
                return false;
            }
        }
        return true;
    }

    /** @private */
    var autoInitUserMedia = true;
    /** @private */
    var sdpLocalFilter = null;
    /** @private */
    var sdpRemoteFilter = null;
    /** @private */
    var iceCandidateFilter = null;
    /** @private */
    var iceConnectionStateChangeListener = null;
    var signalingStateChangeListener = null;
    /** @private */
    var connectionOptions =  {
        'connect timeout': 10000,
        'force new connection': true
    };

    /** @private */
    //
    // this function replaces the deprecated MediaStream.stop method
    //
    function stopStream(stream) {
       var i;
       var tracks;

       tracks = stream.getAudioTracks();
       for( i = 0; i < tracks.length; i++ ) {
           try {
             tracks[i].stop();
           } catch(err){}
       }
       tracks = stream.getVideoTracks();
       for( i = 0; i < tracks.length; i++ ) {
           try {
             tracks[i].stop();
           } catch(err){}
       }

       if (typeof stream.stop === 'function') {
           try {
             stream.stop();
           } catch(err){}
       }
    }

    /**
     * Sets functions which filter sdp records before calling setLocalDescription or setRemoteDescription.
     * This is advanced functionality which can break things, easily. See the easyrtc_rates.js file for a
     * filter builder.
     * @param {Function} localFilter a function that takes an sdp string and returns an sdp string.
     * @param {Function} remoteFilter a function that takes an sdp string and returns an sdp string.
     */
    this.setSdpFilters = function(localFilter, remoteFilter) {
        sdpLocalFilter = localFilter;
        sdpRemoteFilter = remoteFilter;
    };

    /**
     * Sets a function to warn about the peer connection closing.
     *  @param {Function} handler: a function that gets an easyrtcid as an argument.
     */
    this.setPeerClosedListener = function( handler ) {
       this.onPeerClosed = handler;
    };

    /**
     * Sets a function to warn about the peer connection open.
     *  @param {Function} handler: a function that gets an easyrtcid as an argument.
     */
    this.setPeerOpenListener = function( handler ) {
       this.onPeerOpen = handler;
    };

    /**
     * Sets a function to receive warnings about the peer connection
     * failing. The peer connection may recover by itself.
     *  @param {Function} failingHandler: a function that gets an easyrtcid as an argument.
     *  @param {Function} recoveredHandler: a function that gets an easyrtcid as an argument.
     */
    this.setPeerFailingListener = function( failingHandler, recoveredHandler ) {
       this.onPeerFailing = failingHandler;
       this.onPeerRecovered = recoveredHandler;
    };

    /**
     * Sets a function which filters IceCandidate records being sent or received.
     *
     * Candidate records can be received while they are being generated locally (before being
     * sent to a peer), and after they are received by the peer. The filter receives two arguments, the candidate record and a boolean
     * flag that is true for a candidate being received from another peer,
     * and false for a candidate that was generated locally. The candidate record has the form:
     *  {type: 'candidate', label: sdpMLineIndex, id: sdpMid, candidate: candidateString}
     * The function should return one of the following: the input candidate record, a modified candidate record, or null (indicating that the
     * candidate should be discarded).
     * @param {Function} filter
     */
    this.setIceCandidateFilter = function(filter) {
        iceCandidateFilter = filter;
    };

    /**
     * Sets a function that listens on IceConnectionStateChange events.
     *
     * During ICE negotiation the peer connection fires the iceconnectionstatechange event.
     * It is sometimes useful for the application to learn about these changes, especially if the ICE connection fails.
     * The function should accept three parameters: the easyrtc id of the peer, the iceconnectionstatechange event target and the iceconnectionstate.
     * @param {Function} listener
     */
    this.setIceConnectionStateChangeListener = function(listener) {
       iceConnectionStateChangeListener = listener;
    };

    /**
     * Sets a function that listens on SignalingStateChange events.
     *
     * During ICE negotiation the peer connection fires the signalingstatechange event.
     * The function should accept three parameters: the easyrtc id of the peer, the signalingstatechange event target and the signalingstate.
     * @param {Function} listener
     */
    this.setSignalingStateChangeListener = function(listener) {
       signalingStateChangeListener = listener;
    };

    /**
     * Controls whether a default local media stream should be acquired automatically during calls and accepts
     * if a list of streamNames is not supplied. The default is true, which mimics the behaviour of earlier releases
     * that didn't support multiple streams. This function should be called before easyrtc.call or before entering an
     * accept  callback.
     * @param {Boolean} flag true to allocate a default local media stream.
     */
    this.setAutoInitUserMedia = function(flag) {
        autoInitUserMedia = !!flag;
    };

    /**
     * This function performs a printf like formatting. It actually takes an unlimited
     * number of arguments, the declared arguments arg1, arg2, arg3 are present just for
     * documentation purposes.
     * @param {String} format A string like "abcd{1}efg{2}hij{1}."
     * @param {String} arg1 The value that replaces {1}
     * @param {String} arg2 The value that replaces {2}
     * @param {String} arg3 The value that replaces {3}
     * @returns {String} the formatted string.
     */
    this.format = function(format, arg1, arg2, arg3) {
        var formatted = arguments[0];
        for (var i = 1; i < arguments.length; i++) {
            var regexp = new RegExp('\\{' + (i - 1) + '\\}', 'gi');
            formatted = formatted.replace(regexp, arguments[i]);
        }
        return formatted;
    };

    /**
     * This function checks if a socket is actually connected.
     * @private
     * @param {Object} socket a socket.io socket.
     * @return true if the socket exists and is connected, false otherwise.
    */
    function isSocketConnected(socket) {
       return socket && (
            (socket.socket && socket.socket.connected) || socket.connected
        );
    }

    /** @private */
    //
    // Maps a key to a language specific string using the easyrtc_lang map.
    // Defaults to the key if the key can not be found, but outputs a warning in that case.
    // This function is only used internally by easyrtc.js
    //
    var haveAudioVideo = {
        audio: false,
        video: false
    };

    /**
     * @private
     * @param {String} key
     */
    this.getConstantString = function(key) {
        if (easyrtc_lang[key]) {
            return easyrtc_lang[key];
        }
        else {
            self.showError(self.errCodes.DEVELOPER_ERR, "Could not find key='" + key + "' in easyrtc_lang");
            return key;
        }
    };

    /** @private */
    //
    // this is a list of the events supported by the generalized event listener.
    //
    var allowedEvents = {
        roomOccupant: true,  // this receives the list of everybody in any room you belong to
        roomOccupants: true  // this receives a {roomName:..., occupants:...} value for a specific room
    };

    /** @private */
    //
    // A map of eventListeners. The key is the event type.
    //
    var eventListeners = {};

    /**
     * This function checks if an attempt was made to add an event listener or
     * or emit an unlisted event, since such is typically a typo.
     * @private
     * @param {String} eventName
     * @param {String} callingFunction the name of the calling function.
     */
    function event(eventName, callingFunction) {
        if (typeof eventName !== 'string') {
            self.showError(self.errCodes.DEVELOPER_ERR, callingFunction + " called without a string as the first argument");
            throw "developer error";
        }
        if (!allowedEvents[eventName]) {
            self.showError(self.errCodes.DEVELOPER_ERR, callingFunction + " called with a bad event name = " + eventName);
            throw "developer error";
        }
    }

    /**
     * Adds an event listener for a particular type of event.
     * Currently the only eventName supported is "roomOccupant".
     * @param {String} eventName the type of the event
     * @param {Function} eventListener the function that expects the event.
     * The eventListener gets called with the eventName as it's first argument, and the event
     * data as it's second argument.
     * @returns {void}
     */
    this.addEventListener = function(eventName, eventListener) {
        event(eventName, "addEventListener");
        if (typeof eventListener !== 'function') {
            self.showError(self.errCodes.DEVELOPER_ERR, "addEventListener called with a non-function for second argument");
            throw "developer error";
        }
        //
        // remove the event listener if it's already present so we don't end up with two copies
        //
        self.removeEventListener(eventName, eventListener);
        if (!eventListeners[eventName]) {
            eventListeners[eventName] = [];
        }
        eventListeners[eventName][eventListeners[eventName].length] = eventListener;
    };

    /**
     * Removes an event listener.
     * @param {String} eventName
     * @param {Function} eventListener
     */
    this.removeEventListener = function(eventName, eventListener) {
        event(eventName, "removeEventListener");
        var listeners = eventListeners[eventName];
        var i = 0;
        if (listeners) {
            for (i = 0; i < listeners.length; i++) {
                if (listeners[i] === eventListener) {
                    if (i < listeners.length - 1) {
                        listeners[i] = listeners[listeners.length - 1];
                    }
                    listeners.length = listeners.length - 1;
                }
            }
        }
    };

    /**
     * Emits an event, or in other words, calls all the eventListeners for a
     * particular event.
     * @param {String} eventName
     * @param {Object} eventData
     */
    this.emitEvent = function(eventName, eventData) {
        event(eventName, "emitEvent");
        var listeners = eventListeners[eventName];
        var i = 0;
        if (listeners) {
            for (i = 0; i < listeners.length; i++) {
                listeners[i](eventName, eventData);
            }
        }
    };

    /**
     * Error codes that the EasyRTC will use in the errorCode field of error object passed
     * to error handler set by easyrtc.setOnError. The error codes are short printable strings.
     * @type Object
     */
    this.errCodes = {
        BAD_NAME: "BAD_NAME", // a user name wasn't of the desired form
        CALL_ERR: "CALL_ERR", // something went wrong creating the peer connection
        DEVELOPER_ERR: "DEVELOPER_ERR", // the developer using the EasyRTC library made a mistake
        SYSTEM_ERR: "SYSTEM_ERR", // probably an error related to the network
        CONNECT_ERR: "CONNECT_ERR", // error occurred when trying to create a connection
        MEDIA_ERR: "MEDIA_ERR", // unable to get the local media
        MEDIA_WARNING: "MEDIA_WARNING", // didn't get the desired resolution
        INTERNAL_ERR: "INTERNAL_ERR",
        PEER_GONE: "PEER_GONE", // peer doesn't exist
        ALREADY_CONNECTED: "ALREADY_CONNECTED",
        BAD_CREDENTIAL: "BAD_CREDENTIAL",
        ICECANDIDATE_ERR: "ICECANDIDATE_ERR",
        NOVIABLEICE: "NOVIABLEICE",
        SIGNAL_ERR: "SIGNAL_ERR"
    };

<<<<<<< HEAD
    this.apiVersion = "1.0.17";
    
=======
    this.apiVersion = "1.1.0";

>>>>>>> a007508d
    /** Most basic message acknowledgment object */
    this.ackMessage = {msgType: "ack"};

    /** Regular expression pattern for user ids. This will need modification to support non US character sets */
    this.usernameRegExp = /^(.){1,64}$/;

    /** Default cookieId name */
    this.cookieId = "easyrtcsid";

    /** @private */
    var username = null;

    /** Flag to indicate that user is currently logging out */
    this.loggingOut = false;

    /** @private */
    this.disconnecting = false;

    /** @private */
    //
    // A map of ids to local media streams.
    //
    var namedLocalMediaStreams = {};

    /** @private */
    var sessionFields = [];

    /** @private */
    var receivedMediaConstraints = {};

    /**
     * Control whether the client requests audio from a peer during a call.
     * Must be called before the call to have an effect.
     * @param value - true to receive audio, false otherwise. The default is true.
     */
    this.enableAudioReceive = function(value) {
        if (
            adapter && adapter.browserDetails &&
             (adapter.browserDetails.browser === "firefox" || adapter.browserDetails.browser === "edge")
        ) {
            receivedMediaConstraints.offerToReceiveAudio = value;
        }
        else {
            receivedMediaConstraints.mandatory = receivedMediaConstraints.mandatory || {};
            receivedMediaConstraints.mandatory.OfferToReceiveAudio = value;
        }
    };

    /**
     * Control whether the client requests video from a peer during a call.
     * Must be called before the call to have an effect.
     * @param value - true to receive video, false otherwise. The default is true.
     */
    this.enableVideoReceive = function(value) {
        if (
            adapter && adapter.browserDetails &&
             (adapter.browserDetails.browser === "firefox" || adapter.browserDetails.browser === "edge")
        ) {
           receivedMediaConstraints.offerToReceiveVideo = value;
        }
        else {
            receivedMediaConstraints.mandatory = receivedMediaConstraints.mandatory || {};
            receivedMediaConstraints.mandatory.OfferToReceiveVideo = value;
        }
    };

    // True by default
    // TODO should not be true by default only for legacy
    this.enableAudioReceive(true);
    this.enableVideoReceive(true);

    function getSourceList(callback, sourceType) {
        navigator.mediaDevices.enumerateDevices().then(
             function(values) {
                var results = [];
                for (var i = 0; i < values.length; i++) {
                    var source = values[i];
                    if (source.kind === sourceType) {
                        source.id = source.deviceId; //backwards compatibility
                        results.push(source);
                    }
                }
                callback(results);
             }
          ).catch(
            function(reason) {
               logDebug("Unable to enumerate devices (" + reason + ")");
            }
        );
    }

    /**
     * Sets the audio output device of a Video object. 
     * That is to say, this controls what speakers get the sound.
     * In theory, this works on Chrome but probably doesn't work anywhere else yet.
     * This code was cribbed from https://webrtc.github.io/samples/src/content/devices/multi/.
     *  @param {Object} element an HTML5 video element
     *  @param {String} sinkId a deviceid from getAudioSinkList
     */
    this.setAudioOutput = function(element, sinkId) {
       if (typeof element.sinkId !== 'undefined') {
          element.setSinkId(sinkId)
          .then(function() {
            logDebug('Success, audio output device attached: ' + sinkId + ' to ' +
                'element with ' + element.title + ' as source.');
          })
          .catch(function(error) {
            var errorMessage = error;
            if (error.name === 'SecurityError') {
              errorMessage = 'You need to use HTTPS for selecting audio output ' +
                  'device: ' + error;
            }
            logDebug(errorMessage);
          });
       } else {
          logDebug('Browser does not support output device selection.');
       }
    };

    /**
     * Gets a list of the available audio sinks (ie, speakers)
     * @param {Function} callback receives list of {deviceId:String, groupId:String, label:String, kind:"audio"}
     * @example  easyrtc.getAudioSinkList( function(list) {
     *               var i;
     *               for( i = 0; i < list.length; i++ ) {
     *                   console.log("label=" + list[i].label + ", id= " + list[i].deviceId);
     *               }
     *          });
     */
    this.getAudioSinkList = function(callback){
       getSourceList(callback, "audiooutput");
    };
    /**
     * Gets a list of the available audio sources (ie, microphones)
     * @param {Function} callback receives list of {deviceId:String, groupId:String, label:String, kind:"audio"}
     * @example  easyrtc.getAudioSourceList( function(list) {
     *               var i;
     *               for( i = 0; i < list.length; i++ ) {
     *                   console.log("label=" + list[i].label + ", id= " + list[i].deviceId);
     *               }
     *          });
     */
    this.getAudioSourceList = function(callback){
       getSourceList(callback, "audioinput");
    };

    /**
     * Gets a list of the available video sources (ie, cameras)
     * @param {Function} callback receives list of {deviceId:String, groupId:String, label:String, kind:"video"}
     * @example  easyrtc.getVideoSourceList( function(list) {
     *               var i;
     *               for( i = 0; i < list.length; i++ ) {
     *                   console.log("label=" + list[i].label + ", id= " + list[i].deviceId);
     *               }
     *          });
     */
    this.getVideoSourceList = function(callback) {
       getSourceList(callback, "videoinput");
    };


    /** @private */
    var dataChannelName = "dc";
    /** @private */
    var oldConfig = {};
    /** @private */
    var offersPending = {};
    /** @private */
    var credential = null;

    /** @private */
    self.audioEnabled = true;
    /** @private */
    self.videoEnabled = true;
    /** @private */
    this.debugPrinter = null;
    /** Your easyrtcid */
    this.myEasyrtcid = "";

    /** The height of the local media stream video in pixels. This field is set an indeterminate period
     * of time after easyrtc.initMediaSource succeeds. Note: in actuality, the dimensions of a video stream
     * change dynamically in response to external factors, you should check the videoWidth and videoHeight attributes
     * of your video objects before you use them for pixel specific operations.
     */
    this.nativeVideoHeight = 0;

    /** This constant determines how long (in bytes) a message can be before being split in chunks of that size.
    * This is because there is a limitation of the length of the message you can send on the
    * data channel between browsers.
    */
    this.maxP2PMessageLength = 1000;

    /** The width of the local media stream video in pixels. This field is set an indeterminate period
     * of time after easyrtc.initMediaSource succeeds.  Note: in actuality, the dimensions of a video stream
     * change dynamically in response to external factors, you should check the videoWidth and videoHeight attributes
     * of your video objects before you use them for pixel specific operations.
     */
    this.nativeVideoWidth = 0;

    /** The rooms the user is in. This only applies to room oriented applications and is set at the same
     * time a token is received.
     */
    this.roomJoin = {};

    /** Checks if the supplied string is a valid user name (standard identifier rules)
     * @param {String} name
     * @return {Boolean} true for a valid user name
     * @example
     *    var name = document.getElementById('nameField').value;
     *    if( !easyrtc.isNameValid(name)){
     *        console.error("Bad user name");
     *    }
     */
    this.isNameValid = function(name) {
        return self.usernameRegExp.test(name);
    };

    /**
     * This function sets the name of the cookie that client side library will look for
     * and transmit back to the server as it's easyrtcsid in the first message.
     * @param {String} cookieId
     */
    this.setCookieId = function(cookieId) {
        self.cookieId = cookieId;
    };

    /** @private */
    this._desiredVideoProperties = {}; // default camera

    /**
     * Specify particular video source. Call this before you call easyrtc.initMediaSource().
     * @param {String} videoSrcId is a id value from one of the entries fetched by getVideoSourceList. null for default.
     * @example easyrtc.setVideoSource( videoSrcId);
     */
    this.setVideoSource = function(videoSrcId) {
        self._desiredVideoProperties.videoSrcId = videoSrcId;
        delete self._desiredVideoProperties.screenCapture;
    };

    /** @private */
    this._desiredAudioProperties = {}; // default camera

    /**
     * Specify particular video source. Call this before you call easyrtc.initMediaSource().
     * @param {String} audioSrcId is a id value from one of the entries fetched by getAudioSourceList. null for default.
     * @example easyrtc.setAudioSource( audioSrcId);
     */
    this.setAudioSource = function(audioSrcId) {
        self._desiredAudioProperties.audioSrcId = audioSrcId;
    };

    /** This function is used to set the dimensions of the local camera, usually to get HD.
     *  If called, it must be called before calling easyrtc.initMediaSource (explicitly or implicitly).
     *  assuming it is supported. If you don't pass any parameters, it will use default camera dimensions.
     * @param {Number} width in pixels
     * @param {Number} height in pixels
     * @param {number} frameRate is optional
     * @example
     *    easyrtc.setVideoDims(1280,720);
     * @example
     *    easyrtc.setVideoDims();
     */
    this.setVideoDims = function(width, height, frameRate) {
        self._desiredVideoProperties.width = width;
        self._desiredVideoProperties.height = height;
        if (frameRate !== undefined) {
            self._desiredVideoProperties.frameRate = frameRate;
        }
    };

    /** This function requests that screen capturing be used to provide the local media source
     * rather than a webcam. If you have multiple screens, they are composited side by side.
     * Note: this functionality is not supported by Firefox, has to be called before calling initMediaSource (or easyApp), we don't currently supply a way to
     * turn it off (once it's on), only works if the website is hosted SSL (https), and the image quality is rather
     * poor going across a network because it tries to transmit so much data. In short, screen sharing
     * through WebRTC isn't worth using at this point, but it is provided here so people can try it out.
     * @example
     *    easyrtc.setScreenCapture();
     * @deprecated: use easyrtc.initScreenCapture (same parameters as easyrtc.initMediaSource.
     */
    this.setScreenCapture = function(enableScreenCapture) {
        self._desiredVideoProperties.screenCapture = (enableScreenCapture !== false);
    };

    /**
     * Builds the constraint object passed to getUserMedia.
     * @returns {Object} mediaConstraints
     */
    self.getUserMediaConstraints = function() {
        var constraints = {};
        //
        // _presetMediaConstraints allow you to provide your own constraints to be used
        // with initMediaSource.
        //
        if (self._presetMediaConstraints) {
            constraints = self._presetMediaConstraints;
            delete self._presetMediaConstraints;
            return constraints;
        }
        else if (self._desiredVideoProperties.screenCapture) {
            return {
                video: {
                    mandatory: {
                        chromeMediaSource: 'screen',
                        maxWidth: screen.width,
                        maxHeight: screen.height,
                        minWidth: screen.width,
                        minHeight: screen.height,
                        minFrameRate: 1,
                        maxFrameRate: 5},
                    optional: []
                },
                audio: false
            };
        }
        else if (!self.videoEnabled) {
            constraints.video = false;
        }
        else {

            // Tested Firefox 49 and MS Edge require minFrameRate and maxFrameRate 
            // instead max,min,ideal that cause GetUserMedia failure.
            // Until confirmed both browser support idea,max and min we need this.
            if (
                adapter && adapter.browserDetails &&
                    (adapter.browserDetails.browser === "firefox" || adapter.browserDetails.browser === "edge")
            ) {
                constraints.video = {};
                if (self._desiredVideoProperties.width) {
                    constraints.video.width = self._desiredVideoProperties.width;
                }
                if (self._desiredVideoProperties.height) {
                    constraints.video.height = self._desiredVideoProperties.height;
                }
                if (self._desiredVideoProperties.frameRate) {
                    constraints.video.frameRate = { 
                        minFrameRate: self._desiredVideoProperties.frameRate,
                        maxFrameRate: self._desiredVideoProperties.frameRate
                    };
                }
                if (self._desiredVideoProperties.videoSrcId) {
                    constraints.video.deviceId = self._desiredVideoProperties.videoSrcId;
                }

            // chrome and opera
            } else { 
                constraints.video = {};
                if (self._desiredVideoProperties.width) {
                     constraints.video.width = { 
                        max: self._desiredVideoProperties.width,
                        min : self._desiredVideoProperties.width,
                        ideal : self._desiredVideoProperties.width 
                     };
                }
                if (self._desiredVideoProperties.height) {
                    constraints.video.height = {
                        max: self._desiredVideoProperties.height,
                        min: self._desiredVideoProperties.height,
                        ideal: self._desiredVideoProperties.height
                    };
                }
                if (self._desiredVideoProperties.frameRate) {
                    constraints.video.frameRate = {
                        max: self._desiredVideoProperties.frameRate,
                        ideal: self._desiredVideoProperties.frameRate
                    };
                }
                if (self._desiredVideoProperties.videoSrcId) {
                    constraints.video.deviceId = self._desiredVideoProperties.videoSrcId;
                }
                // hack for opera
                if (Object.keys(constraints.video).length === 0 ) {
                    constraints.video = true;
                }
            }
        }

        if (!self.audioEnabled) {
            constraints.audio = false;
        }
        else {
            if (adapter && adapter.browserDetails && adapter.browserDetails.browser === "firefox") {
                constraints.audio = {};
                if (self._desiredAudioProperties.audioSrcId) {
                    constraints.audio.deviceId = self._desiredAudioProperties.audioSrcId;
                }
            }
            else { // chrome and opera
                constraints.audio = {mandatory: {}, optional: []};
                if (self._desiredAudioProperties.audioSrcId) {
                    constraints.audio.optional = constraints.audio.optional || [];
                    constraints.audio.optional.push({deviceId: self._desiredAudioProperties.audioSrcId});
                }
            }
        }
        return constraints;
    };

    /** Set the application name. Applications can only communicate with other applications
     * that share the same API Key and application name. There is no predefined set of application
     * names. Maximum length is
     * @param {String} name
     * @example
     *    easyrtc.setApplicationName('simpleAudioVideo');
     */
    this.setApplicationName = function(name) {
        self.applicationName = name;
    };

    /** Enable or disable logging to the console.
     * Note: if you want to control the printing of debug messages, override the
     *    easyrtc.debugPrinter variable with a function that takes a message string as it's argument.
     *    This is exactly what easyrtc.enableDebug does when it's enable argument is true.
     * @param {Boolean} enable - true to turn on debugging, false to turn off debugging. Default is false.
     * @example
     *    easyrtc.enableDebug(true);
     */
    this.enableDebug = function(enable) {
        if (enable) {
            self.debugPrinter = function(message, obj) {
                var now = new Date().toISOString();
                var stackString = new Error().stack;
                var srcLine = "location unknown";
                if (stackString) {
                    var stackFrameStrings = stackString.split('\n');
                    srcLine = "";
                    if (stackFrameStrings.length >= 5) {
                        srcLine = stackFrameStrings[4];
                    }
                }

                console.log("debug " + now + " : " + message + " [" + srcLine + "]");

                if (typeof obj !== 'undefined') {
                    console.log("debug " + now + " : ", obj);
                }
            };
        }
        else {
            self.debugPrinter = null;
        }
    };

    /**
     * Determines if the local browser supports WebRTC GetUserMedia (access to camera and microphone).
     * @returns {Boolean} True getUserMedia is supported.
     */
    this.supportsGetUserMedia = function() {
        return typeof navigator.getUserMedia !== 'undefined';
    };

    /**
     * Determines if the local browser supports WebRTC Peer connections to the extent of being able to do video chats.
     * @returns {Boolean} True if Peer connections are supported.
     */
    this.supportsPeerConnections = function() {
        return typeof RTCPeerConnection !== 'undefined';
    };

    /** Determines whether the current browser supports the new data channels.
     * EasyRTC will not open up connections with the old data channels.
     * @returns {Boolean}
     */
    this.supportsDataChannels = function() {

        var hasCreateDataChannel = false;

        if (self.supportsPeerConnections()) {
            try {
                var peer = new RTCPeerConnection({iceServers: []}, {});
                hasCreateDataChannel = typeof peer.createDataChannel !== 'undefined';
                peer.close();
            }
            catch (err) {
                // Ignore possible RTCPeerConnection.close error
                // hasCreateDataChannel should reflect the feature state still.
            }
        }

        return hasCreateDataChannel;
    };

    /** @private */
    //
    // Experimental function to determine if statistics gathering is supported.
    //
    this.supportsStatistics = function() {

        var hasGetStats = false;

        if (self.supportsPeerConnections()) {
            try {
                var peer = new RTCPeerConnection({iceServers: []}, {});
                hasGetStats = typeof peer.getStats !== 'undefined';
                peer.close();
            }
            catch (err) {
                // Ingore possible RTCPeerConnection.close error
                // hasCreateDataChannel should reflect the feature state still.
            }
        }

        return hasGetStats;
    };

    /** @private
     * @param {Array} pc_config ice configuration array
     * @param {Object} optionalStuff peer constraints.
     */
    this.createRTCPeerConnection = function(pc_config, optionalStuff) {
        if (self.supportsPeerConnections()) {
            return new RTCPeerConnection(pc_config, optionalStuff);
        }
        else {
            throw "Your browser doesn't support webRTC (RTCPeerConnection)";
        }
    };

    //
    // this should really be part of adapter.js
    // Versions of chrome < 31 don't support reliable data channels transport.
    // Firefox does.
    //
    this.getDatachannelConstraints = function() {
        return {
            reliable: adapter && adapter.browserDetails &&
                adapter.browserDetails.browser !== "chrome" &&
                    adapter.browserDetails.version < 31
        };
    };

    /** @private */
    haveAudioVideo = {
        audio: false,
        video: false
    };
    /** @private */
    var dataEnabled = false;
    /** @private */
    var serverPath = null; // this was null, but that was generating an error.
    /** @private */
    var roomOccupantListener = null;
    /** @private */
    var onDataChannelOpen = null;
    /** @private */
    var onDataChannelClose = null;
    /** @private */
    var lastLoggedInList = {};
    /** @private */
    var receivePeer = {msgTypes: {}};
    /** @private */
    var receiveServerCB = null;
    /** @private */
    // dummy placeholder for when we aren't connected
    var updateConfigurationInfo = function() { };
    /** @private */
    //
    //
    //  peerConns is a map from caller names to the below object structure
    //     {  startedAV: boolean,  -- true if we have traded audio/video streams
    //        dataChannelS: RTPDataChannel for outgoing messages if present
    //        dataChannelR: RTPDataChannel for incoming messages if present
    //        dataChannelReady: true if the data channel can be used for sending yet
    //        connectTime: timestamp when the connection was started
    //        sharingAudio: true if audio is being shared
    //        sharingVideo: true if video is being shared
    //        cancelled: temporarily true if a connection was cancelled by the peer asking to initiate it
    //        candidatesToSend: SDP candidates temporarily queued
    //        streamsAddedAcks: ack callbacks waiting for stream received messages
    //        pc: RTCPeerConnection
    //        mediaStream: mediaStream
    //     function callSuccessCB(string) - see the easyrtc.call documentation.
    //        function callFailureCB(errorCode, string) - see the easyrtc.call documentation.
    //        function wasAcceptedCB(boolean,string) - see the easyrtc.call documentation.
    //     }
    //
    var peerConns = {};
    /** @private */
    //
    // a map keeping track of whom we've requested a call with so we don't try to
    // call them a second time before they've responded.
    //
    var acceptancePending = {};

    /** @private
     * @param {string} caller
     * @param {Function} helper
     */
    this.acceptCheck = function(caller, helper) {
        helper(true);
    };

    /** @private
     * @param {string} easyrtcid
     * @param {HTMLMediaStream} stream
     */
    this.streamAcceptor = function(easyrtcid, stream) {
    };

    /** @private
     * @param {string} easyrtcid
     */
    this.onStreamClosed = function(easyrtcid) {
    };

    /** @private
     * @param {string} easyrtcid
     */
    this.callCancelled = function(easyrtcid) {
    };

    /**
     * This function gets the raw RTCPeerConnection for a given easyrtcid
     * @param {String} easyrtcid
     * @param {RTCPeerConnection} for that easyrtcid, or null if no connection exists
     * Submitted by Fabian Bernhard.
     */
    this.getPeerConnectionByUserId = function(userId) {
        if (peerConns && peerConns[userId]) {
            return peerConns[userId].pc;
        }
        return null;
    };


    var chromeStatsFilter = [
        {
            "googTransmitBitrate": "transmitBitRate",
            "googActualEncBitrate": "encodeRate",
            "googAvailableSendBandwidth": "availableSendRate"
        },
        {
            "googCodecName": "audioCodec",
            "googTypingNoiseState": "typingNoise",
            "packetsSent": "audioPacketsSent",
            "bytesSent": "audioBytesSent"
        },
        {
            "googCodecName": "videoCodec",
            "googFrameRateSent": "outFrameRate",
            "packetsSent": "videoPacketsSent",
            "bytesSent": "videoBytesSent"
        },
        {
            "packetsLost": "videoPacketsLost",
            "packetsReceived": "videoPacketsReceived",
            "bytesReceived": "videoBytesReceived",
            "googFrameRateOutput": "frameRateOut"
        },
        {
            "packetsLost": "audioPacketsLost",
            "packetsReceived": "audioPacketsReceived",
            "bytesReceived": "audioBytesReceived",
            "audioOutputLevel": "audioOutputLevel"
        },
        {
            "googRemoteAddress": "remoteAddress",
            "googActiveConnection": "activeConnection"
        },
        {
            "audioInputLevel": "audioInputLevel"
        }
    ];

    var firefoxStatsFilter = {
        "outboundrtp_audio.bytesSent": "audioBytesSent",
        "outboundrtp_video.bytesSent": "videoBytesSent",
        "inboundrtp_video.bytesReceived": "videoBytesReceived",
        "inboundrtp_audio.bytesReceived": "audioBytesReceived",
        "outboundrtp_audio.packetsSent": "audioPacketsSent",
        "outboundrtp_video.packetsSent": "videoPacketsSent",
        "inboundrtp_video.packetsReceived": "videoPacketsReceived",
        "inboundrtp_audio.packetsReceived": "audioPacketsReceived",
        "inboundrtp_video.packetsLost": "videoPacketsLost",
        "inboundrtp_audio.packetsLost": "audioPacketsLost",
        "firefoxRemoteAddress": "remoteAddress"
    };

    var standardStatsFilter = adapter && adapter.browserDetails &&
                adapter.browserDetails.browser === "firefox" ? firefoxStatsFilter : chromeStatsFilter;

    function getFirefoxPeerStatistics(peerId, callback, filter) {


        if (!peerConns[peerId]) {
            callback(peerId, {"connected": false});
        }
        else if (peerConns[peerId].pc.getStats) {
            peerConns[peerId].pc.getStats(null, function(stats) {
                var items = {};
                var candidates = {};
                var activeId = null;
                var srcKey;
                //
                // the stats objects has a group of entries. Each entry is either an rtcp, rtp entry
                // or a candidate entry.
                //
                if (stats) {
                    stats.forEach(function(entry) {
                        var majorKey;
                        var subKey;
                        if (entry.type.match(/boundrtp/)) {
                            if (entry.id.match(/audio/)) {
                                majorKey = entry.type + "_audio";
                            }
                            else if (entry.id.match(/video/)) {
                                majorKey = entry.type + "_video";
                            }
                            else {
                                return;
                            }
                            for (subKey in entry) {
                                if (entry.hasOwnProperty(subKey)) {
                                    items[majorKey + "." + subKey] = entry[subKey];
                                }
                            }
                        }
                        else {
                            if( entry.hasOwnProperty("ipAddress") && entry.id) {
                                candidates[entry.id] = entry.ipAddress + ":" +
                                      entry.portNumber;
                            }
                            else if( entry.hasOwnProperty("selected") &&
                                     entry.hasOwnProperty("remoteCandidateId") &&
                                     entry.selected ) {
                                activeId =  entry.remoteCandidateId;
                            }
                        }
                    });
                }

                if( activeId ) {
                    items["firefoxRemoteAddress"] = candidates[activeId];
                }
                if (!filter) {
                    callback(peerId, items);
                }
                else {
                    var filteredItems = {};
                    for (srcKey in filter) {
                        if (filter.hasOwnProperty(srcKey) && items.hasOwnProperty(srcKey)) {
                            filteredItems[ filter[srcKey]] = items[srcKey];
                        }
                    }
                    callback(peerId, filteredItems);
                }
            },
                    function(error) {
                        logDebug("unable to get statistics");
                    });
        }
        else {
            callback(peerId, {"statistics": self.getConstantString("statsNotSupported")});
        }
    }

    function getChromePeerStatistics(peerId, callback, filter) {

        if (!peerConns[peerId]) {
            callback(peerId, {"connected": false});
        }
        else if (peerConns[peerId].pc.getStats) {

            peerConns[peerId].pc.getStats(function(stats) {

                var localStats = {};
                var part, parts = stats.result();
                var i, j;
                var itemKeys;
                var itemKey;
                var names;
                var userKey;
                var partNames = [];
                var partList;
                var bestBytes = 0;
                var bestI;
                var turnAddress = null;
                var hasActive, curReceived;
                var localAddress, remoteAddress;
                if (!filter) {
                    for (i = 0; i < parts.length; i++) {
                        names = parts[i].names();
                        for (j = 0; j < names.length; j++) {
                            itemKey = names[j];
                            localStats[parts[i].id + "." + itemKey] = parts[i].stat(itemKey);
                        }
                    }
                }
                else {
                    for (i = 0; i < parts.length; i++) {
                        partNames[i] = {};
                        //
                        // convert the names into a dictionary
                        //
                        names = parts[i].names();
                        for (j = 0; j < names.length; j++) {
                            partNames[i][names[j]] = true;
                        }

                        //
                        // a chrome-firefox connection results in several activeConnections.
                        // we only want one, so we look for the one with the most data being received on it.
                        //
                        if (partNames[i].googRemoteAddress && partNames[i].googActiveConnection) {
                            hasActive = parts[i].stat("googActiveConnection");
                            if (hasActive === true || hasActive === "true") {
                                curReceived = parseInt(parts[i].stat("bytesReceived")) +
                                        parseInt(parts[i].stat("bytesSent"));
                                if (curReceived > bestBytes) {
                                    bestI = i;
                                    bestBytes = curReceived;
                                }
                            }
                        }
                    }

                    for (i = 0; i < parts.length; i++) {
                        //
                        // discard info from any inactive connection.
                        //
                        if (partNames[i].googActiveConnection) {
                            if (i !== bestI) {
                                partNames[i] = {};
                            }
                            else {
                                localAddress = parts[i].stat("googLocalAddress").split(":")[0];
                                remoteAddress = parts[i].stat("googRemoteAddress").split(":")[0];
                                if (self.isTurnServer(localAddress)) {
                                    turnAddress = localAddress;
                                }
                                else if (self.isTurnServer(remoteAddress)) {
                                    turnAddress = remoteAddress;
                                }
                            }
                        }
                    }

                    for (i = 0; i < filter.length; i++) {
                        itemKeys = filter[i];
                        partList = [];
                        part = null;
                        for (j = 0; j < parts.length; j++) {
                            var fullMatch = true;
                            for (itemKey in itemKeys) {
                                if (itemKeys.hasOwnProperty(itemKey) && !partNames[j][itemKey]) {
                                    fullMatch = false;
                                    break;
                                }
                            }
                            if (fullMatch && parts[j]) {
                                partList.push(parts[j]);
                            }
                        }
                        if (partList.length === 1) {
                            for (j = 0; j < partList.length; j++) {
                                part = partList[j];
                                if (part) {
                                    for (itemKey in itemKeys) {
                                        if (itemKeys.hasOwnProperty(itemKey)) {
                                            userKey = itemKeys[itemKey];
                                            localStats[userKey] = part.stat(itemKey);
                                        }
                                    }
                                }
                            }
                        }
                        else if (partList.length > 1) {
                            for (itemKey in itemKeys) {
                                if (itemKeys.hasOwnProperty(itemKey)) {
                                    localStats[itemKeys[itemKey]] = [];
                                }
                            }
                            for (j = 0; j < partList.length; j++) {
                                part = partList[j];
                                    for (itemKey in itemKeys) {
                                        if (itemKeys.hasOwnProperty(itemKey)) {
                                            userKey = itemKeys[itemKey];
                                            localStats[userKey].push(part.stat(itemKey));
                                        }
                                    }
                            }
                        }
                    }
                }

                if (localStats.remoteAddress && turnAddress) {
                    localStats.remoteAddress = turnAddress;
                }
                callback(peerId, localStats);
            });
        }
        else {
            callback(peerId, {"statistics": self.getConstantString("statsNotSupported")});
        }
    }

    /**
     * This function gets the statistics for a particular peer connection.
     * @param {String} easyrtcid
     * @param {Function} callback gets the easyrtcid for the peer and a map of {userDefinedKey: value}. If there is no peer connection to easyrtcid, then the map will
     *  have a value of {connected:false}.
     * @param {Object} filter depends on whether Chrome or Firefox is used. See the default filters for guidance.
     * It is still experimental.
     */
    this.getPeerStatistics = function(easyrtcid, callback, filter) {
        if (
            adapter && adapter.browserDetails &&
                adapter.browserDetails.browser === "firefox"
        ) {
            getFirefoxPeerStatistics(easyrtcid, callback, filter);
        }
        else {
            getChromePeerStatistics(easyrtcid, callback, filter);
        }
    };

    /**
     * @private
     * @param roomName
     * @param fields
     */
    function sendRoomApiFields(roomName, fields) {
        var fieldAsString = JSON.stringify(fields);
        JSON.parse(fieldAsString);
        var dataToShip = {
            msgType: "setRoomApiField",
            msgData: {
                setRoomApiField: {
                    roomName: roomName,
                    field: fields
                }
            }
        };
        self.webSocket.json.emit("easyrtcCmd", dataToShip,
                function(ackMsg) {
                    if (ackMsg.msgType === "error") {
                        self.showError(ackMsg.msgData.errorCode, ackMsg.msgData.errorText);
                    }
                }
        );
    }

    /** @private */
    var roomApiFieldTimer = null;

    /**
     * @private
     * @param {String} roomName
     */
    function enqueueSendRoomApi(roomName) {
        //
        // Rather than issue the send request immediately, we set a timer so we can accumulate other
        // calls
        //
        if (roomApiFieldTimer) {
            clearTimeout(roomApiFieldTimer);
        }
        roomApiFieldTimer = setTimeout(function() {
            sendRoomApiFields(roomName, self._roomApiFields[roomName]);
            roomApiFieldTimer = null;
        }, 10);
    }

    /** Provide a set of application defined fields that will be part of this instances
     * configuration information. This data will get sent to other peers via the websocket
     * path.
     * @param {String} roomName - the room the field is attached to.
     * @param {String} fieldName - the name of the field.
     * @param {Object} fieldValue - the value of the field.
     * @example
     *   easyrtc.setRoomApiField("trekkieRoom",  "favorite_alien", "Mr Spock");
     *   easyrtc.setRoomOccupantListener( function(roomName, list){
     *      for( var i in list ){
     *         console.log("easyrtcid=" + i + " favorite alien is " + list[i].apiFields.favorite_alien);
     *      }
     *   });
     */
    this.setRoomApiField = function(roomName, fieldName, fieldValue) {
        //
        // if we're not connected yet, we'll just cache the fields until we are.
        //
        if (!self._roomApiFields) {
            self._roomApiFields = {};
        }
        if (!fieldName && !fieldValue) {
            delete self._roomApiFields[roomName];
            return;
        }

        if (!self._roomApiFields[roomName]) {
            self._roomApiFields[roomName] = {};
        }
        if (fieldValue !== undefined && fieldValue !== null) {
            if (typeof fieldValue === "object") {
                try {
                    JSON.stringify(fieldValue);
                }
                catch (jsonError) {
                    self.showError(self.errCodes.DEVELOPER_ERR, "easyrtc.setRoomApiField passed bad object ");
                    return;
                }
            }
            self._roomApiFields[roomName][fieldName] = {fieldName: fieldName, fieldValue: fieldValue};
        }
        else {
            delete self._roomApiFields[roomName][fieldName];
        }
        if (self.webSocketConnected) {
            enqueueSendRoomApi(roomName);
        }
    };

    /**
     * Default error reporting function. The default implementation displays error messages
     * in a programmatically created div with the id easyrtcErrorDialog. The div has title
     * component with a class name of easyrtcErrorDialog_title. The error messages get added to a
     * container with the id easyrtcErrorDialog_body. Each error message is a text node inside a div
     * with a class of easyrtcErrorDialog_element. There is an "okay" button with the className of easyrtcErrorDialog_okayButton.
     * @param {String} messageCode An error message code
     * @param {String} message the error message text without any markup.
     * @example
     *     easyrtc.showError("BAD_NAME", "Invalid username");
     */
    this.showError = function(messageCode, message) {
        self.onError({errorCode: messageCode, errorText: message});
    };

    /**
     * @private
     * @param errorObject
     */
    this.onError = function(errorObject) {
        logDebug("saw error " + errorObject.errorText);

        var errorDiv = document.getElementById('easyrtcErrorDialog');
        var errorBody;
        if (!errorDiv) {
            errorDiv = document.createElement("div");
            errorDiv.id = 'easyrtcErrorDialog';
            var title = document.createElement("div");
            title.innerHTML = "Error messages";
            title.className = "easyrtcErrorDialog_title";
            errorDiv.appendChild(title);
            errorBody = document.createElement("div");
            errorBody.id = "easyrtcErrorDialog_body";
            errorDiv.appendChild(errorBody);
            var clearButton = document.createElement("button");
            clearButton.appendChild(document.createTextNode("Okay"));
            clearButton.className = "easyrtcErrorDialog_okayButton";
            clearButton.onclick = function() {
                errorBody.innerHTML = ""; // remove all inner nodes
                errorDiv.style.display = "none";
            };
            errorDiv.appendChild(clearButton);
            document.body.appendChild(errorDiv);
        }

        errorBody = document.getElementById("easyrtcErrorDialog_body");
        var messageNode = document.createElement("div");
        messageNode.className = 'easyrtcErrorDialog_element';
        messageNode.appendChild(document.createTextNode(errorObject.errorText));
        errorBody.appendChild(messageNode);
        errorDiv.style.display = "block";
    };

    /** @private
     * @param mediaStream */
    //
    // easyrtc.createObjectURL builds a URL from a media stream.
    // Arguments:
    //     mediaStream - a media stream object.
    // The video object in Chrome expects a URL.
    //
    this.createObjectURL = function(mediaStream) {
        var errMessage;
        if (window.URL && window.URL.createObjectURL) {
            return window.URL.createObjectURL(mediaStream);
        }
        else if (window.webkitURL && window.webkitURL.createObjectURL) {
            return window.webkit.createObjectURL(mediaStream);
        }
        else {
            errMessage = "Your browsers does not support URL.createObjectURL.";
            logDebug("saw exception " + errMessage);
            throw errMessage;
        }
    };

    /**
     * A convenience function to ensure that a string doesn't have symbols that will be interpreted by HTML.
     * @param {String} idString
     * @return {String} The cleaned string.
     * @example
     *   console.log( easyrtc.cleanId('&hello'));
     */
    this.cleanId = function(idString) {
        var MAP = {
            '&': '&amp;',
            '<': '&lt;',
            '>': '&gt;'
        };
        return idString.replace(/[&<>]/g, function(c) {
            return MAP[c];
        });
    };

    /**
     * Set a callback that will be invoked when the application enters or leaves a room.
     * @param {Function} handler - the first parameter is true for entering a room, false for leaving a room. The second parameter is the room name.
     * @example
     *   easyrtc.setRoomEntryListener(function(entry, roomName){
     *       if( entry ){
     *           console.log("entering room " + roomName);
     *       }
     *       else{
     *           console.log("leaving room " + roomName);
     *       }
     *   });
     */
    self.setRoomEntryListener = function(handler) {
        self.roomEntryListener = handler;
    };

    /**
     * Set the callback that will be invoked when the list of people logged in changes.
     * The callback expects to receive a room name argument, and
     * a map whose ideas are easyrtcids and whose values are in turn maps
     * supplying user specific information. The inner maps have the following keys:
     * username, applicationName, browserFamily, browserMajor, osFamily, osMajor, deviceFamily.
     * The third argument is the listener is the innerMap for the connections own data (not needed by most applications).
     * @param {Function} listener
     * @example
     *   easyrtc.setRoomOccupantListener( function(roomName, list, selfInfo){
     *      for( var i in list ){
     *         ("easyrtcid=" + i + " belongs to user " + list[i].username);
     *      }
     *   });
     */
    self.setRoomOccupantListener = function(listener) {
        roomOccupantListener = listener;
    };

    /**
     * Sets a callback that is called when a data channel is open and ready to send data.
     * The callback will be called with an easyrtcid as it's sole argument.
     * @param {Function} listener
     * @example
     *    easyrtc.setDataChannelOpenListener( function(easyrtcid){
     *         easyrtc.sendDataP2P(easyrtcid, "greeting", "hello");
     *    });
     */
    this.setDataChannelOpenListener = function(listener) {
        onDataChannelOpen = listener;
    };

    /** Sets a callback that is called when a previously open data channel closes.
     * The callback will be called with an easyrtcid as it's sole argument.
     * @param {Function} listener
     * @example
     *    easyrtc.setDataChannelCloseListener( function(easyrtcid){
     *            ("No longer connected to " + easyrtc.idToName(easyrtcid));
     *    });
     */
    this.setDataChannelCloseListener = function(listener) {
        onDataChannelClose = listener;
    };

    /** Returns the number of live peer connections the client has.
     * @return {Number}
     * @example
     *    ("You have " + easyrtc.getConnectionCount() + " peer connections");
     */
    this.getConnectionCount = function() {
        var count = 0;
        var i;
        for (i in peerConns) {
            if (peerConns.hasOwnProperty(i)) {
                if (self.getConnectStatus(i) === self.IS_CONNECTED) {
                    count++;
                }
            }
        }
        return count;
    };

    /** Sets the maximum length in bytes of P2P messages that can be sent.
     * @param {Number} maxLength maximum length to set
     * @example
     *     easyrtc.setMaxP2PMessageLength(10000);
     */
    this.setMaxP2PMessageLength = function(maxLength) {
        this.maxP2PMessageLength = maxLength;
    };

    /** Sets whether audio is transmitted by the local user in any subsequent calls.
     * @param {Boolean} enabled true to include audio, false to exclude audio. The default is true.
     * @example
     *      easyrtc.enableAudio(false);
     */
    this.enableAudio = function(enabled) {
        self.audioEnabled = enabled;
    };

    /**
     *Sets whether video is transmitted by the local user in any subsequent calls.
     * @param {Boolean} enabled - true to include video, false to exclude video. The default is true.
     * @example
     *      easyrtc.enableVideo(false);
     */
    this.enableVideo = function(enabled) {
        self.videoEnabled = enabled;
    };

    /**
     * Sets whether WebRTC data channels are used to send inter-client messages.
     * This is only the messages that applications explicitly send to other applications, not the WebRTC signaling messages.
     * @param {Boolean} enabled  true to use data channels, false otherwise. The default is false.
     * @example
     *     easyrtc.enableDataChannels(true);
     */
    this.enableDataChannels = function(enabled) {
        dataEnabled = enabled;
    };

    /**
     * @private
     * @param {Boolean} enable
     * @param {Array} tracks - an array of MediaStreamTrack
     */
    function enableMediaTracks(enable, tracks) {
        var i;
        if (tracks) {
            for (i = 0; i < tracks.length; i++) {
                var track = tracks[i];
                track.enabled = enable;
            }
        }
    }

    /** @private */
    //
    // fetches a stream by name. Treat a null/undefined streamName as "default".
    //
    function getLocalMediaStreamByName(streamName) {
        if (!streamName) {
            streamName = "default";
        }
        if (namedLocalMediaStreams.hasOwnProperty(streamName)) {
            return namedLocalMediaStreams[streamName];
        }
        else {
            return null;
        }
    }

    /**
     * Returns the user assigned id's of currently active local media streams.
     * @return {Array}
     */
    this.getLocalMediaIds = function() {
        return Object.keys(namedLocalMediaStreams);
    };

    /** @private */
    function buildMediaIds() {
        var mediaMap = {};
        var streamName;
        for (streamName in namedLocalMediaStreams) {
            if (namedLocalMediaStreams.hasOwnProperty(streamName)) {
                mediaMap[streamName] = namedLocalMediaStreams[streamName].id || "default";
            }
        }
        return mediaMap;
    }

    /** @private */
    function registerLocalMediaStreamByName(stream, streamName) {
        var roomName;
        if (!streamName) {
            streamName = "default";
        }
        stream.streamName = streamName;
        namedLocalMediaStreams[streamName] = stream;
        if (streamName !== "default") {
            var mediaIds = buildMediaIds(),
                roomData = self.roomData;
            for (roomName in roomData) {
                if (roomData.hasOwnProperty(roomName)) {
                    self.setRoomApiField(roomName, "mediaIds", mediaIds);
                }
            }
        }
    }

    /**
     * Allow an externally created mediastream (ie, created by another
     * library) to be used within easyrtc. Tracking when it closes
     * must be done by the supplying party.
     */
    this.register3rdPartyLocalMediaStream = function(stream, streamName) {
       return registerLocalMediaStreamByName(stream, streamName);
    };

    /** @private */
    //
    // look up a stream's name from the stream.id
    //
    function getNameOfRemoteStream(easyrtcId, webrtcStreamId) {
        var roomName;
        var mediaIds;
        var streamName;
        if (!webrtcStreamId) {
            webrtcStreamId = "default";
        }
        if (peerConns[easyrtcId]) {
            streamName = peerConns[easyrtcId].remoteStreamIdToName[webrtcStreamId];
            if (streamName) {
                return streamName;
            }
        }

        for (roomName in self.roomData) {
            if (self.roomData.hasOwnProperty(roomName)) {
                mediaIds = self.getRoomApiField(roomName, easyrtcId, "mediaIds");
                if (!mediaIds) {
                    continue;
                }
                for (streamName in mediaIds) {
                    if (mediaIds.hasOwnProperty(streamName) &&
                            mediaIds[streamName] === webrtcStreamId) {
                        return streamName;
                    }
                }
                //
                // a stream from chrome to firefox will be missing it's id/label.
                // there is no correct solution.
                //
                if (
                    adapter && adapter.browserDetails &&
                        adapter.browserDetails.browser === "firefox"
                ) {

                   // if there is a stream called default, return it in preference
                   if (mediaIds["default"]) {
                       return "default";
                   }

                   //
                   // otherwise return the first name we find. If there is more than
                   // one, complain to Mozilla.
                   //
                   for(var anyName in mediaIds) {
                        if (mediaIds.hasOwnProperty(anyName)) {
                            return anyName;
                        }
                   }
                }
            }
        }

        return undefined;
    }

    this.getNameOfRemoteStream = function(easyrtcId, webrtcStream){
        if(typeof webrtcStream === "string") {
            return getNameOfRemoteStream(easyrtcId, webrtcStream);
        }
        else if( webrtcStream.id) {
            return getNameOfRemoteStream(easyrtcId, webrtcStream.id);
        }
    };

    /** @private */
    function closeLocalMediaStreamByName(streamName) {
        if (!streamName) {
            streamName = "default";
        }
        var stream = self.getLocalStream(streamName);
        if (!stream) {
            return;
        }
        var streamId = stream.id || "default";
        var id;
        var roomName;
        if (namedLocalMediaStreams[streamName]) {

            for (id in peerConns) {
                if (peerConns.hasOwnProperty(id)) {
                    try {
                        peerConns[id].pc.removeStream(stream);
                    } catch (err) {
                    }
                    self.sendPeerMessage(id, "__closingMediaStream", {streamId: streamId, streamName: streamName});
                }
            }

            stopStream(namedLocalMediaStreams[streamName]);
            delete namedLocalMediaStreams[streamName];

            if (streamName !== "default") {
                var mediaIds = buildMediaIds();
                for (roomName in self.roomData) {
                    if (self.roomData.hasOwnProperty(roomName)) {
                        self.setRoomApiField(roomName, "mediaIds", mediaIds);
                    }
                }
            }
        }
    }

    /**
     * Close the local media stream. You usually need to close the existing media stream
     * of a camera before reacquiring it at a different resolution.
     * @param {String} streamName - an option stream name.
     */
    this.closeLocalMediaStream = function(streamName) {
        return closeLocalMediaStreamByName(streamName);
    };

    /**
     * Alias for closeLocalMediaStream
     */
    this.closeLocalStream = this.closeLocalMediaStream;

    /**
     * This function is used to enable and disable the local camera. If you disable the
     * camera, video objects display it will "freeze" until the camera is re-enabled. *
     * By default, a camera is enabled.
     * @param {Boolean} enable - true to enable the camera, false to disable it.
     * @param {String} streamName - the name of the stream, optional.
     */
    this.enableCamera = function(enable, streamName) {
        var stream = getLocalMediaStreamByName(streamName);
        if (stream && stream.getVideoTracks) {
            enableMediaTracks(enable, stream.getVideoTracks());
        }
    };

    /**
     * This function is used to enable and disable the local microphone. If you disable
     * the microphone, sounds stops being transmitted to your peers. By default, the microphone
     * is enabled.
     * @param {Boolean} enable - true to enable the microphone, false to disable it.
     * @param {String} streamName - an optional streamName
     */
    this.enableMicrophone = function(enable, streamName) {
        var stream = getLocalMediaStreamByName(streamName);
        if (stream && stream.getAudioTracks) {
            enableMediaTracks(enable, stream.getAudioTracks());
        }
    };

    /**
     * Mute a video object.
     * @param {String} videoObjectName - A DOMObject or the id of the DOMObject.
     * @param {Boolean} mute - true to mute the video object, false to unmute it.
     */
    this.muteVideoObject = function(videoObjectName, mute) {
        var videoObject;
        if (typeof (videoObjectName) === 'string') {
            videoObject = document.getElementById(videoObjectName);
            if (!videoObject) {
                throw "Unknown video object " + videoObjectName;
            }
        }
        else if (!videoObjectName) {
            throw "muteVideoObject passed a null";
        }
        else {
            videoObject = videoObjectName;
        }
        videoObject.muted = !!mute;
    };

    /**
     * Returns a URL for your local camera and microphone.
     *  It can be called only after easyrtc.initMediaSource has succeeded.
     *  It returns a url that can be used as a source by the Chrome video element or the &lt;canvas&gt; element.
     *  @param {String} streamName - an option stream name.
     *  @return {URL}
     *  @example
     *      document.getElementById("myVideo").src = easyrtc.getLocalStreamAsUrl();
     */
    self.getLocalStreamAsUrl = function(streamName) {
        var stream = getLocalMediaStreamByName(streamName);
        if (stream === null) {
            throw "Developer error: attempt to get a MediaStream without invoking easyrtc.initMediaSource successfully";
        }
        return self.createObjectURL(stream);
    };

    /**
     * Returns a media stream for your local camera and microphone.
     *  It can be called only after easyrtc.initMediaSource has succeeded.
     *  It returns a stream that can be used as an argument to easyrtc.setVideoObjectSrc.
     *  Returns null if there is no local media stream acquired yet.
     * @return {?MediaStream}
     * @example
     *    easyrtc.setVideoObjectSrc( document.getElementById("myVideo"), easyrtc.getLocalStream());
     */
    this.getLocalStream = function(streamName) {
        return getLocalMediaStreamByName(streamName) || null;
    };

    /** Clears the media stream on a video object.
     *
     * @param {Object} element the video object.
     * @example
     *    easyrtc.clearMediaStream( document.getElementById('selfVideo'));
     *
     */
    this.clearMediaStream = function(element) {
        if (typeof element.src !== 'undefined') {
            //noinspection JSUndefinedPropertyAssignment
            element.src = "";
        } else if (typeof element.srcObject !== 'undefined') {
            element.srcObject = "";
        } else if (typeof element.mozSrcObject !== 'undefined') {
            element.mozSrcObject = null;
        }
    };

    /**
     *  Sets a video or audio object from a media stream.
     *  Chrome uses the src attribute and expects a URL, while firefox
     *  uses the mozSrcObject and expects a stream. This procedure hides
     *  that from you.
     *  If the media stream is from a local webcam, you may want to add the
     *  easyrtcMirror class to the video object so it looks like a proper mirror.
     *  The easyrtcMirror class is defined in this.css.
     *  Which is could be added using the same path of easyrtc.js file to an HTML file
     *  @param {Object} element an HTML5 video element
     *  @param {MediaStream|String} stream a media stream as returned by easyrtc.getLocalStream or your stream acceptor.
     * @example
     *    easyrtc.setVideoObjectSrc( document.getElementById("myVideo"), easyrtc.getLocalStream());
     *
     */
    this.setVideoObjectSrc = function(element, stream) {
        if (stream && stream !== "") {
            element.autoplay = true;

            if (typeof element.src !== 'undefined') {
                element.src = self.createObjectURL(stream);
            } else if (typeof element.srcObject !== 'undefined') {
                element.srcObject = stream;
            } else if (typeof element.mozSrcObject !== 'undefined') {
                element.mozSrcObject = self.createObjectURL(stream);
            }
            element.play();
        }
        else {
            self.clearMediaStream(element);
        }
    };

    /**
     * This function builds a new named local media stream from a set of existing audio and video tracks from other media streams.
     * @param {String} streamName is the name of the new media stream.
     * @param {Array} audioTracks is an array of MediaStreamTracks
     * @param {Array} videoTracks is an array of MediaStreamTracks
     * @returns {?MediaStream} the track created.
     * @example
     *    easyrtc.buildLocalMediaStream("myComposedStream",
     *             easyrtc.getLocalStream("camera1").getVideoTracks(),
     *             easyrtc.getLocalStream("camera2").getAudioTracks());
     */
    this.buildLocalMediaStream = function(streamName, audioTracks, videoTracks) {
        var i;
        if (typeof streamName !== 'string') {
            self.showError(self.errCodes.DEVELOPER_ERR,
               "easyrtc.buildLocalMediaStream not supplied a stream name");
            return null;
        }

         var streamToClone = null;
         for(var key in namedLocalMediaStreams ) {
            if( namedLocalMediaStreams.hasOwnProperty(key)) {
              streamToClone = namedLocalMediaStreams[key];
              if(streamToClone) {
                break;
              }
            }
         }
         if( !streamToClone ) {
            for(key in peerConns) {
                if (peerConns.hasOwnProperty(key)) {
                    var remoteStreams = peerConns[key].pc.getRemoteStreams();
                    if( remoteStreams && remoteStreams.length > 0 ) {
                        streamToClone = remoteStreams[0];
                    }
                }
            }
         }
         if( !streamToClone ){
            self.showError(self.errCodes.DEVELOPER_ERR,
             "Attempt to create a mediastream without one to clone from");
            return null;
         }

         //
         // clone whatever mediastream we found, and remove any of it's
         // tracks.
         //
         var mediaClone = streamToClone.clone();
         var oldTracks = mediaClone.getTracks();

        if (audioTracks) {
            for (i = 0; i < audioTracks.length; i++) {
                mediaClone.addTrack(audioTracks[i].clone());
            }
        }

        if (videoTracks) {
            for (i = 0; i < videoTracks.length; i++) {
                mediaClone.addTrack(videoTracks[i].clone());
            }
        }

        for( i = 0; i < oldTracks.length; i++ ) {
            mediaClone.removeTrack(oldTracks[i]);
        }

        registerLocalMediaStreamByName(mediaClone, streamName);
        return mediaClone;
    };

    /* @private*/
    /** Load Easyrtc Stylesheet.
     *   Easyrtc Stylesheet define easyrtcMirror class and some basic css class for using easyrtc.js.
     *   That way, developers can override it or use it's own css file minified css or package.
     * @example
     *       easyrtc.loadStylesheet();
     *
     */
    this.loadStylesheet = function() {

        //
        // check to see if we already have an easyrtc.css file loaded
        // if we do, we can exit immediately.
        //
        var links = document.getElementsByTagName("link");
        var cssIndex, css;
        for (cssIndex in links) {
            if (links.hasOwnProperty(cssIndex)) {
                css = links[cssIndex];
                if (css.href && (css.href.match(/\/easyrtc.css/))) {
                    return;
                }
            }
        }
        //
        // add the easyrtc.css file since it isn't present
        //
        var easySheet = document.createElement("link");
        easySheet.setAttribute("rel", "stylesheet");
        easySheet.setAttribute("type", "text/css");
        easySheet.setAttribute("href", "/easyrtc/easyrtc.css");
        var headSection = document.getElementsByTagName("head")[0];
        var firstHead = headSection.childNodes[0];
        headSection.insertBefore(easySheet, firstHead);
    };

    /**
     * @private
     * @param {String} x
     */
    this.formatError = function(x) {
        var name, result;
        if (x === null || typeof x === 'undefined') {
            return "null";
        }
        if (typeof x === 'string') {
            return x;
        }
        else if (x.type && x.description) {
            return x.type + " : " + x.description;
        }
        else if (typeof x === 'object') {
            try {
                return JSON.stringify(x);
            }
            catch (oops) {
                result = "{";
                for (name in x) {
                    if (x.hasOwnProperty(name)) {
                        if (typeof x[name] === 'string') {
                            result = result + name + "='" + x[name] + "' ";
                        }
                    }
                }
                result = result + "}";
                return result;
            }
        }
        else {
            return "Strange case";
        }
    };

    /**
     * Initializes your access to a local camera and microphone.
     * Failure could be caused a browser that didn't support WebRTC, or by the user not granting permission.
     * If you are going to call easyrtc.enableAudio or easyrtc.enableVideo, you need to do it before
     * calling easyrtc.initMediaSource.
     * @param {function(Object)} successCallback - will be called with localmedia stream on success.
     * @param {function(String,String)} errorCallback - is called with an error code and error description.
     * @param {String} streamName - an optional name for the media source so you can use multiple cameras and
     * screen share simultaneously.
     * @example
     *       easyrtc.initMediaSource(
     *          function(mediastream){
     *              easyrtc.setVideoObjectSrc( document.getElementById("mirrorVideo"), mediastream);
     *          },
     *          function(errorCode, errorText){
     *               easyrtc.showError(errorCode, errorText);
     *          });
     */
    this.initMediaSource = function(successCallback, errorCallback, streamName) {

        logDebug("about to request local media");

        if (!streamName) {
            streamName = "default";
        }

        haveAudioVideo = {
            audio: self.audioEnabled,
            video: self.videoEnabled
        };

        if (!errorCallback) {
            errorCallback = function(errorCode, errorText) {
                var message = "easyrtc.initMediaSource: " + self.formatError(errorText);
                logDebug(message);
                self.showError(self.errCodes.MEDIA_ERR, message);
            };
        }

        if (!self.supportsGetUserMedia()) {
            errorCallback(self.errCodes.MEDIA_ERR, self.getConstantString("noWebrtcSupport"));
            return;
        }

        if (!successCallback) {
            self.showError(self.errCodes.DEVELOPER_ERR,
                    "easyrtc.initMediaSource not supplied a successCallback");
            return;
        }

        var mode = self.getUserMediaConstraints();
        /** @private
         * @param {Object} stream - A mediaStream object.
         *  */
        var onUserMediaSuccess = function(stream) {
            logDebug("getUserMedia success callback entered");
            logDebug("successfully got local media");

            stream.streamName = streamName;
            registerLocalMediaStreamByName(stream, streamName);
            var videoObj, triesLeft, tryToGetSize, ele;
            if (haveAudioVideo.video) {
                videoObj = document.createElement('video');
                videoObj.muted = true;
                triesLeft = 30;
                tryToGetSize = function() {
                    if (videoObj.videoWidth > 0 || triesLeft < 0) {
                        self.nativeVideoWidth = videoObj.videoWidth;
                        self.nativeVideoHeight = videoObj.videoHeight;
                        if (self._desiredVideoProperties.height &&
                                (self.nativeVideoHeight !== self._desiredVideoProperties.height ||
                                        self.nativeVideoWidth !== self._desiredVideoProperties.width)) {
                            self.showError(self.errCodes.MEDIA_WARNING,
                                    self.format(self.getConstantString("resolutionWarning"),
                                    self._desiredVideoProperties.width, self._desiredVideoProperties.height,
                                    self.nativeVideoWidth, self.nativeVideoHeight));
                        }
                        self.setVideoObjectSrc(videoObj, null);
                        if (videoObj.removeNode) {
                            videoObj.removeNode(true);
                        }
                        else {
                            ele = document.createElement('div');
                            ele.appendChild(videoObj);
                            ele.removeChild(videoObj);
                        }

                        updateConfigurationInfo();
                        if (successCallback) {
                            successCallback(stream);
                        }
                    }
                    else {
                        triesLeft -= 1;
                        setTimeout(tryToGetSize, 300);
                    }
                };
                self.setVideoObjectSrc(videoObj, stream);
                tryToGetSize();
            }
            else {
                updateConfigurationInfo();
                if (successCallback) {
                    successCallback(stream);
                }
            }
        };

        /**
         * @private
         * @param {String} error
         */
        var onUserMediaError = function(error) {
            logDebug("getusermedia failed");
            logDebug("failed to get local media");
            var errText;
            if (typeof error === 'string') {
                errText = error;
            }
            else if (error.name) {
                errText = error.name;
            }
            else {
                errText = "Unknown";
            }
            if (errorCallback) {
                logDebug("invoking error callback", errText);
                errorCallback(self.errCodes.MEDIA_ERR, self.format(self.getConstantString("gumFailed"), errText));
            }
            closeLocalMediaStreamByName(streamName);
            haveAudioVideo = {
                audio: false,
                video: false
            };
            updateConfigurationInfo();
        };

        if (!self.audioEnabled && !self.videoEnabled) {
            onUserMediaError(self.getConstantString("requireAudioOrVideo"));
            return;
        }

        function getCurrentTime() {
            return (new Date()).getTime();
        }

        var firstCallTime;
        function tryAgain(err) {
            var currentTime = getCurrentTime();
            if (currentTime < firstCallTime + 1000) {
                logDebug("Trying getUserMedia a second time");
                try {
                    navigator.getUserMedia(mode, onUserMediaSuccess, onUserMediaError);
                } catch (e) {
                    onUserMediaError(err);
                }
            }
            else {
                onUserMediaError(err);
            }
        }

        //
        // getUserMedia sometimes fails the first time I call it. I suspect it's a page loading
        // issue. So I'm going to try adding a 1 second delay to allow things to settle down first.
        // In addition, I'm going to try again after 3 seconds.
        //
        try {
            firstCallTime = getCurrentTime();
            navigator.getUserMedia(mode, onUserMediaSuccess, tryAgain);
        } catch (err) {
            tryAgain(err);
        }
    };

    /**
     * Sets the callback used to decide whether to accept or reject an incoming call.
     * @param {Function} acceptCheck takes the arguments (callerEasyrtcid, acceptor).
     * The acceptCheck callback is passed an easyrtcid and an acceptor function. The acceptor function should be called with either
     * a true value (accept the call) or false value( reject the call) as it's first argument, and optionally,
     * an array of local media streamNames as a second argument.
     * @example
     *      easyrtc.setAcceptChecker( function(easyrtcid, acceptor){
     *           if( easyrtc.idToName(easyrtcid) === 'Fred' ){
     *              acceptor(true);
     *           }
     *           else if( easyrtc.idToName(easyrtcid) === 'Barney' ){
     *              setTimeout( function(){
     acceptor(true, ['myOtherCam']); // myOtherCam presumed to a streamName
     }, 10000);
     *           }
     *           else{
     *              acceptor(false);
     *           }
     *      });
     */
    this.setAcceptChecker = function(acceptCheck) {
        self.acceptCheck = acceptCheck;
    };

    /**
     * easyrtc.setStreamAcceptor sets a callback to receive media streams from other peers, independent
     * of where the call was initiated (caller or callee).
     * @param {Function} acceptor takes arguments (caller, mediaStream, mediaStreamName)
     * @example
     *  easyrtc.setStreamAcceptor(function(easyrtcid, stream, streamName){
     *     document.getElementById('callerName').innerHTML = easyrtc.idToName(easyrtcid);
     *     easyrtc.setVideoObjectSrc( document.getElementById("callerVideo"), stream);
     *  });
     */
    this.setStreamAcceptor = function(acceptor) {
        self.streamAcceptor = acceptor;
    };

    /** Sets the easyrtc.onError field to a user specified function.
     * @param {Function} errListener takes an object of the form {errorCode: String, errorText: String}
     * @example
     *    easyrtc.setOnError( function(errorObject){
     *        document.getElementById("errMessageDiv").innerHTML += errorObject.errorText;
     *    });
     */
    self.setOnError = function(errListener) {
        self.onError = errListener;
    };

    /**
     * Sets the callCancelled callback. This will be called when a remote user
     * initiates a call to you, but does a "hangup" before you have a chance to get his video stream.
     * @param {Function} callCancelled takes an easyrtcid as an argument and a boolean that indicates whether
     *  the call was explicitly cancelled remotely (true), or actually accepted by the user attempting a call to
     *  the same party.
     * @example
     *     easyrtc.setCallCancelled( function(easyrtcid, explicitlyCancelled){
     *        if( explicitlyCancelled ){
     *            console.log(easyrtc.idToName(easyrtcid) + " stopped trying to reach you");
     *         }
     *         else{
     *            console.log("Implicitly called "  + easyrtc.idToName(easyrtcid));
     *         }
     *     });
     */
    this.setCallCancelled = function(callCancelled) {
        self.callCancelled = callCancelled;
    };

    /**  Sets a callback to receive notification of a media stream closing. The usual
     *  use of this is to clear the source of your video object so you aren't left with
     *  the last frame of the video displayed on it.
     *  @param {Function} onStreamClosed takes an easyrtcid as it's first parameter, the stream as it's second argument, and name of the video stream as it's third.
     *  @example
     *     easyrtc.setOnStreamClosed( function(easyrtcid, stream, streamName){
     *         easyrtc.setVideoObjectSrc( document.getElementById("callerVideo"), "");
     *         ( easyrtc.idToName(easyrtcid) + " closed stream " + stream.id + " " + streamName);
     *     });
     */
    this.setOnStreamClosed = function(onStreamClosed) {
        self.onStreamClosed = onStreamClosed;
    };

    /**
     * Sets a listener for data sent from another client (either peer to peer or via websockets).
     * If no msgType or source is provided, the listener applies to all events that aren't otherwise handled.
     * If a msgType but no source is provided, the listener applies to all messages of that msgType that aren't otherwise handled.
     * If a msgType and a source is provided, the listener applies to only message of the specified type coming from the specified peer.
     * The most specific case takes priority over the more general.
     * @param {Function} listener has the signature (easyrtcid, msgType, msgData, targeting).
     *   msgType is a string. targeting is null if the message was received using WebRTC data channels, otherwise it
     *   is an object that contains one or more of the following string valued elements {targetEasyrtcid, targetGroup, targetRoom}.
     * @param {String} msgType - a string, optional.
     * @param {String} source - the sender's easyrtcid, optional.
     * @example
     *     easyrtc.setPeerListener( function(easyrtcid, msgType, msgData, targeting){
     *         console.log("From " + easyrtc.idToName(easyrtcid) +
     *             " sent the following data " + JSON.stringify(msgData));
     *     });
     *     easyrtc.setPeerListener( function(easyrtcid, msgType, msgData, targeting){
     *         console.log("From " + easyrtc.idToName(easyrtcid) +
     *             " sent the following data " + JSON.stringify(msgData));
     *     }, 'food', 'dkdjdekj44--');
     *     easyrtc.setPeerListener( function(easyrtcid, msgType, msgData, targeting){
     *         console.log("From " + easyrtcid +
     *             " sent the following data " + JSON.stringify(msgData));
     *     }, 'drink');
     *
     *
     */
    this.setPeerListener = function(listener, msgType, source) {
        if (!msgType) {
            receivePeer.cb = listener;
        }
        else {
            if (!receivePeer.msgTypes[msgType]) {
                receivePeer.msgTypes[msgType] = {sources: {}};
            }
            if (!source) {
                receivePeer.msgTypes[msgType].cb = listener;
            }
            else {
                receivePeer.msgTypes[msgType].sources[source] = {cb: listener};
            }
        }
    };
    /* This function serves to distribute peer messages to the various peer listeners */
    /** @private
     * @param {String} easyrtcid
     * @param {Object} msg - needs to contain a msgType and a msgData field.
     * @param {Object} targeting
     */
    this.receivePeerDistribute = function(easyrtcid, msg, targeting) {
        var msgType = msg.msgType;
        var msgData = msg.msgData;
        if (!msgType) {
            logDebug("received peer message without msgType", msg);
            return;
        }

        if (receivePeer.msgTypes[msgType]) {
            if (receivePeer.msgTypes[msgType].sources[easyrtcid] &&
                    receivePeer.msgTypes[msgType].sources[easyrtcid].cb) {
                receivePeer.msgTypes[msgType].sources[easyrtcid].cb(easyrtcid, msgType, msgData, targeting);
                return;
            }
            if (receivePeer.msgTypes[msgType].cb) {
                receivePeer.msgTypes[msgType].cb(easyrtcid, msgType, msgData, targeting);
                return;
            }
        }
        if (receivePeer.cb) {
            receivePeer.cb(easyrtcid, msgType, msgData, targeting);
        }
    };

    /**
     * Sets a listener for messages from the server.
     * @param {Function} listener has the signature (msgType, msgData, targeting)
     * @example
     *     easyrtc.setServerListener( function(msgType, msgData, targeting){
     *         ("The Server sent the following message " + JSON.stringify(msgData));
     *     });
     */
    this.setServerListener = function(listener) {
        receiveServerCB = listener;
    };

    /**
     * Sets the url of the Socket server.
     * The node.js server is great as a socket server, but it doesn't have
     * all the hooks you'd like in a general web server, like PHP or Python
     * plug-ins. By setting the serverPath your application can get it's regular
     * pages from a regular web server, but the EasyRTC library can still reach the
     * socket server.
     * @param {String} socketUrl
     * @param {Object} options an optional dictionary of options for socket.io's connect method.
     * The default is {'connect timeout': 10000,'force new connection': true }
     * @example
     *     easyrtc.setSocketUrl(":8080", options);
     */
    this.setSocketUrl = function(socketUrl, options) {
        logDebug("WebRTC signaling server URL set to " + socketUrl);
        serverPath = socketUrl;
        if( options ) {
            connectionOptions = options;
        }
    };

    /**
     * Sets the user name associated with the connection.
     * @param {String} username must obey standard identifier conventions.
     * @returns {Boolean} true if the call succeeded, false if the username was invalid.
     * @example
     *    if( !easyrtc.setUsername("JohnSmith") ){
     *        console.error("bad user name);
     *    }
     *
     */
    this.setUsername = function(username) {
        if( self.myEasyrtcid ) {
            self.showError(self.errCodes.DEVELOPER_ERR, "easyrtc.setUsername called after authentication");
            return false;
        }
        else if (self.isNameValid(username)) {
            self.username = username;
            return true;
        }
        else {
            self.showError(self.errCodes.BAD_NAME, self.format(self.getConstantString("badUserName"), username));
            return false;
        }
    };

    /**
     * Get an array of easyrtcids that are using a particular username
     * @param {String} username - the username of interest.
     * @param {String} room - an optional room name argument limiting results to a particular room.
     * @returns {Array} an array of {easyrtcid:id, roomName: roomName}.
     */
    this.usernameToIds = function(username, room) {
        var results = [];
        var id, roomName;
        for (roomName in lastLoggedInList) {
            if (!lastLoggedInList.hasOwnProperty(roomName)) {
                continue;
            }
            if (room && roomName !== room) {
                continue;
            }
            for (id in lastLoggedInList[roomName]) {
                if (!lastLoggedInList[roomName].hasOwnProperty(id)) {
                    continue;
                }
                if (lastLoggedInList[roomName][id].username === username) {
                    results.push({
                        easyrtcid: id,
                        roomName: roomName
                    });
                }
            }
        }
        return results;
    };

    /**
     * Returns another peers API field, if it exists.
     * @param {type} roomName
     * @param {type} easyrtcid
     * @param {type} fieldName
     * @returns {Object}  Undefined if the attribute does not exist, its value otherwise.
     */
    this.getRoomApiField = function(roomName, easyrtcid, fieldName) {
        if (lastLoggedInList[roomName] &&
                lastLoggedInList[roomName][easyrtcid] &&
                lastLoggedInList[roomName][easyrtcid].apiField &&
                lastLoggedInList[roomName][easyrtcid].apiField[fieldName]) {
            return lastLoggedInList[roomName][easyrtcid].apiField[fieldName].fieldValue;
        }
        else {
            return undefined;
        }
    };

    /**
     * Set the authentication credential if needed.
     * @param {Object} credentialParm - a JSONable object.
     */
    this.setCredential = function(credentialParm) {
        try {
            JSON.stringify(credentialParm);
            credential = credentialParm;
            return true;
        }
        catch (oops) {
            self.showError(self.errCodes.BAD_CREDENTIAL, "easyrtc.setCredential passed a non-JSON-able object");
            throw "easyrtc.setCredential passed a non-JSON-able object";
        }
    };

    /**
     * Sets the listener for socket disconnection by external (to the API) reasons.
     * @param {Function} disconnectListener takes no arguments and is not called as a result of calling easyrtc.disconnect.
     * @example
     *    easyrtc.setDisconnectListener(function(){
     *        easyrtc.showError("SYSTEM-ERROR", "Lost our connection to the socket server");
     *    });
     */
    this.setDisconnectListener = function(disconnectListener) {
        self.disconnectListener = disconnectListener;
    };

    /**
     * Convert an easyrtcid to a user name. This is useful for labeling buttons and messages
     * regarding peers.
     * @param {String} easyrtcid
     * @return {String} the username associated with the easyrtcid, or the easyrtcid if there is
     * no associated username.
     * @example
     *    console.log(easyrtcid + " is actually " + easyrtc.idToName(easyrtcid));
     */
    this.idToName = function(easyrtcid) {
        var roomName;
        for (roomName in lastLoggedInList) {
            if (!lastLoggedInList.hasOwnProperty(roomName)) {
                continue;
            }
            if (lastLoggedInList[roomName][easyrtcid]) {
                if (lastLoggedInList[roomName][easyrtcid].username) {
                    return lastLoggedInList[roomName][easyrtcid].username;
                }
            }
        }
        return easyrtcid;
    };

    /* used in easyrtc.connect */
    /** @private */
    this.webSocket = null;
    /** @private */
    var pc_config = {};
    /** @private */
    var pc_config_to_use = null;
    /** @private */
    var use_fresh_ice_each_peer = false;

    /**
     * Determines whether fresh ice server configuration should be requested from the server for each peer connection.
     * @param {Boolean} value the default is false.
     */
    this.setUseFreshIceEachPeerConnection = function(value) {
        use_fresh_ice_each_peer = value;
    };

    /**
     * Returns the last ice config supplied by the EasyRTC server. This function is not normally used, it is provided
     * for people who want to try filtering ice server configuration on the client.
     * @return {Object} which has the form {iceServers:[ice_server_entry, ice_server_entry, ...]}
     */
    this.getServerIce = function() {
        return pc_config;
    };

    /**
     * Sets the ice server configuration that will be used in subsequent calls. You only need this function if you are filtering
     * the ice server configuration on the client or if you are using TURN certificates that have a very short lifespan.
     * @param {Object} ice An object with iceServers element containing an array of ice server entries.
     * @example
     *     easyrtc.setIceUsedInCalls( {"iceServers": [
     *      {
     *         "url": "stun:stun.sipgate.net"
     *      },
     *      {
     *         "url": "stun:217.10.68.152"
     *      },
     *      {
     *         "url": "stun:stun.sipgate.net:10000"
     *      }
     *      ]});
     *      easyrtc.call(...);
     */
    this.setIceUsedInCalls = function(ice) {
        if (!ice.iceServers) {
            self.showError(self.errCodes.DEVELOPER_ERR, "Bad ice configuration passed to easyrtc.setIceUsedInCalls");
        }
        else {
            pc_config_to_use = ice;
        }
    };

    /** @private */
    function getRemoteStreamByName(peerConn, otherUser, streamName) {
                    
        var keyToMatch = null;
        var remoteStreams = peerConn.pc.getRemoteStreams();

        // No streamName lead to default 
        if (!streamName) {
            streamName = "default";
        }

        // default lead to first if available
        if (streamName === "default") {
            if (remoteStreams.length > 0) {
                return remoteStreams[0];
            }
            else {
                return null;
            }
        }

        // Get mediaIds from user roomData
        for (var roomName in self.roomData) {
            if (self.roomData.hasOwnProperty(roomName)) {
                var mediaIds = self.getRoomApiField(roomName, otherUser, "mediaIds");
                keyToMatch = mediaIds ? mediaIds[streamName] : null;
                if (keyToMatch) {
                    break;
                }
            }
        }

        // 
        if (!keyToMatch) {
            self.showError(self.errCodes.DEVELOPER_ERR, "remote peer does not have media stream called " + streamName);
        }

        // 
        for (var i = 0; i < remoteStreams.length; i++) {
            var remoteId;
            if (remoteStreams[i].id) {
                remoteId = remoteStreams[i].id;
            }  else {
                remoteId = "default";
            }

            if (
                !keyToMatch || // No match
                    remoteId === keyToMatch || // Full match
                        remoteId.indexOf(keyToMatch) === 0 // Partial match
            ) {
                return remoteStreams[i];
            }

        }

        return null;
    }

    /**
     * @private
     * @param {string} easyrtcid
     * @param {boolean} checkAudio
     * @param {string} streamName
     */
    function _haveTracks(easyrtcid, checkAudio, streamName) {
        var stream, peerConnObj;
        if (!easyrtcid) {
            stream = getLocalMediaStreamByName(streamName);
        }
        else {
            peerConnObj = peerConns[easyrtcid];
            if (!peerConnObj) {
                self.showError(self.errCodes.DEVELOPER_ERR, "haveTracks called about a peer you don't have a connection to");
                return false;
            }
            stream = getRemoteStreamByName(peerConns[easyrtcid], easyrtcid, streamName);
        }
        if (!stream) {
            return false;
        }

        var tracks;
        try {

            if (checkAudio) {
                tracks = stream.getAudioTracks();
            }
            else {
                tracks = stream.getVideoTracks();
            }

        } catch (oops) {
            // TODO why do we return true here ?
            return true;
        }

        if (!tracks) {
            return false;
        }

        return tracks.length > 0;
    }

    /** Determines if a particular peer2peer connection has an audio track.
     * @param {String} easyrtcid - the id of the other caller in the connection. If easyrtcid is not supplied, checks the local media.
     * @param {String} streamName - an optional stream id.
     * @return {Boolean} true if there is an audio track or the browser can't tell us.
     */
    this.haveAudioTrack = function(easyrtcid, streamName) {
        return _haveTracks(easyrtcid, true, streamName);
    };

    /** Determines if a particular peer2peer connection has a video track.
     * @param {String} easyrtcid - the id of the other caller in the connection. If easyrtcid is not supplied, checks the local media.
     * @param {String} streamName - an optional stream id.     *
     * @return {Boolean} true if there is an video track or the browser can't tell us.
     */
    this.haveVideoTrack = function(easyrtcid, streamName) {
        return _haveTracks(easyrtcid, false, streamName);
    };

    /**
     * Gets a data field associated with a room.
     * @param {String} roomName - the name of the room.
     * @param {String} fieldName - the name of the field.
     * @return {Object} dataValue - the value of the field if present, undefined if not present.
     */
    this.getRoomField = function(roomName, fieldName) {
        var fields = self.getRoomFields(roomName);
        return (!fields || !fields[fieldName]) ? undefined : fields[fieldName].fieldValue;
    };

    /** @private */
    var fields = null;

    /** @private */
    var preallocatedSocketIo = null;

    /** @private */
    var closedChannel = null;

    //
    // easyrtc.disconnect performs a clean disconnection of the client from the server.
    //
    function disconnectBody() {
        var key;
        self.loggingOut = true;
        offersPending = {};
        acceptancePending = {};
        self.disconnecting = true;
        closedChannel = self.webSocket;
        if (self.webSocketConnected) {
            if (!preallocatedSocketIo) {
                self.webSocket.close();
            }
            self.webSocketConnected = false;
        }
        self.hangupAll();
        if (roomOccupantListener) {
            for (key in lastLoggedInList) {
                if (lastLoggedInList.hasOwnProperty(key)) {
                    roomOccupantListener(key, {}, false);
                }
            }
        }
        lastLoggedInList = {};
        self.emitEvent("roomOccupant", {});
        self.roomData = {};
        self.roomJoin = {};
        self.loggingOut = false;
        self.myEasyrtcid = null;
        self.disconnecting = false;
        oldConfig = {};
    }

    /**
     * Disconnect from the EasyRTC server.
     * @example
     *    easyrtc.disconnect();
     */
    this.disconnect = function() {

        logDebug("attempt to disconnect from WebRTC signalling server");

        self.disconnecting = true;
        self.hangupAll();
        self.loggingOut = true;
        //
        // The hangupAll may try to send configuration information back to the server.
        // Collecting that information is asynchronous, we don't actually close the
        // connection until it's had a chance to be sent. We allocate 100ms for collecting
        // the info, so 250ms should be sufficient for the disconnecting.
        //
        setTimeout(function() {
            if (self.webSocket) {
                try {
                    self.webSocket.disconnect();
                } catch (e) {
                    // we don't really care if this fails.
                }

                closedChannel = self.webSocket;
                self.webSocket = 0;
            }
            self.loggingOut = false;
            self.disconnecting = false;
            if (roomOccupantListener) {
                roomOccupantListener(null, {}, false);
            }
            self.emitEvent("roomOccupant", {});
            oldConfig = {};
        }, 250);
    };

    /** @private */
    //
    // This function is used to send WebRTC signaling messages to another client. These messages all the form:
    //   destUser: some id or null
    //   msgType: one of ["offer"/"answer"/"candidate","reject","hangup", "getRoomList"]
    //   msgData: either null or an SDP record
    //   successCallback: a function with the signature  function(msgType, wholeMsg);
    //   errorCallback: a function with signature function(errorCode, errorText)
    //
    function sendSignalling(destUser, msgType, msgData, successCallback, errorCallback) {
        if (!self.webSocket) {
            throw "Attempt to send message without a valid connection to the server.";
        }
        else {
            var dataToShip = {
                msgType: msgType
            };
            if (destUser) {
                dataToShip.targetEasyrtcid = destUser;
            }
            if (msgData) {
                dataToShip.msgData = msgData;
            }

            logDebug("sending socket message " + JSON.stringify(dataToShip));

            self.webSocket.json.emit("easyrtcCmd", dataToShip,
                    function(ackMsg) {
                        if (ackMsg.msgType !== "error") {
                            if (!ackMsg.hasOwnProperty("msgData")) {
                                ackMsg.msgData = null;
                            }
                            if (successCallback) {
                                successCallback(ackMsg.msgType, ackMsg.msgData);
                            }
                        }
                        else {
                            if (errorCallback) {
                                errorCallback(ackMsg.msgData.errorCode, ackMsg.msgData.errorText);
                            }
                            else {
                                self.showError(ackMsg.msgData.errorCode, ackMsg.msgData.errorText);
                            }
                        }
                    }
            );
        }
    }

    /** @private */
    //
    // This function is used to send large messages. it sends messages that have a transfer field
    // so that the receiver knows it's a transfer message. To differentiate the transfers, a
    // transferId is generated and passed for each message.
    //
    var sendByChunkUidCounter = 0;
    /** @private */
    function sendByChunkHelper(destUser, msgData) {
        var transferId = destUser + '-' + sendByChunkUidCounter++;

        var pos, len, startMessage, message, endMessage;
        var numberOfChunks = Math.ceil(msgData.length / self.maxP2PMessageLength);
        startMessage = {
            transfer: 'start',
            transferId: transferId,
            parts: numberOfChunks
        };

        endMessage = {
            transfer: 'end',
            transferId: transferId
        };

        peerConns[destUser].dataChannelS.send(JSON.stringify(startMessage));

        for (pos = 0, len = msgData.length; pos < len; pos += self.maxP2PMessageLength) {
            message = {
                transferId: transferId,
                data: msgData.substr(pos, self.maxP2PMessageLength),
                transfer: 'chunk'
            };
            peerConns[destUser].dataChannelS.send(JSON.stringify(message));
        }

        peerConns[destUser].dataChannelS.send(JSON.stringify(endMessage));
    }

    /**
     *Sends data to another user using previously established data channel. This method will
     * fail if no data channel has been established yet. Unlike the easyrtc.sendWS method,
     * you can't send a dictionary, convert dictionaries to strings using JSON.stringify first.
     * What data types you can send, and how large a data type depends on your browser.
     * @param {String} destUser (an easyrtcid)
     * @param {String} msgType - the type of message being sent (application specific).
     * @param {Object} msgData - a JSONable object.
     * @example
     *     easyrtc.sendDataP2P(someEasyrtcid, "roomData", {room:499, bldgNum:'asd'});
     */
    this.sendDataP2P = function(destUser, msgType, msgData) {

        var flattenedData = JSON.stringify({msgType: msgType, msgData: msgData});
        logDebug("sending p2p message to " + destUser + " with data=" + JSON.stringify(flattenedData));

        if (!peerConns[destUser]) {
            self.showError(self.errCodes.DEVELOPER_ERR, "Attempt to send data peer to peer without a connection to " + destUser + ' first.');
        }
        else if (!peerConns[destUser].dataChannelS) {
            self.showError(self.errCodes.DEVELOPER_ERR, "Attempt to send data peer to peer without establishing a data channel to " + destUser + ' first.');
        }
        else if (!peerConns[destUser].dataChannelReady) {
            self.showError(self.errCodes.DEVELOPER_ERR, "Attempt to use data channel to " + destUser + " before it's ready to send.");
        }
        else {
            try {
                if (flattenedData.length > self.maxP2PMessageLength) {
                    sendByChunkHelper(destUser, flattenedData);
                } else {
                    peerConns[destUser].dataChannelS.send(flattenedData);
                }
            } catch (sendDataErr) {
                logDebug("sendDataP2P error: ", sendDataErr);
                throw sendDataErr;
            }
        }
    };

    /** Sends data to another user using websockets. The easyrtc.sendServerMessage or easyrtc.sendPeerMessage methods
     * are wrappers for this method; application code should use them instead.
     * @param {String} destination - either a string containing the easyrtcId of the other user, or an object containing some subset of the following fields: targetEasyrtcid, targetGroup, targetRoom.
     * Specifying multiple fields restricts the scope of the destination (operates as a logical AND, not a logical OR).
     * @param {String} msgType -the type of message being sent (application specific).
     * @param {Object} msgData - a JSONable object.
     * @param {Function} ackhandler - by default, the ackhandler handles acknowledgments from the server that your message was delivered to it's destination.
     * However, application logic in the server can over-ride this. If you leave this null, a stub ackHandler will be used. The ackHandler
     * gets passed a message with the same msgType as your outgoing message, or a message type of "error" in which case
     * msgData will contain a errorCode and errorText fields.
     * @example
     *    easyrtc.sendDataWS(someEasyrtcid, "setPostalAddress", {room:499, bldgNum:'asd'},
     *      function(ackMsg){
     *          console.log("saw the following acknowledgment " + JSON.stringify(ackMsg));
     *      }
     *    );
     */
    this.sendDataWS = function(destination, msgType, msgData, ackhandler) {
        logDebug("sending client message via websockets to " + destination + " with data=" + JSON.stringify(msgData));

        if (!ackhandler) {
            ackhandler = function(msg) {
                if (msg.msgType === "error") {
                    self.showError(msg.msgData.errorCode, msg.msgData.errorText);
                }
            };
        }

        var outgoingMessage = {
            msgType: msgType,
            msgData: msgData
        };

        if (destination) {
            if (typeof destination === 'string') {
                outgoingMessage.targetEasyrtcid = destination;
            }
            else if (typeof destination === 'object') {
                if (destination.targetEasyrtcid) {
                    outgoingMessage.targetEasyrtcid = destination.targetEasyrtcid;
                }
                if (destination.targetRoom) {
                    outgoingMessage.targetRoom = destination.targetRoom;
                }
                if (destination.targetGroup) {
                    outgoingMessage.targetGroup = destination.targetGroup;
                }
            }
        }

        if (self.webSocket) {
            self.webSocket.json.emit("easyrtcMsg", outgoingMessage, ackhandler);
        }
        else {
            logDebug("websocket failed because no connection to server");

            throw "Attempt to send message without a valid connection to the server.";
        }
    };

    /** Sends data to another user. This method uses data channels if one has been set up, or websockets otherwise.
     * @param {String} destUser - a string containing the easyrtcId of the other user.
     * Specifying multiple fields restricts the scope of the destination (operates as a logical AND, not a logical OR).
     * @param {String} msgType -the type of message being sent (application specific).
     * @param {Object} msgData - a JSONable object.
     * @param {Function} ackHandler - a function which receives acknowledgments. May only be invoked in
     *  the websocket case.
     * @example
     *    easyrtc.sendData(someEasyrtcid, "roomData",  {room:499, bldgNum:'asd'},
     *       function ackHandler(msgType, msgData);
     *    );
     */
    this.sendData = function(destUser, msgType, msgData, ackHandler) {
        if (peerConns[destUser] && peerConns[destUser].dataChannelReady) {
            self.sendDataP2P(destUser, msgType, msgData);
        }
        else {
            self.sendDataWS(destUser, msgType, msgData, ackHandler);
        }
    };

    /**
     * Sends a message to another peer on the easyrtcMsg channel.
     * @param {String} destination - either a string containing the easyrtcId of the other user, or an object containing some subset of the following fields: targetEasyrtcid, targetGroup, targetRoom.
     * Specifying multiple fields restricts the scope of the destination (operates as a logical AND, not a logical OR).
     * @param {String} msgType - the type of message being sent (application specific).
     * @param {Object} msgData - a JSONable object with the message contents.
     * @param {function(String, Object)} successCB - a callback function with results from the server.
     * @param {function(String, String)} failureCB - a callback function to handle errors.
     * @example
     *     easyrtc.sendPeerMessage(otherUser, 'offer_candy', {candy_name:'mars'},
     *             function(msgType, msgBody ){
     *                console.log("message was sent");
     *             },
     *             function(errorCode, errorText){
     *                console.log("error was " + errorText);
     *             });
     */
    this.sendPeerMessage = function(destination, msgType, msgData, successCB, failureCB) {
        if (!destination) {
            self.showError(self.errCodes.DEVELOPER_ERR, "destination was null in sendPeerMessage");
        }

        logDebug("sending peer message " + JSON.stringify(msgData));

        function ackHandler(response) {
            if (response.msgType === "error") {
                if (failureCB) {
                    failureCB(response.msgData.errorCode, response.msgData.errorText);
                }
            }
            else {
                if (successCB) {
                    // firefox complains if you pass an undefined as an parameter.
                    successCB(response.msgType, response.msgData ? response.msgData : null);
                }
            }
        }

        self.sendDataWS(destination, msgType, msgData, ackHandler);
    };

    /**
     * Sends a message to the application code in the server (ie, on the easyrtcMsg channel).
     * @param {String} msgType - the type of message being sent (application specific).
     * @param {Object} msgData - a JSONable object with the message contents.
     * @param {function(String, Object)} successCB - a callback function with results from the server.
     * @param {function(String, String)} failureCB - a callback function to handle errors.
     * @example
     *     easyrtc.sendServerMessage('get_candy', {candy_name:'mars'},
     *             function(msgType, msgData ){
     *                console.log("got candy count of " + msgData.barCount);
     *             },
     *             function(errorCode, errorText){
     *                console.log("error was " + errorText);
     *             });
     */
    this.sendServerMessage = function(msgType, msgData, successCB, failureCB) {

        var dataToShip = {msgType: msgType, msgData: msgData};
        logDebug("sending server message " + JSON.stringify(dataToShip));

        function ackhandler(response) {
            if (response.msgType === "error") {
                if (failureCB) {
                    failureCB(response.msgData.errorCode, response.msgData.errorText);
                }
            }
            else {
                if (successCB) {
                    successCB(response.msgType, response.msgData ? response.msgData : null);
                }
            }
        }

        self.sendDataWS(null, msgType, msgData, ackhandler);
    };

    /** Sends the server a request for the list of rooms the user can see.
     * You must have already be connected to use this function.
     * @param {function(Object)} callback - on success, this function is called with a map of the form  { roomName:{"roomName":String, "numberClients": Number}}.
     * The roomName appears as both the key to the map, and as the value of the "roomName" field.
     * @param {function(String, String)} errorCallback   is called on failure. It gets an errorCode and errorText as it's too arguments.
     * @example
     *    easyrtc.getRoomList(
     *        function(roomList){
     *           for(roomName in roomList){
     *              console.log("saw room " + roomName);
     *           }
     *         },
     *         function(errorCode, errorText){
     *            easyrtc.showError(errorCode, errorText);
     *         }
     *    );
     */
    this.getRoomList = function(callback, errorCallback) {
        sendSignalling(null, "getRoomList", null,
                function(msgType, msgData) {
                    callback(msgData.roomList);
                },
                function(errorCode, errorText) {
                    if (errorCallback) {
                        errorCallback(errorCode, errorText);
                    }
                    else {
                        self.showError(errorCode, errorText);
                    }
                }
        );
    };

    /** Value returned by easyrtc.getConnectStatus if the other user isn't connected to us. */
    this.NOT_CONNECTED = "not connected";

    /** Value returned by easyrtc.getConnectStatus if the other user is in the process of getting connected */
    this.BECOMING_CONNECTED = "connection in progress to us.";

    /** Value returned by easyrtc.getConnectStatus if the other user is connected to us. */
    this.IS_CONNECTED = "is connected";

    /**
     * Check if the client has a peer-2-peer connection to another user.
     * The return values are text strings so you can use them in debugging output.
     *  @param {String} otherUser - the easyrtcid of the other user.
     *  @return {String} one of the following values: easyrtc.NOT_CONNECTED, easyrtc.BECOMING_CONNECTED, easyrtc.IS_CONNECTED
     *  @example
     *     if( easyrtc.getConnectStatus(otherEasyrtcid) == easyrtc.NOT_CONNECTED ){
     *         easyrtc.call(otherEasyrtcid,
     *                  function(){ console.log("success"); },
     *                  function(){ console.log("failure"); });
     *     }
     */
    this.getConnectStatus = function(otherUser) {
        if (!peerConns.hasOwnProperty(otherUser)) {
            return self.NOT_CONNECTED;
        }
        var peer = peerConns[otherUser];
        if ((peer.sharingAudio || peer.sharingVideo) && !peer.startedAV) {
            return self.BECOMING_CONNECTED;
        }
        else if (peer.sharingData && !peer.dataChannelReady) {
            return self.BECOMING_CONNECTED;
        }
        else {
            return self.IS_CONNECTED;
        }
    };

    /**
     * @private
     */
    function buildPeerConstraints() {
        var options = [];
        options.push({'DtlsSrtpKeyAgreement': 'true'}); // for interoperability
        return {optional: options};
    }

    /** @private */
    function sendQueuedCandidates(peer, onSignalSuccess, onSignalFailure) {
        var i;
        for (i = 0; i < peerConns[peer].candidatesToSend.length; i++) {
            sendSignalling(
                    peer,
                    "candidate",
                    peerConns[peer].candidatesToSend[i],
                    onSignalSuccess,
                    onSignalFailure
                    );
        }
    }

    /** @private */
    //
    // This function calls the users onStreamClosed handler, passing it the easyrtcid of the peer, the stream itself,
    // and the name of the stream.
    //
    function emitOnStreamClosed(easyrtcid, stream) {
        if (!peerConns[easyrtcid]) {
            return;
        }
        var streamName;
        var id;
        if (stream.id) {
            id = stream.id;
        }
        else {
            id = "default";
        }
        streamName = peerConns[easyrtcid].remoteStreamIdToName[id] || "default";
        if (peerConns[easyrtcid].liveRemoteStreams[streamName] &&
            self.onStreamClosed) {
            delete peerConns[easyrtcid].liveRemoteStreams[streamName];
            self.onStreamClosed(easyrtcid, stream, streamName);
        }
        delete peerConns[easyrtcid].remoteStreamIdToName[id];
    }

    /** @private */
    function onRemoveStreamHelper(easyrtcid, stream) {
        if (peerConns[easyrtcid]) {
            emitOnStreamClosed(easyrtcid, stream);
            updateConfigurationInfo();
            if (peerConns[easyrtcid].pc) {
                 try {
                    peerConns[easyrtcid].pc.removeStream(stream);
                 } catch( err) {}
            }
        }
    }

    /** @private */
    function buildDeltaRecord(added, deleted) {
        function objectNotEmpty(obj) {
            var i;
            for (i in obj) {
                if (obj.hasOwnProperty(i)) {
                    return true;
                }
            }
            return false;
        }

        var result = {};
        if (objectNotEmpty(added)) {
            result.added = added;
        }

        if (objectNotEmpty(deleted)) {
            result.deleted = deleted;
        }

        if (objectNotEmpty(result)) {
            return result;
        }
        else {
            return null;
        }
    }

    /** @private */
    function findDeltas(oldVersion, newVersion) {
        var i;
        var added = {}, deleted = {};
        var subPart;
        for (i in newVersion) {
            if (newVersion.hasOwnProperty(i)) {
                if (oldVersion === null || typeof oldVersion[i] === 'undefined') {
                    added[i] = newVersion[i];
                }
                else if (typeof newVersion[i] === 'object') {
                    subPart = findDeltas(oldVersion[i], newVersion[i]);
                    if (subPart !== null) {
                        added[i] = newVersion[i];
                    }
                }
                else if (newVersion[i] !== oldVersion[i]) {
                    added[i] = newVersion[i];
                }
            }
        }
        for (i in oldVersion) {
            if (newVersion.hasOwnProperty(i)) {
                if (typeof newVersion[i] === 'undefined') {
                    deleted[i] = oldVersion[i];
                }
            }
        }

        return buildDeltaRecord(added, deleted);
    }

    /** @private */
    //
    // this function collects configuration info that will be sent to the server.
    // It returns that information, leaving it the responsibility of the caller to
    // do the actual sending.
    //
    function collectConfigurationInfo(/* forAuthentication */) {
        var p2pList = {};
        var i;
        for (i in peerConns) {
            if (!peerConns.hasOwnProperty(i)) {
                continue;
            }
            p2pList[i] = {
                connectTime: peerConns[i].connectTime,
                isInitiator: !!peerConns[i].isInitiator
            };
        }

        var newConfig = {
            userSettings: {
                sharingAudio: !!haveAudioVideo.audio,
                sharingVideo: !!haveAudioVideo.video,
                sharingData: !!dataEnabled,
                nativeVideoWidth: self.nativeVideoWidth,
                nativeVideoHeight: self.nativeVideoHeight,
                windowWidth: window.innerWidth,
                windowHeight: window.innerHeight,
                screenWidth: window.screen.width,
                screenHeight: window.screen.height,
                cookieEnabled: navigator.cookieEnabled,
                os: navigator.oscpu,
                language: navigator.language
            }
        };

        if (!isEmptyObj(p2pList)) {
            newConfig.p2pList = p2pList;
        }

        return newConfig;
    }

    /** @private */
    function updateConfiguration() {

        var newConfig = collectConfigurationInfo(false);
        //
        // we need to give the getStats calls a chance to fish out the data.
        // The longest I've seen it take is 5 milliseconds so 100 should be overkill.
        //
        var sendDeltas = function() {
            var alteredData = findDeltas(oldConfig, newConfig);
            //
            // send all the configuration information that changes during the session
            //
            if (alteredData) {
                logDebug("cfg=" + JSON.stringify(alteredData.added));

                if (self.webSocket) {
                    sendSignalling(null, "setUserCfg", {setUserCfg: alteredData.added}, null, null);
                }
            }
            oldConfig = newConfig;
        };
        if (oldConfig === {}) {
            sendDeltas();
        }
        else {
            setTimeout(sendDeltas, 100);
        }
    }

    // Parse the uint32 PRIORITY field into its constituent parts from RFC 5245,
    // type preference, local preference, and (256 - component ID).
    // ex: 126 | 32252 | 255 (126 is host preference, 255 is component ID 1)
    function formatPriority(priority) {
        var s = '';
        s += (priority >> 24);
        s += ' | ';
        s += (priority >> 8) & 0xFFFF;
        s += ' | ';
        s += priority & 0xFF;
        return s;
    }

    // Parse a candidate:foo string into an object, for easier use by other methods.
    /** @private */
    function parseCandidate(text) {
        var candidateStr = 'candidate:';
        var pos = text.indexOf(candidateStr) + candidateStr.length;
        var fields = text.substr(pos).split(' ');
        return {
            'component': fields[1],
            'type': fields[7],
            'foundation': fields[0],
            'protocol': fields[2],
            'address': fields[4],
            'port': fields[5],
            'priority': formatPriority(fields[3])
        };
    }

    /** @private */
    function processCandicate(candicate) {
        self._candicates = self._candicates || [];
        self._candicates.push(parseCandidate(candicate));
    }

    function processAddedStream(otherUser, theStream) {
        if (!peerConns[otherUser] ||  peerConns[otherUser].cancelled) {
            return;
        }

        var peerConn = peerConns[otherUser];

        if (!peerConn.startedAV) {
            peerConn.startedAV = true;
            peerConn.sharingAudio = haveAudioVideo.audio;
            peerConn.sharingVideo = haveAudioVideo.video;
            peerConn.connectTime = new Date().getTime();
            if (peerConn.callSuccessCB) {
                if (peerConn.sharingAudio || peerConn.sharingVideo) {
                    peerConn.callSuccessCB(otherUser, "audiovideo");
                }
            }
            if (self.audioEnabled || self.videoEnabled) {
                updateConfiguration();
            }
        }

        var remoteName = getNameOfRemoteStream(otherUser, theStream.id || "default");
        if (!remoteName) {
            remoteName = "default";
        }
        peerConn.remoteStreamIdToName[theStream.id || "default"] = remoteName;
        peerConn.liveRemoteStreams[remoteName] = true;
        theStream.streamName = remoteName;
        if (self.streamAcceptor) {
            self.streamAcceptor(otherUser, theStream, remoteName);
            //
            // Inform the other user that the stream they provided has been received.
            // This should be moved into signalling at some point
            //
            self.sendDataWS(otherUser, "easyrtc_streamReceived", {streamName:remoteName},function(){});
        }
    }

    function processAddedTrack(otherUser, peerStreams) {

        if (!peerConns[otherUser] ||  peerConns[otherUser].cancelled) {
            return;
        }

        var peerConn = peerConns[otherUser];
        peerConn.trackTimers = peerConn.trackTimers || {};

        // easyrtc thinks in terms of streams, not tracks.
        // so we'll add a timeout when the first track event
        // fires. Firefox produces two events (one of type "video",
        // and one of type "audio".

        for (var i = 0, l = peerStreams.length; i < l; i++) {
            var peerStream = peerStreams[i],
                streamId = peerStream.id || "default";
            clearTimeout(peerConn.trackTimers[streamId]);
            peerConn.trackTimers[streamId] = setTimeout(function(peerStream) {
               processAddedStream(peerConn, otherUser, peerStream);
            }.bind(peerStream), 100); // Bind peerStream
        }
    }

    /** @private */
    // TODO split buildPeerConnection it more thant 500 lines
    function buildPeerConnection(otherUser, isInitiator, failureCB, streamNames) {
        var pc;
        var message;
        var newPeerConn;
        var iceConfig = pc_config_to_use ? pc_config_to_use : pc_config;

        logDebug("building peer connection to " + otherUser);

        //
        // we don't support data channels on chrome versions < 31
        //

        try {

            pc = self.createRTCPeerConnection(iceConfig, buildPeerConstraints());

            if (!pc) {
                message = "Unable to create PeerConnection object, check your ice configuration(" + JSON.stringify(iceConfig) + ")";
                logDebug(message);
                throw Error(message);
            }

            //
            // turn off data channel support if the browser doesn't support it.
            //

            if (dataEnabled && typeof pc.createDataChannel === 'undefined') {
                dataEnabled = false;
            }

            pc.onnegotiationneeded = function(event) {
                if (
                    peerConns[otherUser] &&
                        (peerConns[otherUser].enableNegotiateListener)
                ) {
                    pc.createOffer(function(sdp) {
                        if (sdpLocalFilter) {
                            sdp.sdp = sdpLocalFilter(sdp.sdp);
                        }
                        pc.setLocalDescription(sdp, function() {
                            self.sendPeerMessage(otherUser, "__addedMediaStream", {
                                sdp: sdp
                            });

                        }, function() {
                        });
                    }, function(error) {
                        logDebug("unexpected error in creating offer");
                    });
                }
            };

            pc.onsignalingstatechange = function () {
                
                var eventTarget = event.currentTarget || event.target || pc,
                    signalingState = eventTarget.signalingState || 'unknown';

                if (signalingStateChangeListener) {
                   signalingStateChangeListener(otherUser, eventTarget, signalingState);
                }
            };

            pc.oniceconnectionstatechange = function(event) {

                var eventTarget = event.currentTarget || event.target || pc,
                    connState = eventTarget.iceConnectionState || 'unknown';

                if (iceConnectionStateChangeListener) {
                   iceConnectionStateChangeListener(otherUser, eventTarget, connState);
                }

                switch (connState) {
                    case "connected":
                        if (self.onPeerOpen ) {
                            self.onPeerOpen(otherUser);
                        }
                        if (peerConns[otherUser] && peerConns[otherUser].callSuccessCB) {
                            peerConns[otherUser].callSuccessCB(otherUser, "connection");
                        }
                        break;
                    case "failed":
                        if (failureCB) {
                            failureCB(self.errCodes.NOVIABLEICE, "No usable STUN/TURN path");
                        }
                        delete peerConns[otherUser];
                        break;
                    case "disconnected":
                        if (self.onPeerFailing) {
                            self.onPeerFailing(otherUser);
                        }
                        if (peerConns[otherUser]) {
                            peerConns[otherUser].failing = Date.now();
                        }
                        break;

                    case "closed":
                        if (self.onPeerClosed) {
                            self.onPeerClosed(otherUser);
                        }
                        break;
                    case "completed":
                        if (peerConns[otherUser]) {
                            if (peerConns[otherUser].failing && self.onPeerRecovered) {
                                self.onPeerRecovered(otherUser, peerConns[otherUser].failing, Date.now());
                            }
                            delete peerConns[otherUser].failing;
                         }
                        break;
                }
            };

            pc.onconnection = function() {
                logDebug("onconnection called prematurely");
            };

            newPeerConn = {
                pc: pc,
                candidatesToSend: [],
                startedAV: false,
                connectionAccepted: false,
                isInitiator: isInitiator,
                remoteStreamIdToName: {},
                streamsAddedAcks: {},
                liveRemoteStreams: {}
            };

            pc.onicecandidate = function(event) {
                if (peerConns[otherUser] && peerConns[otherUser].cancelled) {
                    return;
                }
                var candidateData;
                if (event.candidate && peerConns[otherUser]) {
                    candidateData = {
                        type: 'candidate',
                        label: event.candidate.sdpMLineIndex,
                        id: event.candidate.sdpMid,
                        candidate: event.candidate.candidate
                    };

                    if (iceCandidateFilter ) {
                       candidateData = iceCandidateFilter(candidateData, false);
                       if( !candidateData ) {
                          return;
                       }
                    }
                    //
                    // some candidates include ip addresses of turn servers. we'll want those
                    // later so we can see if our actual connection uses a turn server.
                    // The keyword "relay" in the candidate identifies it as referencing a
                    // turn server. The \d symbol in the regular expression matches a number.
                    //
                    processCandicate(event.candidate.candidate);

                    if (peerConns[otherUser].connectionAccepted) {
                        sendSignalling(otherUser, "candidate", candidateData, null, function() {
                            failureCB(self.errCodes.PEER_GONE, "Candidate disappeared");
                        });
                    }
                    else {
                        peerConns[otherUser].candidatesToSend.push(candidateData);
                    }
                }
            };

            pc.ontrack = function(event) {
                logDebug("empty ontrack method invoked, which is expected");
                processAddedTrack(otherUser, event.streams);
            };

            pc.onaddstream = function(event) {
                logDebug("empty onaddstream method invoked, which is expected");
                processAddedStream(otherUser, event.stream);
            };

            pc.onremovestream = function(event) {
                logDebug("saw remove on remote media stream");
                onRemoveStreamHelper(otherUser, event.stream);
            };

            // Register PeerConn
            peerConns[otherUser] = newPeerConn;

        } catch (error) {
            logDebug('buildPeerConnection error', error);
            failureCB(self.errCodes.SYSTEM_ERR, error.message);
            return null;
        }

        var i, stream;
        if (streamNames) {
            for (i = 0; i < streamNames.length; i++) {
                stream = getLocalMediaStreamByName(streamNames[i]);
                if (stream) {
                    pc.addStream(stream);
                }
                else {
                    logDebug("Developer error, attempt to access unknown local media stream " + streamNames[i]);
                }
            }
        }
        else if (autoInitUserMedia && (self.videoEnabled || self.audioEnabled)) {
            stream = self.getLocalStream();
            pc.addStream(stream);
        }

        //
        // This function handles data channel message events.
        //
        var pendingTransfer = {};
        function dataChannelMessageHandler(event) {
            logDebug("saw dataChannel.onmessage event: ", event.data);

            if (event.data === "dataChannelPrimed") {
                self.sendDataWS(otherUser, "dataChannelPrimed", "");
            }
            else {
                //
                // Chrome and Firefox Interop is passing a event with a strange data="", perhaps
                // as it's own form of priming message. Comparing the data against "" doesn't
                // work, so I'm going with parsing and trapping the parse error.
                //
                var msg;

                try {
                    msg = JSON.parse(event.data);
                } catch (err) {
                    logDebug('Developer error, unable to parse event data');
                }

                if (msg) {
                    if (msg.transfer && msg.transferId) {
                        if (msg.transfer === 'start') {
                            logDebug('start transfer #' + msg.transferId);

                            var parts = parseInt(msg.parts);
                            pendingTransfer = {
                                chunks: [],
                                parts: parts,
                                transferId: msg.transferId
                            };

                        } else if (msg.transfer === 'chunk') {
                            logDebug('got chunk for transfer #' + msg.transferId);

                            // check data is valid
                            if (!(typeof msg.data === 'string' && msg.data.length <= self.maxP2PMessageLength)) {
                                logDebug('Developer error, invalid data');

                                // check there's a pending transfer
                            } else if (!pendingTransfer) {
                                logDebug('Developer error, unexpected chunk');

                            // check that transferId is valid
                            } else if (msg.transferId !== pendingTransfer.transferId) {
                                logDebug('Developer error, invalid transfer id');

                            // check that the max length of transfer is not reached
                            } else if (pendingTransfer.chunks.length + 1 > pendingTransfer.parts) {
                                logDebug('Developer error, received too many chunks');

                            } else {
                                pendingTransfer.chunks.push(msg.data);
                            }

                        } else if (msg.transfer === 'end') {
                            logDebug('end of transfer #' + msg.transferId);

                            // check there's a pending transfer
                            if (!pendingTransfer) {
                                logDebug('Developer error, unexpected end of transfer');

                            // check that transferId is valid
                            } else if (msg.transferId !== pendingTransfer.transferId) {
                                logDebug('Developer error, invalid transfer id');

                            // check that all the chunks were received
                            } else if (pendingTransfer.chunks.length !== pendingTransfer.parts) {
                                logDebug('Developer error, received wrong number of chunks');

                            } else {
                                var chunkedMsg;
                                try {
                                    chunkedMsg = JSON.parse(pendingTransfer.chunks.join(''));
                                } catch (err) {
                                    logDebug('Developer error, unable to parse message');
                                }

                                if (chunkedMsg) {
                                    self.receivePeerDistribute(otherUser, chunkedMsg, null);
                                }
                            }
                            pendingTransfer = {  };

                        } else {
                            logDebug('Developer error, got an unknown transfer message' + msg.transfer);
                        }
                    } else {
                        self.receivePeerDistribute(otherUser, msg, null);
                    }
                }
            }
        }

        function initOutGoingChannel(otherUser) {
            logDebug("saw initOutgoingChannel call");

            var dataChannel = pc.createDataChannel(dataChannelName, self.getDatachannelConstraints());
            peerConns[otherUser].dataChannelS = dataChannel;
            peerConns[otherUser].dataChannelR = dataChannel;
            dataChannel.onmessage = dataChannelMessageHandler;
            dataChannel.onopen = function(event) {
                logDebug("saw dataChannel.onopen event");

                if (peerConns[otherUser]) {
                    dataChannel.send("dataChannelPrimed");
                }
            };
            dataChannel.onclose = function(event) {
                logDebug("saw dataChannelS.onclose event");

                if (peerConns[otherUser]) {
                    peerConns[otherUser].dataChannelReady = false;
                    delete peerConns[otherUser].dataChannelS;
                }
                if (onDataChannelClose) {
                    onDataChannelClose(otherUser);
                }

                updateConfigurationInfo();
            };
        }

        function initIncomingChannel(otherUser) {
            logDebug("initializing incoming channel handler for " + otherUser);

            peerConns[otherUser].pc.ondatachannel = function(event) {

                logDebug("saw incoming data channel");

                var dataChannel = event.channel;
                peerConns[otherUser].dataChannelR = dataChannel;
                peerConns[otherUser].dataChannelS = dataChannel;
                peerConns[otherUser].dataChannelReady = true;
                dataChannel.onmessage = dataChannelMessageHandler;
                dataChannel.onclose = function(event) {
                    logDebug("saw dataChannelR.onclose event");

                    if (peerConns[otherUser]) {
                        peerConns[otherUser].dataChannelReady = false;
                        delete peerConns[otherUser].dataChannelR;
                    }
                    if (onDataChannelClose) {
                        onDataChannelClose(otherUser);
                    }

                    updateConfigurationInfo();
                };
                dataChannel.onopen = function(event) {
                    logDebug("saw dataChannel.onopen event");

                    if (peerConns[otherUser]) {
                        dataChannel.send("dataChannelPrimed");
                    }
                };
            };
        }

        //
        //  added for interoperability
        //
        // TODO check if both sides have the same browser and versions
        if (dataEnabled) {
            self.setPeerListener(function() {
                if (peerConns[otherUser]) {
                    peerConns[otherUser].dataChannelReady = true;
                    if (peerConns[otherUser].callSuccessCB) {
                        peerConns[otherUser].callSuccessCB(otherUser, "datachannel");
                    }
                    if (onDataChannelOpen) {
                        onDataChannelOpen(otherUser, true);
                    }
                    updateConfigurationInfo();
                } else {
                    logDebug("failed to setup outgoing channel listener");
                }
            }, "dataChannelPrimed", otherUser);

            if (isInitiator) {
                try {

                    initOutGoingChannel(otherUser);
                } catch (channelErrorEvent) {
                    logDebug("failed to init outgoing channel");
                    failureCB(self.errCodes.SYSTEM_ERR,
                            self.formatError(channelErrorEvent));
                }
            }
            if (!isInitiator) {
                initIncomingChannel(otherUser);
            }
        }

        pc.onconnection = function() {
            logDebug("setup pc.onconnection ");
        };

        //
        // Temporary support for responding to acknowledgements of about streams being added.
        //
        self.setPeerListener(function(easyrtcid, msgType, msgData, targeting){
             if( newPeerConn.streamsAddedAcks[msgData.streamName]) {
                 (newPeerConn.streamsAddedAcks[msgData.streamName])(easyrtcid, msgData.streamName);
                 delete newPeerConn.streamsAddedAcks[msgData.streamName];
             }
        }, "easyrtc_streamReceived", otherUser);
        return pc;
    }

    /** @private */
    function doAnswerBody(caller, msgData, streamNames) {
        var pc = buildPeerConnection(caller, false, function(message) {
            self.showError(self.errCodes.SYSTEM_ERR, message);
        }, streamNames);
        var newPeerConn = peerConns[caller];
        if (!pc) {
            logDebug("buildPeerConnection failed. Call not answered");
            return;
        }
        var setLocalAndSendMessage1 = function(sessionDescription) {

            if (newPeerConn.cancelled) {
                return;
            }

            var sendAnswer = function() {
                logDebug("sending answer");

                function onSignalSuccess() {
                    logDebug("sending success");
                }

                function onSignalFailure(errorCode, errorText) {
                    logDebug("sending error");
                    delete peerConns[caller];
                    self.showError(errorCode, errorText);
                }

                sendSignalling(caller, "answer", sessionDescription, onSignalSuccess, onSignalFailure);
                peerConns[caller].connectionAccepted = true;
                sendQueuedCandidates(caller, onSignalSuccess, onSignalFailure);

                if (pc.connectDataConnection) {
                    logDebug("calling connectDataConnection(5002,5001)");
                    pc.connectDataConnection(5002, 5001);
                }
            };
            if (sdpLocalFilter) {
                sessionDescription.sdp = sdpLocalFilter(sessionDescription.sdp);
            }
            pc.setLocalDescription(sessionDescription, sendAnswer, function(message) {
                self.showError(self.errCodes.INTERNAL_ERR, "setLocalDescription: " + message);
            });
        };
        var sd = new RTCSessionDescription(msgData);

        if (!sd) {
            throw "Could not create the RTCSessionDescription";
        }

        logDebug("sdp ||  " + JSON.stringify(sd));

        var invokeCreateAnswer = function() {
            if (newPeerConn.cancelled) {
                return;
            }
            pc.createAnswer(setLocalAndSendMessage1,
                function(message) {
                    self.showError(self.errCodes.INTERNAL_ERR, "create-answer: " + message);
                },
                receivedMediaConstraints);
        };

        logDebug("about to call setRemoteDescription in doAnswer");

        try {

            if (sdpRemoteFilter) {
                sd.sdp = sdpRemoteFilter(sd.sdp);
            }
            pc.setRemoteDescription(sd, invokeCreateAnswer, function(message) {
                self.showError(self.errCodes.INTERNAL_ERR, "set-remote-description: " + message);
            });
        } catch (srdError) {
            logDebug("set remote description failed");
            self.showError(self.errCodes.INTERNAL_ERR, "setRemoteDescription failed: " + srdError.message);
        }
    }

    /** @private */
    function doAnswer(caller, msgData, streamNames) {
        if (!streamNames && autoInitUserMedia) {
            var localStream = self.getLocalStream();
            if (!localStream && (self.videoEnabled || self.audioEnabled)) {
                self.initMediaSource(
                        function() {
                            doAnswer(caller, msgData);
                        },
                        function(errorCode, error) {
                            self.showError(self.errCodes.MEDIA_ERR, self.format(self.getConstantString("localMediaError")));
                        });
                return;
            }
        }
        if (use_fresh_ice_each_peer) {
            self.getFreshIceConfig(function(succeeded) {
                if (succeeded) {
                    doAnswerBody(caller, msgData, streamNames);
                }
                else {
                    self.showError(self.errCodes.CALL_ERR, "Failed to get fresh ice config");
                }
            });
        }
        else {
            doAnswerBody(caller, msgData, streamNames);
        }
    }


    /** @private */
    function callBody(otherUser, callSuccessCB, callFailureCB, wasAcceptedCB, streamNames) {
        acceptancePending[otherUser] = true;
        var pc = buildPeerConnection(otherUser, true, callFailureCB, streamNames);
        var message;
        if (!pc) {
            message = "buildPeerConnection failed, call not completed";
            logDebug(message);
            throw message;
        }

        peerConns[otherUser].callSuccessCB = callSuccessCB;
        peerConns[otherUser].callFailureCB = callFailureCB;
        peerConns[otherUser].wasAcceptedCB = wasAcceptedCB;
        var peerConnObj = peerConns[otherUser];
        var setLocalAndSendMessage0 = function(sessionDescription) {
            if (peerConnObj.cancelled) {
                return;
            }
            var sendOffer = function() {

                sendSignalling(otherUser, "offer", sessionDescription, null, callFailureCB);
            };
            if (sdpLocalFilter) {
                sessionDescription.sdp = sdpLocalFilter(sessionDescription.sdp);
            }
            pc.setLocalDescription(sessionDescription, sendOffer,
                    function(errorText) {
                        callFailureCB(self.errCodes.CALL_ERR, errorText);
                    });
        };
        setTimeout(function() {
            //
            // if the call was cancelled, we don't want to continue getting the offer.
            // we can tell the call was cancelled because there won't be a peerConn object
            // for it.
            //
            if( !peerConns[otherUser]) {
                return;
            }
            pc.createOffer(setLocalAndSendMessage0, function(errorObj) {
                callFailureCB(self.errCodes.CALL_ERR, JSON.stringify(errorObj));
            },
                    receivedMediaConstraints);
        }, 100);
    }

    /**
     * Initiates a call to another user. If it succeeds, the streamAcceptor callback will be called.
     * @param {String} otherUser - the easyrtcid of the peer being called.
     * @param {Function} callSuccessCB (otherCaller, mediaType) - is called when the datachannel is established or the MediaStream is established. mediaType will have a value of "audiovideo" or "datachannel"
     * @param {Function} callFailureCB (errorCode, errMessage) - is called if there was a system error interfering with the call.
     * @param {Function} wasAcceptedCB (wasAccepted:boolean,otherUser:string) - is called when a call is accepted or rejected by another party. It can be left null.
     * @param {Array} streamNames - optional array of streamNames.
     * @example
     *    easyrtc.call( otherEasyrtcid,
     *        function(easyrtcid, mediaType){
     *           console.log("Got mediaType " + mediaType + " from " + easyrtc.idToName(easyrtcid));
     *        },
     *        function(errorCode, errMessage){
     *           console.log("call to  " + easyrtc.idToName(otherEasyrtcid) + " failed:" + errMessage);
     *        },
     *        function(wasAccepted, easyrtcid){
     *            if( wasAccepted ){
     *               console.log("call accepted by " + easyrtc.idToName(easyrtcid));
     *            }
     *            else{
     *                console.log("call rejected" + easyrtc.idToName(easyrtcid));
     *            }
     *        });
     */
    this.call = function(otherUser, callSuccessCB, callFailureCB, wasAcceptedCB, streamNames) {

        if (streamNames) {
            if (typeof streamNames === "string") { // accept a string argument if passed.
                streamNames = [streamNames];
            }
            else if (typeof streamNames.length === "undefined") {
                self.showError(self.errCodes.DEVELOPER_ERR, "easyrtc.call passed bad streamNames");
                return;
            }
        }

        logDebug("initiating peer to peer call to " + otherUser +
                    " audio=" + self.audioEnabled +
                    " video=" + self.videoEnabled +
                    " data=" + dataEnabled);


        if (!self.supportsPeerConnections()) {
            callFailureCB(self.errCodes.CALL_ERR, self.getConstantString("noWebrtcSupport"));
            return;
        }

        var message;
        //
        // If we are sharing audio/video and we haven't allocated the local media stream yet,
        // we'll do so, recalling our self on success.
        //
        if (!streamNames && autoInitUserMedia) {
            var stream = self.getLocalStream();
            if (!stream && (self.audioEnabled || self.videoEnabled)) {
                self.initMediaSource(function() {
                    self.call(otherUser, callSuccessCB, callFailureCB, wasAcceptedCB);
                }, callFailureCB);
                return;
            }
        }

        if (!self.webSocket) {
            message = "Attempt to make a call prior to connecting to service";
            logDebug(message);
            throw message;
        }

        //
        // If B calls A, and then A calls B before accepting, then A should treat the attempt to
        // call B as a positive offer to B's offer.
        //
        if (offersPending[otherUser]) {
            wasAcceptedCB(true, otherUser);
            doAnswer(otherUser, offersPending[otherUser], streamNames);
            delete offersPending[otherUser];
            self.callCancelled(otherUser, false);
            return;
        }

        // do we already have a pending call?
        if (typeof acceptancePending[otherUser] !== 'undefined') {
            message = "Call already pending acceptance";
            logDebug(message);
            callFailureCB(self.errCodes.ALREADY_CONNECTED, message);
            return;
        }

        if (use_fresh_ice_each_peer) {
            self.getFreshIceConfig(function(succeeded) {
                if (succeeded) {
                    callBody(otherUser, callSuccessCB, callFailureCB, wasAcceptedCB, streamNames);
                }
                else {
                    callFailureCB(self.errCodes.CALL_ERR, "Attempt to get fresh ice configuration failed");
                }
            });
        }
        else {
            callBody(otherUser, callSuccessCB, callFailureCB, wasAcceptedCB, streamNames);
        }
    };

    /** @private */
    //
    // this function check the deprecated MediaStream.ended attribute
    // and new .active. Also fallback .enable on track for Firefox.
    //
    function isStreamActive(stream) {

        var isActive;

        if (stream.active === true || stream.ended === false)  {
            isActive = true;
        } else {
            isActive = stream.getTracks().reduce(function (track) {
                return track.enabled;
            });
        }

        return isActive;
    }

    /** @private */
    var queuedMessages = {};

    /** @private */
    function clearQueuedMessages(caller) {
        queuedMessages[caller] = {
            candidates: []
        };
    }

    /** @private */
    function closePeer(otherUser) {

        if (acceptancePending[otherUser]) {
            delete acceptancePending[otherUser];
        }
        if (offersPending[otherUser]) {
            delete offersPending[otherUser];
        }

        if (
          !peerConns[otherUser].cancelled &&
              peerConns[otherUser].pc
        ) {
            try {
                var remoteStreams = peerConns[otherUser].pc.getRemoteStreams();
                for (var i = 0; i < remoteStreams.length; i++) {
                    if (isStreamActive(remoteStreams[i])) {
                        emitOnStreamClosed(otherUser, remoteStreams[i]);
                        stopStream(remoteStreams[i]);
                    }
                }

                peerConns[otherUser].pc.close();
                peerConns[otherUser].cancelled = true;
                logDebug("peer closed");
            } catch (err) {
                logDebug("peer " + otherUser + " close failed:" + err);
            } finally {
                if (self.onPeerClosed) {
                    self.onPeerClosed(otherUser);
                }
            }
        }
    }

    /** @private */
    function hangupBody(otherUser) {
        
        logDebug("Hanging up on " + otherUser);
        clearQueuedMessages(otherUser);

        if (peerConns[otherUser]) {

            if (peerConns[otherUser].pc) {
                closePeer(otherUser);
            } 

            if (peerConns[otherUser]) {
                delete peerConns[otherUser];
            }

            updateConfigurationInfo();
            
            if (self.webSocket) {
                sendSignalling(otherUser, "hangup", null, function() {
                    logDebug("hangup succeeds");
                }, function(errorCode, errorText) {
                    logDebug("hangup failed:" + errorText);
                    self.showError(errorCode, errorText);
                });
            }
        }
    }

    

    /**
     * Hang up on a particular user or all users.
     *  @param {String} otherUser - the easyrtcid of the person to hang up on.
     *  @example
     *     easyrtc.hangup(someEasyrtcid);
     */
    this.hangup = function(otherUser) {
        hangupBody(otherUser);
        updateConfigurationInfo();
    };

    /**
     * Hangs up on all current connections.
     * @example
     *    easyrtc.hangupAll();
     */
    this.hangupAll = function() {

        var sawAConnection = false;
        for (var otherUser in peerConns) {
            if (!peerConns.hasOwnProperty(otherUser)) {
                continue;
            }
            sawAConnection = true;
            hangupBody(otherUser);
        }

        if (sawAConnection) {
            updateConfigurationInfo();
        }
    };

    /**
     * Checks to see if data channels work between two peers.
     * @param {String} otherUser - the other peer.
     * @returns {Boolean} true if data channels work and are ready to be used
     *   between the two peers.
     */
    this.doesDataChannelWork = function(otherUser) {
        if (!peerConns[otherUser]) {
            return false;
        }
        return !!peerConns[otherUser].dataChannelReady;
    };

    /**
     * Return the media stream shared by a particular peer. This is needed when you
     * add a stream in the middle of a call.
     * @param {String} easyrtcid the peer.
     * @param {String} remoteStreamName an optional argument supplying the streamName.
     * @returns {Object} A mediaStream.
     */
    this.getRemoteStream = function(easyrtcid, remoteStreamName) {
        if (!peerConns[easyrtcid]) {
            self.showError(self.errCodes.DEVELOPER_ERR, "attempt to get stream of uncalled party");
            throw "Developer err: no such stream";
        }
        else {
            return getRemoteStreamByName(peerConns[easyrtcid], easyrtcid, remoteStreamName);
        }
    };

    /**
     * Assign a local streamName to a remote stream so that it can be forwarded to other callers.
     * @param {String} easyrtcid the peer supplying the remote stream
     * @param {String} remoteStreamName the streamName supplied by the peer.
     * @param {String} localStreamName streamName used when passing the stream to other peers.
     * @example
     *    easyrtc.makeLocalStreamFromRemoteStream(sourcePeer, "default", "forwardedStream");
     *    easyrtc.call(nextPeer, callSuccessCB, callFailureCB, wasAcceptedCB, ["forwardedStream"]);
     */
    this.makeLocalStreamFromRemoteStream = function(easyrtcid, remoteStreamName, localStreamName) {
        var remoteStream;
        if (peerConns[easyrtcid].pc) {
            remoteStream = getRemoteStreamByName(peerConns[easyrtcid], easyrtcid, remoteStreamName);
            if (remoteStream) {
                registerLocalMediaStreamByName(remoteStream, localStreamName);
            }
            else {
                throw "Developer err: no such stream";
            }
        }
        else {
            throw "Developer err: no such peer ";
        }
    };

    /**
     * Add a named local stream to a call.
     * @param {String} easyrtcId The id of client receiving the stream.
     * @param {String} streamName The name of the stream.
     * @param {Function} receiptHandler is a function that gets called when the other side sends a message
     *   that the stream has been received. The receiptHandler gets called with an easyrtcid and a stream name. This
     *   argument is optional.
     */
    this.addStreamToCall = function(easyrtcId, streamName, receiptHandler) {
        if( !streamName) {
            streamName = "default";
        }
        var stream = getLocalMediaStreamByName(streamName);
        if (!stream) {
            logDebug("attempt to add nonexistent stream " + streamName);
        }
        else if (!peerConns[easyrtcId] || !peerConns[easyrtcId].pc) {
            logDebug("Can't add stream before a call has started.");
        }
        else {
            var pc = peerConns[easyrtcId].pc;
            peerConns[easyrtcId].enableNegotiateListener = true;
            pc.addStream(stream);
            if (receiptHandler) {
                peerConns[easyrtcId].streamsAddedAcks[streamName] = receiptHandler;
            }
        }
    };

    //
    // these three listeners support the ability to add/remove additional media streams on the fly.
    //
    this.setPeerListener(function(easyrtcid, msgType, msgData) {
        if (!peerConns[easyrtcid] || !peerConns[easyrtcid].pc) {
            self.showError(self.errCodes.DEVELOPER_ERR,
                  "Attempt to add additional stream before establishing the base call.");
        }
        else {
            var sdp = msgData.sdp;
            var pc = peerConns[easyrtcid].pc;

            var setLocalAndSendMessage1 = function(sessionDescription) {
                var sendAnswer = function() {
                   logDebug("sending answer");

                   function onSignalSuccess() {
                        logDebug("sending answer succeeded");

                   }

                   function onSignalFailure(errorCode, errorText) {
                        logDebug("sending answer failed");

                       delete peerConns[easyrtcid];
                       self.showError(errorCode, errorText);
                   }

                   sendSignalling(easyrtcid, "answer", sessionDescription,
                           onSignalSuccess, onSignalFailure);
                   peerConns[easyrtcid].connectionAccepted = true;
                   sendQueuedCandidates(easyrtcid, onSignalSuccess, onSignalFailure);
               };

               if (sdpLocalFilter) {
                   sessionDescription.sdp = sdpLocalFilter(sessionDescription.sdp);
               }
               pc.setLocalDescription(sessionDescription, sendAnswer, function(message) {
                   self.showError(self.errCodes.INTERNAL_ERR, "setLocalDescription: " + msgData);
               });
            };

            var invokeCreateAnswer = function() {
               pc.createAnswer(setLocalAndSendMessage1,
                    function(message) {
                        self.showError(self.errCodes.INTERNAL_ERR, "create-answer: " + message);
                    },
                    receivedMediaConstraints);
               self.sendPeerMessage(easyrtcid, "__gotAddedMediaStream", {sdp: sdp});
            };

            logDebug("about to call setRemoteDescription in doAnswer");

            try {

                if (sdpRemoteFilter) {
                    sdp.sdp = sdpRemoteFilter(sdp.sdp);
                }
                pc.setRemoteDescription(new RTCSessionDescription(sdp),
                   invokeCreateAnswer, function(message) {
                    self.showError(self.errCodes.INTERNAL_ERR, "set-remote-description: " + message);
                });
            } catch (srdError) {
                logDebug("saw exception in setRemoteDescription", srdError);
                self.showError(self.errCodes.INTERNAL_ERR, "setRemoteDescription failed: " + srdError.message);
            }
        }
    }, "__addedMediaStream");

    this.setPeerListener(function(easyrtcid, msgType, msgData) {
        if (!peerConns[easyrtcid] || !peerConns[easyrtcid].pc) {
            logDebug("setPeerListener failed: __gotAddedMediaStream Unknow easyrtcid " + easyrtcid);
        }
        else {
            var sdp = msgData.sdp;
            if (sdpRemoteFilter) {
                sdp.sdp = sdpRemoteFilter(sdp.sdp);
            }
            var pc = peerConns[easyrtcid].pc;
            pc.setRemoteDescription(new RTCSessionDescription(sdp), function(){},
                    function(message) {
                       self.showError(self.errCodes.INTERNAL_ERR, "set-remote-description: " + message);
                    });
        }

    }, "__gotAddedMediaStream");

    this.setPeerListener(function(easyrtcid, msgType, msgData) {
        if (!peerConns[easyrtcid] || !peerConns[easyrtcid].pc) {
            logDebug("setPeerListener failed: __closingMediaStream Unknow easyrtcid " + easyrtcid);
        }
        else {
            var stream = getRemoteStreamByName(peerConns[easyrtcid], easyrtcid, msgData.streamName);
            if (stream) {
                onRemoveStreamHelper(easyrtcid, stream);
                stopStream(stream);
            }
        }

    }, "__closingMediaStream");

    /** @private */
    this.dumpPeerConnectionInfo = function() {
        var i;
        for (var peer in peerConns) {
            if (peerConns.hasOwnProperty(peer)) {
                var pc = peerConns[peer].pc;
                var remotes = pc.getRemoteStreams();
                var remoteIds = [];
                for (i = 0; i < remotes.length; i++) {
                    remoteIds.push(remotes[i].id);
                }
                var locals = pc.getLocalStreams();
                var localIds = [];
                for (i = 0; i < locals.length; i++) {
                    localIds.push(locals[i].id);
                }

                logDebug("For peer " + peer);
                logDebug("    " + JSON.stringify({local: localIds, remote: remoteIds}));
            }
        }
    };

    /** @private */
    function onRemoteHangup(otherUser) {

        logDebug("Saw onRemote hangup event");
        clearQueuedMessages(otherUser);

        if (peerConns[otherUser]) {

            if (peerConns[otherUser].pc) {
                closePeer(otherUser);
            }
            else {
                if (self.callCancelled) {
                    self.callCancelled(otherUser, true);
                }
            }

            if (peerConns[otherUser]) {
                delete peerConns[otherUser];
            }
        }
        else {
            if (self.callCancelled) {
                self.callCancelled(otherUser, true);
            }
        }
    }

    /** @private */
    //
    // checks to see if a particular peer is in any room at all.
    //
    function isPeerInAnyRoom(id) {
        var roomName;
        for (roomName in lastLoggedInList) {
            if (!lastLoggedInList.hasOwnProperty(roomName)) {
                continue;
            }
            if (lastLoggedInList[roomName][id]) {
                return true;
            }
        }
        return false;
    }

    /**
     * Checks to see if a particular peer is present in any room.
     * If it isn't, we assume it's logged out.
     * @param {string} easyrtcid the easyrtcId of the peer.
     */
    this.isPeerInAnyRoom = function(easyrtcid) {
         return isPeerInAnyRoom(easyrtcid);
    };

    /** @private */
    function processLostPeers(peersInRoom) {
        var id;
        //
        // check to see the person is still in at least one room. If not, we'll hangup
        // on them. This isn't the correct behavior, but it's the best we can do without
        // changes to the server.
        //
        for (id in peerConns) {
            if (peerConns.hasOwnProperty(id) &&
                    typeof peersInRoom[id] === 'undefined') {
                if (!isPeerInAnyRoom(id)) {
                    if (peerConns[id].pc || peerConns[id].isInitiator) {
                        onRemoteHangup(id);
                    }
                    delete offersPending[id];
                    delete acceptancePending[id];
                    clearQueuedMessages(id);
                }
            }
        }

        for (id in offersPending) {
            if (offersPending.hasOwnProperty(id) && !isPeerInAnyRoom(id)) {
                onRemoteHangup(id);
                clearQueuedMessages(id);
                delete offersPending[id];
                delete acceptancePending[id];
            }
        }

        for (id in acceptancePending) {
            if (acceptancePending.hasOwnProperty(id) && !isPeerInAnyRoom(id)) {
                onRemoteHangup(id);
                clearQueuedMessages(id);
                delete acceptancePending[id];
            }
        }
    }

    /**
     * The idea of aggregating timers is that there are events that convey state and these can fire more frequently
     * than desired. Aggregating timers allow a bunch of events to be collapsed into one by only firing the last
     * event.
     * @private
     */
    var aggregatingTimers = {};

    /**
     * This function sets a timeout for a function to be called with the feature that if another
     * invocation comes along within a particular interval (with the same key), the second invocation
     * replaces the first. To prevent a continuous stream of events from preventing a callback from ever
     * firing, we'll collapse no more than 20 events.
     * @param {String} key A key used to identify callbacks that should be aggregated.
     * @param {Function} callback The callback to invoke.
     * @param {Number} period The aggregating period in milliseconds.
     * @private
     */
    function addAggregatingTimer(key, callback, period) {
        if( !period) {
            period = 100; // 0.1 second
        }
        var counter = 0;
        if( aggregatingTimers[key]) {
            clearTimeout(aggregatingTimers[key].timer);
            counter = aggregatingTimers[key].counter;
        }
        if( counter > 20) {
            delete aggregatingTimers[key];
            callback();
        }
        else {
            aggregatingTimers[key] = {counter: counter +1};
            aggregatingTimers[key].timer = setTimeout(function () {
                delete aggregatingTimers[key];
                callback();
            }, period);
        }
    }

    /** @private */
    //
    // this function gets called for each room when there is a room update.
    //
    function processOccupantList(roomName, occupantList) {
        var myInfo = null;
        var reducedList = {};

        var id;
        for (id in occupantList) {
            if (occupantList.hasOwnProperty(id)) {
                if (id === self.myEasyrtcid) {
                    myInfo = occupantList[id];
                }
                else {
                    reducedList[id] = occupantList[id];
                }
            }
        }
        //
        // processLostPeers detects peers that have gone away and performs
        // house keeping accordingly.
        //
        processLostPeers(reducedList);
        //
        //
        //
        addAggregatingTimer("roomOccupants&" + roomName, function(){
            if (roomOccupantListener) {
                roomOccupantListener(roomName, reducedList, myInfo);
            }
            self.emitEvent("roomOccupants", {roomName:roomName, occupants:lastLoggedInList});
        }, 100);
    }

    /** @private */
    function onChannelMsg(msg, ackAcceptorFunc) {

        var targeting = {};
        if (ackAcceptorFunc) {
            ackAcceptorFunc(self.ackMessage);
        }
        if (msg.targetEasyrtcid) {
            targeting.targetEasyrtcid = msg.targetEasyrtcid;
        }
        if (msg.targetRoom) {
            targeting.targetRoom = msg.targetRoom;
        }
        if (msg.targetGroup) {
            targeting.targetGroup = msg.targetGroup;
        }
        if (msg.senderEasyrtcid) {
            self.receivePeerDistribute(msg.senderEasyrtcid, msg, targeting);
        }
        else {
            if (receiveServerCB) {
                receiveServerCB(msg.msgType, msg.msgData, targeting);
            }
            else {
                logDebug("Unhandled server message " + JSON.stringify(msg));
            }
        }
    }

    /** @private */
    function processUrl(url) {
        var ipAddress;
        if (url.indexOf('turn:') === 0 || url.indexOf('turns:') === 0) {
            ipAddress = url.split(/[@:&]/g)[1];
            self._turnServers[ipAddress] = true;
        } else if (url.indexOf('stun:') === 0 || url.indexOf('stuns:') === 0) {
            ipAddress = url.split(/[@:&]/g)[1];
            self._stunServers[ipAddress] = true;
        }
    }

    /** @private */
    function processIceConfig(iceConfig) {

        var i, j, item;

        pc_config = {
            iceServers: []
        };

        self._turnServers = {};
        self._stunServers = {};

        if (
            !iceConfig ||
                !iceConfig.iceServers ||
                    typeof iceConfig.iceServers.length === "undefined"
        ) {
            self.showError(
                self.errCodes.DEVELOPER_ERR,
                "iceConfig received from server didn't have an array called iceServers, ignoring it"
            );
        } else {
            pc_config = {
                iceServers: iceConfig.iceServers
            };
        }

        for (i = 0; i < iceConfig.iceServers.length; i++) {
            item = iceConfig.iceServers[i];
            if( item.urls && item.urls.length ) {
               for( j = 0; j < item.urls.length; j++ ) {
                  processUrl(item.urls[j]);
               }
            }
            else if( item.url ) {
               processUrl(item.url);
            }
         }
    }

    /** @private */
    function processSessionData(sessionData) {
        if (sessionData) {
            if (sessionData.easyrtcsid) {
                self.easyrtcsid = sessionData.easyrtcsid;
            }
            if (sessionData.field) {
                sessionFields = sessionData.field;
            }
        }
    }

    /** @private */
    function processRoomData(roomData) {
        self.roomData = roomData;

        var k, roomName,
            stuffToRemove, stuffToAdd,
            id, removeId;

        for (roomName in self.roomData) {
            if (!self.roomData.hasOwnProperty(roomName)) {
                continue;
            }
            if (roomData[roomName].roomStatus === "join") {
                if (!(self.roomJoin[roomName])) {
                    self.roomJoin[roomName] = roomData[roomName];
                }
                var mediaIds = buildMediaIds();
                if (mediaIds !== {}) {
                    self.setRoomApiField(roomName, "mediaIds", mediaIds);
                }
            }
            else if (roomData[roomName].roomStatus === "leave") {
                if (self.roomEntryListener) {
                    self.roomEntryListener(false, roomName);
                }
                delete self.roomJoin[roomName];
                delete lastLoggedInList[roomName];
                continue;
            }

            if (roomData[roomName].clientList) {
                lastLoggedInList[roomName] = roomData[roomName].clientList;
            }
            else if (roomData[roomName].clientListDelta) {
                stuffToAdd = roomData[roomName].clientListDelta.updateClient;
                if (stuffToAdd) {
                    for (id in stuffToAdd) {
                        if (!stuffToAdd.hasOwnProperty(id)) {
                            continue;
                        }
                        if (!lastLoggedInList[roomName]) {
                            lastLoggedInList[roomName] = [];
                        }
                        if( !lastLoggedInList[roomName][id] ) {
                           lastLoggedInList[roomName][id] = stuffToAdd[id];
                        }
                        for( k in stuffToAdd[id] ) {
                           if( k === "apiField" || k === "presence") {
                              lastLoggedInList[roomName][id][k] = stuffToAdd[id][k];
                           }
                        }
                    }
                }
                stuffToRemove = roomData[roomName].clientListDelta.removeClient;
                if (stuffToRemove && lastLoggedInList[roomName]) {
                    for (removeId in stuffToRemove) {
                        if (stuffToRemove.hasOwnProperty(removeId)) {
                            delete lastLoggedInList[roomName][removeId];
                        }
                    }
                }
            }
            if (self.roomJoin[roomName] && roomData[roomName].field) {
                fields.rooms[roomName] = roomData[roomName].field;
            }
            if (roomData[roomName].roomStatus === "join") {
                if (self.roomEntryListener) {
                    self.roomEntryListener(true, roomName);
                }
            }
            processOccupantList(roomName, lastLoggedInList[roomName]);
        }
        self.emitEvent("roomOccupant", lastLoggedInList);
    }

    /** @private */
    function onChannelCmd(msg, ackAcceptorFn) {

        var caller = msg.senderEasyrtcid;
        var msgType = msg.msgType;
        var msgData = msg.msgData;
        var pc;

        logDebug('received message of type ' + msgType);


        if (typeof queuedMessages[caller] === "undefined") {
            clearQueuedMessages(caller);
        }

        var processCandidateBody = function(caller, msgData) {
            var candidate = null;

            if( iceCandidateFilter ) {
               msgData = iceCandidateFilter(msgData, true);
               if( !msgData ) {
                  return;
               }
            }

            candidate = new RTCIceCandidate({
                sdpMLineIndex: msgData.label,
                candidate: msgData.candidate
            });
            pc = peerConns[caller].pc;

            function iceAddSuccess() {
                logDebug("iceAddSuccess: " +
                    JSON.stringify(candidate));
                processCandicate(msgData.candidate);
            }

            function iceAddFailure(domError) {
                self.showError(self.errCodes.ICECANDIDATE_ERR, "bad ice candidate (" + domError.name + "): " +
                    JSON.stringify(candidate));
            }

            pc.addIceCandidate(candidate, iceAddSuccess, iceAddFailure);
        };

        var flushCachedCandidates = function(caller) {
            var i;
            if (queuedMessages[caller]) {
                for (i = 0; i < queuedMessages[caller].candidates.length; i++) {
                    processCandidateBody(caller, queuedMessages[caller].candidates[i]);
                }
                delete queuedMessages[caller];
            }
        };

        var processOffer = function(caller, msgData) {

            var helper = function(wasAccepted, streamNames) {

                if (streamNames) {
                    if (typeof streamNames === "string") {
                        streamNames = [streamNames];
                    }
                    else if (streamNames.length === undefined) {
                        self.showError(self.errCodes.DEVELOPER_ERR, "accept callback passed invalid streamNames");
                        return;
                    }
                }

                logDebug("offer accept=" + wasAccepted);

                delete offersPending[caller];

                if (wasAccepted) {
                    if (!self.supportsPeerConnections()) {
                        self.showError(self.errCodes.CALL_ERR, self.getConstantString("noWebrtcSupport"));
                        return;
                    }
                    doAnswer(caller, msgData, streamNames);
                    flushCachedCandidates(caller);
                }
                else {
                    sendSignalling(caller, "reject", null, null, null);
                    clearQueuedMessages(caller);
                }
            };
            //
            // There is a very rare case of two callers sending each other offers
            // before receiving the others offer. In such a case, the caller with the
            // greater valued easyrtcid will delete its pending call information and do a
            // simple answer to the other caller's offer.
            //
            if (acceptancePending[caller] && caller < self.myEasyrtcid) {
                delete acceptancePending[caller];
                if (queuedMessages[caller]) {
                    delete queuedMessages[caller];
                }
                if (peerConns[caller]) {
                    if (peerConns[caller].wasAcceptedCB) {
                        peerConns[caller].wasAcceptedCB(true, caller);
                    }
                    delete peerConns[caller];
                }
                helper(true);
                return;
            }

            offersPending[caller] = msgData;
            if (!self.acceptCheck) {
                helper(true);
            }
            else {
                self.acceptCheck(caller, helper);
            }
        };

        function processReject(caller) {
            delete acceptancePending[caller];
            if (queuedMessages[caller]) {
                delete queuedMessages[caller];
            }
            if (peerConns[caller]) {
                if (peerConns[caller].wasAcceptedCB) {
                    peerConns[caller].wasAcceptedCB(false, caller);
                }
                delete peerConns[caller];
            }
        }

        function processAnswer(caller, msgData) {

            delete acceptancePending[caller];

            //
            // if we've discarded the peer connection, ignore the answer.
            //
            if (!peerConns[caller]) {
                return;
            }
            peerConns[caller].connectionAccepted = true;



            if (peerConns[caller].wasAcceptedCB) {
                peerConns[caller].wasAcceptedCB(true, caller);
            }

            var onSignalSuccess = function() {

            };
            var onSignalFailure = function(errorCode, errorText) {
                if (peerConns[caller]) {
                    delete peerConns[caller];
                }
                self.showError(errorCode, errorText);
            };
            // peerConns[caller].startedAV = true;
            sendQueuedCandidates(caller, onSignalSuccess, onSignalFailure);
            pc = peerConns[caller].pc;
            var sd = new RTCSessionDescription(msgData);
            if (!sd) {
                throw "Could not create the RTCSessionDescription";
            }

            logDebug("about to call initiating setRemoteDescription");

            try {
                if (sdpRemoteFilter) {
                    sd.sdp = sdpRemoteFilter(sd.sdp);
                }
                pc.setRemoteDescription(sd, function() {
                    if (pc.connectDataConnection) {
                        logDebug("calling connectDataConnection(5001,5002)");

                        pc.connectDataConnection(5001, 5002); // these are like ids for data channels
                    }
                }, function(message){
                     logDebug("setRemoteDescription failed ", message);
                 });
            } catch (smdException) {
                logDebug("setRemoteDescription failed ", smdException);
            }
            flushCachedCandidates(caller);
        }

        function processCandidateQueue(caller, msgData) {

            if (peerConns[caller] && peerConns[caller].pc) {
                processCandidateBody(caller, msgData);
            }
            else {
                if (!peerConns[caller]) {
                    queuedMessages[caller] = {
                        candidates: []
                    };
                }
                queuedMessages[caller].candidates.push(msgData);
            }
        }

        switch (msgType) {
            case "sessionData":
                processSessionData(msgData.sessionData);
                break;
            case "roomData":
                processRoomData(msgData.roomData);
                break;
            case "iceConfig":
                processIceConfig(msgData.iceConfig);
                break;
            case "forwardToUrl":
                if (msgData.newWindow) {
                    window.open(msgData.forwardToUrl.url);
                }
                else {
                    window.location.href = msgData.forwardToUrl.url;
                }
                break;
            case "offer":
                processOffer(caller, msgData);
                break;
            case "reject":
                processReject(caller);
                break;
            case "answer":
                processAnswer(caller, msgData);
                break;
            case "candidate":
                processCandidateQueue(caller, msgData);
                break;
            case "hangup":
                onRemoteHangup(caller);
                clearQueuedMessages(caller);
                break;
            case "error":
                self.showError(msgData.errorCode, msgData.errorText);
                break;
            default:
                self.showError(self.errCodes.DEVELOPER_ERR, "received unknown message type from server, msgType is " + msgType);
                return;
        }

        if (ackAcceptorFn) {
            ackAcceptorFn(self.ackMessage);
        }
    }

    /**
     * Sets the presence state on the server.
     * @param {String} state - one of 'away','chat','dnd','xa'
     * @param {String} statusText - User configurable status string. May be length limited.
     * @example   easyrtc.updatePresence('dnd', 'sleeping');
     */
    this.updatePresence = function(state, statusText) {

        self.presenceShow = state;
        self.presenceStatus = statusText;

        if (self.webSocketConnected) {
            sendSignalling(null, 'setPresence', {
                setPresence: {
                    'show': self.presenceShow,
                    'status': self.presenceStatus
                }
            }, null);
        }
    };

    /**
     * Fetch the collection of session fields as a map. The map has the structure:
     *  {key1: {"fieldName": key1, "fieldValue": value1}, ...,
     *   key2: {"fieldName": key2, "fieldValue": value2}
     *  }
     * @returns {Object}
     */
    this.getSessionFields = function() {
        return sessionFields;
    };

    /**
     * Fetch the value of a session field by name.
     * @param {String} name - name of the session field to be fetched.
     * @returns the field value (which can be anything). Returns undefined if the field does not exist.
     */
    this.getSessionField = function(name) {
        if (sessionFields[name]) {
            return sessionFields[name].fieldValue;
        }
        else {
            return undefined;
        }
    };

    /**
     * Returns an array of easyrtcid's of peers in a particular room.
     * @param roomName
     * @returns {Array} of easyrtcids or null if the client is not in the room.
     * @example
     *     var occupants = easyrtc.getRoomOccupants("default");
     *     var i;
     *     for( i = 0; i < occupants.length; i++ ) {
     *         console.log( occupants[i] + " is in the room");
     *     }
     */
    this.getRoomOccupantsAsArray = function(roomName) {
        if (!lastLoggedInList[roomName]) {
            return null;
        }
        else {
            return Object.keys(lastLoggedInList[roomName]);
        }
    };

    /**
     * Returns a map of easyrtcid's of peers in a particular room. You should only test elements in the map to see if they are
     * null; their actual values are not guaranteed to be the same in different releases.
     * @param roomName
     * @returns {Object} of easyrtcids or null if the client is not in the room.
     * @example
     *      if( easyrtc.getRoomOccupantsAsMap("default")[some_easyrtcid]) {
     *          console.log("yep, " + some_easyrtcid + " is in the room");
     *      }
     */
    this.getRoomOccupantsAsMap = function(roomName) {
        return lastLoggedInList[roomName];
    };

    /**
     * Returns true if the ipAddress parameter was the address of a turn server. This is done by checking against information
     * collected during peer to peer calls. Don't expect it to work before the first call, or to identify turn servers that aren't
     * in the ice config.
     * @param ipAddress
     * @returns {boolean} true if ip address is known to be that of a turn server, false otherwise.
     */
    this.isTurnServer = function(ipAddress) {
        return !!self._turnServers[ipAddress];
    };

    /**
     * Returns true if the ipAddress parameter was the address of a stun server. This is done by checking against information
     * collected during peer to peer calls. Don't expect it to work before the first call, or to identify turn servers that aren't
     * in the ice config.
     * @param {string} ipAddress
     * @returns {boolean} true if ip address is known to be that of a stun server, false otherwise.
     */
    this.isStunServer = function(ipAddress) {
        return !!self._stunServers[ipAddress];
    };

    /**
     * Request fresh ice config information from the server.
     * This should be done periodically by long running applications.
     * @param {Function} callback is called with a value of true on success, false on failure.
     */
    this.getFreshIceConfig = function(callback) {
        var dataToShip = {
            msgType: "getIceConfig",
            msgData: {}
        };
        if (!callback) {
            callback = function() {
            };
        }
        self.webSocket.json.emit("easyrtcCmd", dataToShip,
                function(ackMsg) {
                    if (ackMsg.msgType === "iceConfig") {
                        processIceConfig(ackMsg.msgData.iceConfig);
                        callback(true);
                    }
                    else {
                        self.showError(ackMsg.msgData.errorCode, ackMsg.msgData.errorText);
                        callback(false);
                    }
                }
        );
    };

    /**
     * This method allows you to join a single room. It may be called multiple times to be in
     * multiple rooms simultaneously. It may be called before or after connecting to the server.
     * Note: the successCB and failureDB will only be called if you are already connected to the server.
     * @param {String} roomName the room to be joined.
     * @param {Object} roomParameters application specific parameters, can be null.
     * @param {Function} successCB called once, with a roomName as it's argument, once the room is joined.
     * @param {Function} failureCB called if the room can not be joined. The arguments of failureCB are errorCode, errorText, roomName.
     */
    this.joinRoom = function(roomName, roomParameters, successCB, failureCB) {
        if (self.roomJoin[roomName]) {
            self.showError(self.errCodes.DEVELOPER_ERR, "Attempt to join room " + roomName + " which you are already in.");
            return;
        }

        var newRoomData = {roomName: roomName};
        if (roomParameters) {
            try {
                JSON.stringify(roomParameters);
            } catch (error) {
                self.showError(self.errCodes.DEVELOPER_ERR, "non-jsonable parameter to easyrtc.joinRoom");
                throw "Developer error, see application error messages";
            }
            var parameters = {};
            for (var key in roomParameters) {
                if (roomParameters.hasOwnProperty(key)) {
                    parameters[key] = roomParameters[key];
                }
            }
            newRoomData.roomParameter = parameters;
        }
        var msgData = {
            roomJoin: {}
        };
        var roomData;
        var signallingSuccess, signallingFailure;
        if (self.webSocket) {

            msgData.roomJoin[roomName] = newRoomData;
            signallingSuccess = function(msgType, msgData) {

                roomData = msgData.roomData;
                self.roomJoin[roomName] = newRoomData;
                if (successCB) {
                    successCB(roomName);
                }

                processRoomData(roomData);
            };
            signallingFailure = function(errorCode, errorText) {
                if (failureCB) {
                    failureCB(errorCode, errorText, roomName);
                }
                else {
                    self.showError(errorCode, self.format(self.getConstantString("unableToEnterRoom"), roomName, errorText));
                }
            };
            sendSignalling(null, "roomJoin", msgData, signallingSuccess, signallingFailure);
        }
        else {
            self.roomJoin[roomName] = newRoomData;
        }

    };

    /**
     * This function allows you to leave a single room. Note: the successCB and failureDB
     *  arguments are optional and will only be called if you are already connected to the server.
     * @param {String} roomName
     * @param {Function} successCallback - A function which expects a roomName.
     * @param {Function} failureCallback - A function which expects the following arguments: errorCode, errorText, roomName.
     * @example
     *    easyrtc.leaveRoom("freds_room");
     *    easyrtc.leaveRoom("freds_room", function(roomName){ console.log("left the room")},
     *                       function(errorCode, errorText, roomName){ console.log("left the room")});
     */
    this.leaveRoom = function(roomName, successCallback, failureCallback) {
        var roomItem;
        if (self.roomJoin[roomName]) {
            if (!self.webSocket) {
                delete self.roomJoin[roomName];
            }
            else {
                roomItem = {};
                roomItem[roomName] = {roomName: roomName};
                sendSignalling(null, "roomLeave", {roomLeave: roomItem},
                function(msgType, msgData) {
                    var roomData = msgData.roomData;
                    processRoomData(roomData);
                    if (successCallback) {
                        successCallback(roomName);
                    }
                },
                        function(errorCode, errorText) {
                            if (failureCallback) {
                                failureCallback(errorCode, errorText, roomName);
                            }
                        });
            }
        }
    };

    /** Get a list of the rooms you are in. You must be connected to call this function.
     * @returns {Object} A map whose keys are the room names
     */
    this.getRoomsJoined = function() {
        var roomsIn = {};
        var key;
        for (key in self.roomJoin) {
            if (self.roomJoin.hasOwnProperty(key)) {
                roomsIn[key] = true;
            }
        }
        return roomsIn;
    };

    /** Get server defined fields associated with a particular room. Only valid
     * after a connection has been made.
     * @param {String} roomName - the name of the room you want the fields for.
     * @returns {Object} A dictionary containing entries of the form {key:{'fieldName':key, 'fieldValue':value1}} or undefined
     * if you are not connected to the room.
     */
    this.getRoomFields = function(roomName) {
        return (!fields || !fields.rooms || !fields.rooms[roomName]) ?
                    undefined : fields.rooms[roomName];
    };

    /** Get server defined fields associated with the current application. Only valid
     * after a connection has been made.
     * @returns {Object} A dictionary containing entries of the form {key:{'fieldName':key, 'fieldValue':value1}}
     */
    this.getApplicationFields = function() {
        return fields.application;
    };

    /** Get server defined fields associated with the connection. Only valid
     * after a connection has been made.
     * @returns {Object} A dictionary containing entries of the form {key:{'fieldName':key, 'fieldValue':value1}}
     */
    this.getConnectionFields = function() {
        return fields.connection;
    };

    /**
     * Supply a socket.io connection that will be used instead of allocating a new socket.
     * The expected usage is that you allocate a websocket, assign options to it, call
     * easyrtc.useThisSocketConnection, followed by easyrtc.connect or easyrtc.easyApp. Easyrtc will not attempt to
     * close sockets that were supplied with easyrtc.useThisSocketConnection.
     * @param {Object} alreadyAllocatedSocketIo A value allocated with the connect method of socket.io.
     */
    this.useThisSocketConnection = function(alreadyAllocatedSocketIo) {
        preallocatedSocketIo = alreadyAllocatedSocketIo;
    };

    /** @private */
    function processToken(msg) {
        var msgData = msg.msgData;
        logDebug("entered process token");

        if (msgData.easyrtcid) {
            self.myEasyrtcid = msgData.easyrtcid;
        }
        if (msgData.field) {
            fields.connection = msgData.field;
        }
        if (msgData.iceConfig) {
            processIceConfig(msgData.iceConfig);
        }

        if (msgData.sessionData) {
            processSessionData(msgData.sessionData);
        }
        if (msgData.roomData) {
            processRoomData(msgData.roomData);
        }
        if (msgData.application.field) {
            fields.application = msgData.application.field;
        }
    }

    /** @private */
    function sendAuthenticate(successCallback, errorCallback) {
        //
        // find our easyrtcsid
        //
        var cookies, target, i;
        var easyrtcsid = null;

        if (self.cookieId && document.cookie) {
            cookies = document.cookie.split(/[; ]/g);
            target = self.cookieId + "=";
            for (i = 0; i < cookies.length; i++) {
                if (cookies[i].indexOf(target) === 0) {
                    easyrtcsid = cookies[i].substring(target.length);
                }
            }
        }

        var msgData = {
            apiVersion: self.apiVersion,
            applicationName: self.applicationName,
            setUserCfg: collectConfigurationInfo(true)
        };

        if (!self.roomJoin) {
            self.roomJoin = {};
        }
        if (self.presenceShow) {
            msgData.setPresence = {
                show: self.presenceShow,
                status: self.presenceStatus
            };
        }
        if (self.username) {
            msgData.username = self.username;
        }
        if (self.roomJoin && !isEmptyObj(self.roomJoin)) {
            msgData.roomJoin = self.roomJoin;
        }
        if (easyrtcsid) {
            msgData.easyrtcsid = easyrtcsid;
        }
        if (credential) {
            msgData.credential = credential;
        }

        self.webSocket.json.emit(
            "easyrtcAuth",
            {
                msgType: "authenticate",
                msgData: msgData
            },
            function(msg) {
                var room;
                if (msg.msgType === "error") {
                    errorCallback(msg.msgData.errorCode, msg.msgData.errorText);
                    self.roomJoin = {};
                }
                else {
                    processToken(msg);
                    if (self._roomApiFields) {
                        for (room in self._roomApiFields) {
                            if (self._roomApiFields.hasOwnProperty(room)) {
                                enqueueSendRoomApi(room);
                            }
                        }
                    }

                    if (successCallback) {
                        successCallback(self.myEasyrtcid);
                    }
                }
            }
        );
    }

    /** @private */
    function connectToWSServer(successCallback, errorCallback) {
        var i;
        if (preallocatedSocketIo) {
            self.webSocket = preallocatedSocketIo;
        }
        else if (!self.webSocket) {
            try {
               self.webSocket = io.connect(serverPath, connectionOptions);

                if (!self.webSocket) {
                    throw "io.connect failed";
                }

            } catch(socketErr) {
                self.webSocket = 0;
                errorCallback( self.errCodes.SYSTEM_ERROR, socketErr.toString());

               return;
            }
        }
        else {
            for (i in self.websocketListeners) {
                if (!self.websocketListeners.hasOwnProperty(i)) {
                    continue;
                }
                self.webSocket.removeEventListener(self.websocketListeners[i].event,
                        self.websocketListeners[i].handler);
            }
        }

        self.websocketListeners = [];

        function addSocketListener(event, handler) {
            self.webSocket.on(event, handler);
            self.websocketListeners.push({event: event, handler: handler});
        }

        addSocketListener("close", function(event) {
            logDebug("the web socket closed");
        });

        addSocketListener('error', function(event) {
            function handleErrorEvent() {
                if (self.myEasyrtcid) {
                    //
                    // socket.io version 1 got rid of the socket member, moving everything up one level.
                    //
                    if (isSocketConnected(self.webSocket)) {
                        self.showError(self.errCodes.SIGNAL_ERR, self.getConstantString("miscSignalError"));
                    }
                    else {
                        /* socket server went down. this will generate a 'disconnect' event as well, so skip this event */
                        errorCallback(self.errCodes.CONNECT_ERR, self.getConstantString("noServer"));
                    }
                }
                else {
                    errorCallback(self.errCodes.CONNECT_ERR, self.getConstantString("noServer"));
                }
            }
            handleErrorEvent();
        });

        function connectHandler(event) {
            self.webSocketConnected = true;
            if (!self.webSocket) {
                self.showError(self.errCodes.CONNECT_ERR, self.getConstantString("badsocket"));
            }

            logDebug("saw socket-server onconnect event");

            if (self.webSocketConnected) {
                sendAuthenticate(successCallback, errorCallback);
            }
            else {
                errorCallback(self.errCodes.SIGNAL_ERR, self.getConstantString("icf"));
            }
        }

        if (isSocketConnected(preallocatedSocketIo)) {
            connectHandler(null);
        }
        else {
            addSocketListener("connect", connectHandler);
        }

        addSocketListener("easyrtcMsg", onChannelMsg);
        addSocketListener("easyrtcCmd", onChannelCmd);
        addSocketListener("disconnect", function(/* code, reason, wasClean */) {

            self.webSocketConnected = false;
            updateConfigurationInfo = function() {}; // dummy update function
            oldConfig = {};
            disconnectBody();

            if (self.disconnectListener) {
                self.disconnectListener();
            }
        });
    }

    /**
     * Connects to the EasyRTC signaling server. You must connect before trying to
     * call other users.
     * @param {String} applicationName is a string that identifies the application so that different applications can have different
     *        lists of users. Note that the server configuration specifies a regular expression that is used to check application names
     *        for validity. The default pattern is that of an identifier, spaces are not allowed.
     * @param {Function} successCallback (easyrtcId, roomOwner) - is called on successful connect. easyrtcId is the
     *   unique name that the client is known to the server by. A client usually only needs it's own easyrtcId for debugging purposes.
     *       roomOwner is true if the user is the owner of a room. It's value is random if the user is in multiple rooms.
     * @param {Function} errorCallback (errorCode, errorText) - is called on unsuccessful connect. if null, an alert is called instead.
     *  The errorCode takes it's value from easyrtc.errCodes.
     * @example
     *   easyrtc.connect("my_chat_app",
     *                   function(easyrtcid, roomOwner){
     *                       if( roomOwner){ console.log("I'm the room owner"); }
     *                       console.log("my id is " + easyrtcid);
     *                   },
     *                   function(errorText){
     *                       console.log("failed to connect ", erFrText);
     *                   });
     */
    this.connect = function(applicationName, successCallback, errorCallback) {

        // Detect invalid or missing socket.io
        if (!io) {
            self.showError(self.errCodes.DEVELOPER_ERR, "Your HTML has not included the socket.io.js library");
        }

        if (!preallocatedSocketIo && self.webSocket) {
            self.showError(self.errCodes.DEVELOPER_ERR, "Attempt to connect when already connected to socket server");
            return;
        }
        pc_config = {};
        closedChannel = null;
        oldConfig = {}; // used internally by updateConfiguration
        queuedMessages = {};
        self.applicationName = applicationName;
        fields = {
            rooms: {},
            application: {},
            connection: {}
        };

        logDebug("attempt to connect to WebRTC signalling server with application name=" + applicationName);

        if (errorCallback === null) {
            errorCallback = function(errorCode, errorText) {
                self.showError(errorCode, errorText);
            };
        }

        connectToWSServer(successCallback, errorCallback);
    };
};

return new Easyrtc();

})); <|MERGE_RESOLUTION|>--- conflicted
+++ resolved
@@ -1,11 +1,3 @@
-<<<<<<< HEAD
-/** @class
- *@version 1.0.17
- *<p>
- * Provides client side support for the EasyRTC framework.
- * Please see the easyrtc_client_api.md and easyrtc_client_tutorial.md
- * for more details.</p>
-=======
 /* global define, module, require, console, MediaStreamTrack, createIceServer, RTCIceCandidate, RTCPeerConnection, RTCSessionDescription */
 /*!
   Script: easyrtc.js
@@ -60,7 +52,6 @@
 "use strict";
 /**
  * @class Easyrtc.
->>>>>>> a007508d
  *
  * @returns {Easyrtc} the new easyrtc instance.
  *
@@ -397,13 +388,8 @@
         SIGNAL_ERR: "SIGNAL_ERR"
     };
 
-<<<<<<< HEAD
-    this.apiVersion = "1.0.17";
-    
-=======
     this.apiVersion = "1.1.0";
 
->>>>>>> a007508d
     /** Most basic message acknowledgment object */
     this.ackMessage = {msgType: "ack"};
 
