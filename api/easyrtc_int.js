/** @class
 *@version 1.0.16-beta
 *<p>
 * Provides client side support for the EasyRTC framework.
 * Please see the easyrtc_client_api.md and easyrtc_client_tutorial.md
 * for more details.</p>
 *
 *<p>
 *copyright Copyright (c) 2015, Priologic Software Inc.
 *All rights reserved.</p>
 *
 *<p>
 *Redistribution and use in source and binary forms, with or without
 *modification, are permitted provided that the following conditions are met:
 *</p>
 * <ul>
 *   <li> Redistributions of source code must retain the above copyright notice,
 *      this list of conditions and the following disclaimer. </li>
 *   <li> Redistributions in binary form must reproduce the above copyright
 *      notice, this list of conditions and the following disclaimer in the
 *      documentation and/or other materials provided with the distribution. </li>
 *</ul>
 *<p>
 *THIS SOFTWARE IS PROVIDED BY THE COPYRIGHT HOLDERS AND CONTRIBUTORS "AS IS"
 *AND ANY EXPRESS OR IMPLIED WARRANTIES, INCLUDING, BUT NOT LIMITED TO, THE
 *IMPLIED WARRANTIES OF MERCHANTABILITY AND FITNESS FOR A PARTICULAR PURPOSE
 *ARE DISCLAIMED. IN NO EVENT SHALL THE COPYRIGHT HOLDER OR CONTRIBUTORS BE
 *LIABLE FOR ANY DIRECT, INDIRECT, INCIDENTAL, SPECIAL, EXEMPLARY, OR
 *CONSEQUENTIAL DAMAGES (INCLUDING, BUT NOT LIMITED TO, PROCUREMENT OF
 *SUBSTITUTE GOODS OR SERVICES; LOSS OF USE, DATA, OR PROFITS; OR BUSINESS
 *INTERRUPTION) HOWEVER CAUSED AND ON ANY THEORY OF LIABILITY, WHETHER IN
 *CONTRACT, STRICT LIABILITY, OR TORT (INCLUDING NEGLIGENCE OR OTHERWISE)
 *ARISING IN ANY WAY OUT OF THE USE OF THIS SOFTWARE, EVEN IF ADVISED OF THE
 *POSSIBILITY OF SUCH DAMAGE.
 *</p>
 */

var Easyrtc = function() {
    var self = this;
    var isFirefox = (webrtcDetectedBrowser === "firefox");
    var autoInitUserMedia = true;
    var sdpLocalFilter = null,
            sdpRemoteFilter = null;
    var iceCandidateFilter = null;

    var connectionOptions =  {
                'connect timeout': 10000,
                'force new connection': true
            };

    //
    // this function replaces the deprecated MediaStream.stop method
    //
    function stopStream(stream) {
       var i;
       var tracks;

       tracks = stream.getAudioTracks();
       for( i = 0; i < tracks.length; i++ ) {
           try {
             tracks[i].stop();
           } catch(err){}
       }
       tracks = stream.getVideoTracks();
       for( i = 0; i < tracks.length; i++ ) {
           try {
             tracks[i].stop();
           } catch(err){}
       }

       if (typeof stream.stop === 'function') {
           try {
             stream.stop();
           } catch(err){}
       }
    }

    //
    // this function check the deprecated MediaStream.ended attribute and new .active
    //
    function isStreamActive(stream) {
        return stream.active || !stream.ended;
    }

    /**
     * Sets functions which filter sdp records before calling setLocalDescription or setRemoteDescription.
     * This is advanced functionality which can break things, easily. See the easyrtc_rates.js file for a
     * filter builder.
     * @param {Function} localFilter a function that takes an sdp string and returns an sdp string.
     * @param {Function} remoteFilter a function that takes an sdp string and returns an sdp string.
     */
    this.setSdpFilters = function(localFilter, remoteFilter) {
        sdpLocalFilter = localFilter;
        sdpRemoteFilter = remoteFilter;
    };

   /**
    * Sets a function to warn about the peer connection closing.
    *  @param {Function} handler: a function that gets an easyrtcid as an argument.
    */
   this.setPeerClosedListener = function( handler ) {
      this.onPeerClosed = handler;
   };

   /**
    * Sets a function to receive warnings about the peer connection
    * failing. The peer connection may recover by itself.
    *  @param {Function} failingHandler: a function that gets an easyrtcid as an argument.
    *  @param {Function} recoveredHandler: a function that gets an easyrtcid as an argument.
    */
   this.setPeerFailingListener = function( failingHandler, recoveredHandler ) {
      this.onPeerFailing = failingHandler;
      this.onPeerRecovered = recoveredHandler;
   };

   /**
    * Sets a function which filters IceCandidate records being sent or received.
    *
    * Candidate records can be received while they are being generated locally (before being
    * sent to a peer), and after they are received by the peer. The filter receives two arguments, the candidate record and a boolean
    * flag that is true for a candidate being received from another peer,
    * and false for a candidate that was generated locally. The candidate record has the form:
    *  {type: 'candidate', label: sdpMLineIndex, id: sdpMid, candidate: candidateString}
    * The function should return one of the following: the input candidate record, a modified candidate record, or null (indicating that the
    * candidate should be discarded).
    * @param {Function} filter
    */
   this.setIceCandidateFilter = function(filter) {
      iceCandidateFilter = filter;
   };

    /**
     * Controls whether a default local media stream should be acquired automatically during calls and accepts
     * if a list of streamNames is not supplied. The default is true, which mimics the behaviour of earlier releases
     * that didn't support multiple streams. This function should be called before easyrtc.call or before entering an
     * accept  callback.
     * @param {Boolean} flag true to allocate a default local media stream.
     */
    this.setAutoInitUserMedia = function(flag) {
        autoInitUserMedia = !!flag;
    };
    /**
     * This function performs a printf like formatting. It actually takes an unlimited
     * number of arguments, the declared arguments arg1, arg2, arg3 are present just for
     * documentation purposes.
     * @param {String} format A string like "abcd{1}efg{2}hij{1}."
     * @param {String} arg1 The value that replaces {1}
     * @param {String} arg2 The value that replaces {2}
     * @param {String} arg3 The value that replaces {3}
     * @returns {String} the formatted string.
     */
    this.format = function(format, arg1, arg2, arg3) {
        var formatted = arguments[0];
        for (var i = 1; i < arguments.length; i++) {
            var regexp = new RegExp('\\{' + (i - 1) + '\\}', 'gi');
            formatted = formatted.replace(regexp, arguments[i]);
        }
        return formatted;
    };


    /**
     * This function checks if a socket is actually connected.
     * @param {Object} socket a socket.io socket.
     * @return true if the socket exists and is connected, false otherwise.
    */
    function isSocketConnected(socket) {
       return (socket &&
              ( ( socket.socket && socket.socket.connected)
                || socket.connected ));
    }


    /** @private */
    var haveAudioVideo = {audio: false, video: false};
//
// Maps a key to a language specific string using the easyrtc_constantStrings map.
// Defaults to the key if the key can not be found, but outputs a warning in that case.
// This function is only used internally by easyrtc.js
//
    /**
     * @private
     * @param {String} key
     */
    this.getConstantString = function(key) {
        if (easyrtc_constantStrings[key]) {
            return easyrtc_constantStrings[key];
        }
        else {
            console.warn("Could not find key='" + key + "' in easyrtc_constantStrings");
            return key;
        }
    };
    //
    // this is a list of the events supported by the generalized event listener.
    //
    var allowedEvents = {
        roomOccupant: true,  // this receives the list of everybody in any room you belong to
        roomOccupants: true  // this receives a {roomName:..., occupants:...} value for a specific room
    };
    //
    // A map of eventListeners. The key is the event type.
    var eventListeners = {};
    /** This function checks if an attempt was made to add an event listener or
     * or emit an unlisted event, since such is typically a typo.
     * @private
     * @param {String} eventName
     * @param {String} callingFunction the name of the calling function.
     */
    function event(eventName, callingFunction) {
        if (typeof eventName !== 'string') {
            self.showError(self.errCodes.DEVELOPER_ERR, src + " called without a string as the first argument");
            throw "developer error";
        }
        if (!allowedEvents[eventName]) {
            self.showError(self.errCodes.DEVELOPER_ERR, src + " called with a bad event name = " + eventName);
            throw "developer error";
        }
    }

    /**
     * Adds an event listener for a particular type of event.
     * Currently the only eventName supported is "roomOccupant".
     * @param {String} eventName the type of the event
     * @param {Function} eventListener the function that expects the event.
     * The eventListener gets called with the eventName as it's first argument, and the event
     * data as it's second argument.
     * @returns {void}
     */
    this.addEventListener = function(eventName, eventListener) {
        event(eventName, "addEventListener");
        if (typeof eventListener !== 'function') {
            self.showError(self.errCodes.DEVELOPER_ERR, "addEventListener called with a non-function for second argument");
            throw "developer error";
        }
        //
        // remove the event listener if it's already present so we don't end up with two copies
        //
        self.removeEventListener(eventName, eventListener);
        if (!eventListeners[eventName]) {
            eventListeners[eventName] = [];
        }
        eventListeners[eventName][eventListeners[eventName].length] = eventListener;
    };
    /**
     * Removes an event listener.
     * @param {String} eventName
     * @param {Function} eventListener
     */
    this.removeEventListener = function(eventName, eventListener) {
        event(eventName, "removeEventListener");
        var listeners = eventListeners[eventName];
        var i = 0;
        if (listeners) {
            for (i = 0; i < listeners.length; i++) {
                if (listeners[i] === eventListener) {
                    if (i < listeners.length - 1) {
                        listeners[i] = listeners[listeners.length - 1];
                    }
                    listeners.length = listeners.length - 1;
                }
            }
        }
    };
    /**
     * Emits an event, or in other words, calls all the eventListeners for a
     * particular event.
     * @param {String} eventName
     * @param {Object} eventData
     */
    this.emitEvent = function(eventName, eventData) {
        event(eventName, "emitEvent");
        var listeners = eventListeners[eventName];
        var i = 0;
        if (listeners) {
            for (i = 0; i < listeners.length; i++) {
                listeners[i](eventName, eventData);
            }
        }
    };
    /** Error codes that the EasyRTC will use in the errorCode field of error object passed
     *  to error handler set by easyrtc.setOnError. The error codes are short printable strings.
     * @type Object
     */
    this.errCodes = {
        BAD_NAME: "BAD_NAME", // a user name wasn't of the desired form
        CALL_ERR: "CALL_ERR", // something went wrong creating the peer connection
        DEVELOPER_ERR: "DEVELOPER_ERR", // the developer using the EasyRTC library made a mistake
        SYSTEM_ERR: "SYSTEM_ERR", // probably an error related to the network
        CONNECT_ERR: "CONNECT_ERR", // error occurred when trying to create a connection
        MEDIA_ERR: "MEDIA_ERR", // unable to get the local media
        MEDIA_WARNING: "MEDIA_WARNING", // didn't get the desired resolution
        INTERNAL_ERR: "INTERNAL_ERR",
        PEER_GONE: "PEER_GONE", // peer doesn't exist
        ALREADY_CONNECTED: "ALREADY_CONNECTED",
        BAD_CREDENTIAL: "BAD_CREDENTIAL",
        ICECANDIDATE_ERR: "ICECANDIDATE_ERROR",
        NOVIABLEICE: "NOVIABLEICE_ERROR",
    };
    this.apiVersion = "1.0.16-beta";
    /** Most basic message acknowledgment object */
    this.ackMessage = {msgType: "ack"};
    /** Regular expression pattern for user ids. This will need modification to support non US character sets */
    this.usernameRegExp = /^(.){1,64}$/;
    /** Default cookieId name */
    this.cookieId = "easyrtcsid";
    /** @private */
    var username = null;
    /** Flag to indicate that user is currently logging out */
    this.loggingOut = false;
    /** @private */
    this.disconnecting = false;
    //
    // A map of ids to local media streams.
    //
    var namedLocalMediaStreams = {};
    var sessionFields = [];
    var receivedMediaConstraints = {
        'mandatory': {
            'OfferToReceiveAudio': true,
            'OfferToReceiveVideo': true
        }
    };

    if( isFirefox ) {
       receivedMediaConstraints = {
            'offerToReceiveAudio': true,
            'offerToReceiveVideo': true
       };
    }
    else {
       receivedMediaConstraints = {
           'mandatory': {
               'OfferToReceiveAudio': true,
               'OfferToReceiveVideo': true
           }
       };
    }
    /**
     * Control whether the client requests audio from a peer during a call.
     * Must be called before the call to have an effect.
     * @param value - true to receive audio, false otherwise. The default is true.
     */
    this.enableAudioReceive = function(value) {
        if( isFirefox ) {
            receivedMediaConstraints.offerToReceiveAudio = value;
        }
        else {
            receivedMediaConstraints.mandatory.OfferToReceiveAudio = value;
        }
    };
    /**
     * Control whether the client requests video from a peer during a call.
     * Must be called before the call to have an effect.
     * @param value - true to receive video, false otherwise. The default is true.
     */
    this.enableVideoReceive = function(value) {
        if( isFirefox ) {
           receivedMediaConstraints.offerToReceiveVideo = value;
        }
        else {
           receivedMediaConstraints.mandatory.OfferToReceiveVideo = value;
        }
    };


    function getSourceList(callback, sourceType) {
        navigator.mediaDevices.enumerateDevices().then(
             function(values) {
                var results = [];
                for (var i = 0; i < values.length; i++) {
                    var source = values[i];
                    if (source.kind == sourceType) {
                        results.push(source);
                    }
                }
                callback(results);
             }
          ).catch(
            function(reason) {
               webrtcUtils.log("Unable to enumerate devices (" + reason + ")");
            }
        );
    }

    /**
     * Gets a list of the available audio sources (ie, cameras)
     * @param {Function} callback receives list of {label:String, id:String, kind:"audio"}
     * Note: the label string always seems to be the empty string if you aren't using https.
     * Note: not supported by Firefox.
     * @example  easyrtc.getAudioSourceList( function(list) {
     *               var i;
     *               for( i = 0; i < list.length; i++ ) {
     *                   console.log("label=" + list[i].label + ", id= " + list[i].id);
     *               }
     *          });
     */
    this.getAudioSourceList = function(callback){
       getSourceList(callback, "audioinput");
    };

    /**
     * Gets a list of the available video sources (ie, cameras)
     * @param {Function} callback receives list of {facing:String, label:String, id:String, kind:"video"}
     * Note: the label string always seems to be the empty string if you aren't using https.
     * Note: not supported by Firefox.
     * @example  easyrtc.getVideoSourceList( function(list) {
     *               var i;
     *               for( i = 0; i < list.length; i++ ) {
     *                   console.log("label=" + list[i].label + ", id= " + list[i].id);
     *               }
     *          });
     */
    this.getVideoSourceList = function(callback) {
       getSourceList(callback, "videoinput");
    };

    /** @private */
    self.audioEnabled = true;
    /** @private */
    self.videoEnabled = true;
    /** @private */
    var dataChannelName = "dc";
    /** @private */
    this.debugPrinter = null;
    /** Your easyrtcid */
    this.myEasyrtcid = "";
    /** @private */
    var oldConfig = {};
    /** @private */
    var offersPending = {};
    /** The height of the local media stream video in pixels. This field is set an indeterminate period
     * of time after easyrtc.initMediaSource succeeds. Note: in actuality, the dimensions of a video stream
     * change dynamically in response to external factors, you should check the videoWidth and videoHeight attributes
     * of your video objects before you use them for pixel specific operations.
     */
    this.nativeVideoHeight = 0;
    /** This constant determines how long (in bytes) a message can be before being split in chunks of that size.
    * This is because there is a limitation of the length of the message you can send on the
    * data channel between browsers.
    */
    this.maxP2PMessageLength = 1000;
    /** The width of the local media stream video in pixels. This field is set an indeterminate period
     * of time after easyrtc.initMediaSource succeeds.  Note: in actuality, the dimensions of a video stream
     * change dynamically in response to external factors, you should check the videoWidth and videoHeight attributes
     * of your video objects before you use them for pixel specific operations.
     */
    this.nativeVideoWidth = 0;
    /** @private */
    var credential = null;
    /** The rooms the user is in. This only applies to room oriented applications and is set at the same
     * time a token is received.
     */
    this.roomJoin = {};
    /** Checks if the supplied string is a valid user name (standard identifier rules)
     * @param {String} name
     * @return {Boolean} true for a valid user name
     * @example
     *    var name = document.getElementById('nameField').value;
     *    if( !easyrtc.isNameValid(name)){
     *        console.error("Bad user name");
     *    }
     */
    this.isNameValid = function(name) {
        return self.usernameRegExp.test(name);
    };
    /**
     * This function sets the name of the cookie that client side library will look for
     * and transmit back to the server as it's easyrtcsid in the first message.
     * @param {String} cookieId
     */
    this.setCookieId = function(cookieId) {
        self.cookieId = cookieId;
    };
    /**
     * This method allows you to join a single room. It may be called multiple times to be in
     * multiple rooms simultaneously. It may be called before or after connecting to the server.
     * Note: the successCB and failureDB will only be called if you are already connected to the server.
     * @param {String} roomName the room to be joined.
     * @param {String} roomParameters application specific parameters, can be null.
     * @param {Function} successCB called once, with a roomName as it's argument, once the room is joined.
     * @param {Function} failureCB called if the room can not be joined. The arguments of failureCB are errorCode, errorText, roomName.
     */
    this.joinRoom = function(roomName, roomParameters, successCB, failureCB) {
        if (self.roomJoin[roomName]) {
            console.error("Developer error: attempt to join room " + roomName + " which you are already in.");
            return;
        }

        var newRoomData = {roomName: roomName};
        if (roomParameters) {
            try {
                JSON.stringify(roomParameters);
            } catch (error) {
                self.showError(self.errCodes.DEVELOPER_ERR, "non-jsonable parameter to easyrtc.joinRoom");
                throw "Developer error, see application error messages";
            }
            var parameters = {};
            for (var key in roomParameters) {
                if (roomParameters.hasOwnProperty(key)) {
                    parameters[key] = roomParameters[key];
                }
            }
            newRoomData.roomParameter = parameters;
        }
        var msgData = {
            roomJoin: {}
        };
        var roomData;
        var signallingSuccess, signallingFailure;
        if (self.webSocket) {

            msgData.roomJoin[roomName] = newRoomData;
            signallingSuccess = function(msgType, msgData) {

                roomData = msgData.roomData;
                self.roomJoin[roomName] = newRoomData;
                if (successCB) {
                    successCB(roomName);
                }

                processRoomData(roomData);
            };
            signallingFailure = function(errorCode, errorText) {
                if (failureCB) {
                    failureCB(errorCode, errorText, roomName);
                }
                else {
                    self.showError(errorCode, self.format(self.getConstantString("unableToEnterRoom"), roomName, errorText));
                }
            };
            sendSignalling(null, "roomJoin", msgData, signallingSuccess, signallingFailure);
        }
        else {
            self.roomJoin[roomName] = newRoomData;
        }

    };
    /**
     * This function allows you to leave a single room. Note: the successCB and failureDB
     *  arguments are optional and will only be called if you are already connected to the server.
     * @param {String} roomName
     * @param {Function} successCallback - A function which expects a roomName.
     * @param {Function} failureCallback - A function which expects the following arguments: errorCode, errorText, roomName.
     * @example
     *    easyrtc.leaveRoom("freds_room");
     *    easyrtc.leaveRoom("freds_room", function(roomName){ console.log("left the room")},
     *                       function(errorCode, errorText, roomName){ console.log("left the room")});
     */
    this.leaveRoom = function(roomName, successCallback, failureCallback) {
        var roomItem;
        if (self.roomJoin[roomName]) {
            if (!self.webSocket) {
                delete self.roomJoin[roomName];
            }
            else {
                roomItem = {};
                roomItem[roomName] = {roomName: roomName};
                sendSignalling(null, "roomLeave", {roomLeave: roomItem},
                function(msgType, msgData) {
                    var roomData = msgData.roomData;
                    processRoomData(roomData);
                    if (successCallback) {
                        successCallback(roomName);
                    }
                },
                        function(errorCode, errorText) {
                            if (failureCallback) {
                                failureCallback(errorCode, errorText, roomName);
                            }
                        });
            }
        }
    };
    /** @private */
    this._desiredVideoProperties = {}; // default camera


    /**
     * Specify particular video source. Call this before you call easyrtc.initMediaSource().
     * Note: this function isn't supported by Firefox.
     * @param {String} videoSrcId is a id value from one of the entries fetched by getVideoSourceList. null for default.
     * @example easyrtc.setVideoSrc( videoSrcId);
     */
    this.setVideoSource = function(videoSrcId) {
        self._desiredVideoProperties.videoSrcId = videoSrcId;
        delete self._desiredVideoProperties.screenCapture;
    };
    /**
     * Temporary alias for easyrtc.setVideoSource
     */
    this.setVideoSrc = this.setVideoSource;
    delete this._desiredVideoProperties.screenCapture;
    /** This function is used to set the dimensions of the local camera, usually to get HD.
     *  If called, it must be called before calling easyrtc.initMediaSource (explicitly or implicitly).
     *  assuming it is supported. If you don't pass any parameters, it will default to 720p dimensions.
     * @param {Number} width in pixels
     * @param {Number} height in pixels
     * @param {number} frameRate is optional
     * @example
     *    easyrtc.setVideoDims(1280,720);
     * @example
     *    easyrtc.setVideoDims();
     */
    this.setVideoDims = function(width, height, frameRate) {
        if (!width) {
            width = 1280;
            height = 720;
        }
        self._desiredVideoProperties.width = width;
        self._desiredVideoProperties.height = height;
        if (frameRate !== undefined) {
            self._desiredVideoProperties.frameRate = frameRate;
        }
    };
    /** This function requests that screen capturing be used to provide the local media source
     * rather than a webcam. If you have multiple screens, they are composited side by side.
     * Note: this functionality is not supported by Firefox, has to be called before calling initMediaSource (or easyApp), we don't currently supply a way to
     * turn it off (once it's on), only works if the website is hosted SSL (https), and the image quality is rather
     * poor going across a network because it tries to transmit so much data. In short, screen sharing
     * through WebRTC isn't worth using at this point, but it is provided here so people can try it out.
     * @example
     *    easyrtc.setScreenCapture();
     * @deprecated: use easyrtc.initScreenCapture (same parameters as easyrtc.initMediaSource.
     */
    this.setScreenCapture = function(enableScreenCapture) {
        self._desiredVideoProperties.screenCapture = (enableScreenCapture !== false);
    };
    /**
     * Builds the constraint object passed to getUserMedia.
     * @returns {Object} mediaConstraints
     */
    self.getUserMediaConstraints = function() {
        var constraints = {};
        //
        // _presetMediaConstraints allow you to provide your own constraints to be used
        // with initMediaSource.
        //
        if (self._presetMediaConstraints) {
            constraints = self._presetMediaConstraints;
            delete self._presetMediaConstraints;
            return constraints;
        }
        else if (self._desiredVideoProperties.screenCapture) {
            return {
                video: {
                    mandatory: {
                        chromeMediaSource: 'screen',
                        maxWidth: screen.width,
                        maxHeight: screen.height,
                        minWidth: screen.width,
                        minHeight: screen.height,
                        minFrameRate: 1,
                        maxFrameRate: 5},
                    optional: []
                },
                audio: false
            };
        }
        else if (!self.videoEnabled) {
            constraints.video = false;
        }
        else {
<<<<<<< HEAD
            constraints.video = {mandatory: {}, optional: []};
            if (self._desiredVideoProperties.width) {
                constraints.video.mandatory.maxWidth = self._desiredVideoProperties.width;
                constraints.video.mandatory.minWidth = self._desiredVideoProperties.width;
            }
            if (self._desiredVideoProperties.height) {
                constraints.video.mandatory.maxHeight = self._desiredVideoProperties.height;
                constraints.video.mandatory.minHeight = self._desiredVideoProperties.height;
            }
            if (self._desiredVideoProperties.frameRate) {
                constraints.video.mandatory.maxFrameRate = self._desiredVideoProperties.frameRate;
            }
            if (self._desiredVideoProperties.videoSrcId) {
                constraints.video.optional.push({sourceId: self._desiredVideoProperties.videoSrcId});
=======
            if( isFirefox ) {
                constraints.video = {}; 
                if (self._desiredVideoProperties.width) {
                    constraints.video.width = self._desiredVideoProperties.width;
                }
                if (self._desiredVideoProperties.height) {
                    constraints.video.height = self._desiredVideoProperties.height;
                }
                if (self._desiredVideoProperties.frameRate) {
                    constraints.video.frameRate = { max: self._desiredVideoProperties.frameRate};
                }
                if (self._desiredVideoProperties.videoSrcId) {
                    constraints.video.optional.push({sourceId: self._desiredVideoProperties.videoSrcId});
                }
>>>>>>> d5507d8e
            }
            else { // chrome and opera
                constraints.video = {mandatory: {}, optional: []};
                if (self._desiredVideoProperties.width) {
                    constraints.video.mandatory.maxWidth = self._desiredVideoProperties.width;
                    constraints.video.mandatory.minWidth = self._desiredVideoProperties.width;
                }
                if (self._desiredVideoProperties.height) {
                    constraints.video.mandatory.maxHeight = self._desiredVideoProperties.height;
                    constraints.video.mandatory.minHeight = self._desiredVideoProperties.height;
                }
                if (self._desiredVideoProperties.frameRate) {
                    constraints.video.mandatory.maxFrameRate = self._desiredVideoProperties.frameRate;
                }
                if (self._desiredVideoProperties.videoSrcId) {
                    // firefox doesn't respect this
                    constraints.video.optional.push({sourceId: self._desiredVideoProperties.videoSrcId});
                }
                // hack for opera
                if (constraints.video.mandatory.length === 0 && constraints.video.optional.length === 0) {
                    constraints.video = true;
                }
            }
        }
        constraints.audio = self.audioEnabled;
        return constraints;
    };
    /** Set the application name. Applications can only communicate with other applications
     * that share the same API Key and application name. There is no predefined set of application
     * names. Maximum length is
     * @param {String} name
     * @example
     *    easyrtc.setApplicationName('simpleAudioVideo');
     */
    this.setApplicationName = function(name) {
        self.applicationName = name;
    };
    /** Enable or disable logging to the console.
     * Note: if you want to control the printing of debug messages, override the
     *    easyrtc.debugPrinter variable with a function that takes a message string as it's argument.
     *    This is exactly what easyrtc.enableDebug does when it's enable argument is true.
     * @param {Boolean} enable - true to turn on debugging, false to turn off debugging. Default is false.
     * @example
     *    easyrtc.enableDebug(true);
     */
    this.enableDebug = function(enable) {
        if (enable) {
            self.debugPrinter = function(message) {
                var stackString = new Error().stack;
                var srcLine = "location unknown";
                if (stackString) {
                    var stackFrameStrings = stackString.split('\n');
                    srcLine = "";
                    if (stackFrameStrings.length >= 3) {
                        srcLine = stackFrameStrings[2];
                    }
                }
                webrtcUtils.log("debug " + (new Date()).toISOString() + " : " + message + " [" + srcLine + "]");
            };
        }
        else {
            self.debugPrinter = null;
        }
    };
//
// this is a temporary version used until we connect to the server.
//
    this.updatePresence = function(state, statusText) {
        self.presenceShow = state;
        self.presenceStatus = statusText;
    };
    /**
     * Determines if the local browser supports WebRTC GetUserMedia (access to camera and microphone).
     * @returns {Boolean} True getUserMedia is supported.
     */
    this.supportsGetUserMedia = function() {
        return !!window.getUserMedia;
    };
    /**
     * Determines if the local browser supports WebRTC Peer connections to the extent of being able to do video chats.
     * @returns {Boolean} True if Peer connections are supported.
     */
    this.supportsPeerConnections = function() {
        if (!self.supportsGetUserMedia()) {
            return false;
        }
        if (!window.RTCPeerConnection) {
            return false;
        }
        try {
            self.createRTCPeerConnection({"iceServers": []}, null);
        } catch (oops) {
            return false;
        }
        return true;
    };
    /** @private
     * @param pc_config ice configuration array
     * @param optionalStuff peer constraints.
     */
    /** @private
     * @param pc_config ice configuration array
     * @param optionalStuff peer constraints.
     */
    this.createRTCPeerConnection = function(pc_config, optionalStuff) {
        if (RTCPeerConnection) {
            return new RTCPeerConnection(pc_config, optionalStuff);
        }
        else {
            throw "Your browser doesn't support webRTC (RTCPeerConnection)";
        }
    };
//
// this should really be part of adapter.js
// Versions of chrome < 31 don't support reliable data channels transport.
// Firefox does.
//
    this.getDatachannelConstraints = function() {
        if (webrtcDetectedBrowser === "chrome" && webrtcDetectedVersion < 31) {
            return {reliable: false};
        }
        else {
            return {reliable: true};
        }
    };
    /** @private */
    haveAudioVideo = {
        audio: false,
        video: false
    };
    /** @private */
    var dataEnabled = false;
    /** @private */
    var serverPath = null; // this was null, but that was generating an error.
    /** @private */
    var roomOccupantListener = null;
    /** @private */
    var onDataChannelOpen = null;
    /** @private */
    var onDataChannelClose = null;
    /** @private */
    var lastLoggedInList = {};
    /** @private */
    var receivePeer = {msgTypes: {}};
    /** @private */
    var receiveServerCB = null;
    /** @private */
    var updateConfigurationInfo = function() {

    }; // dummy placeholder for when we aren't connected
//
//
//  peerConns is a map from caller names to the below object structure
//     {  startedAV: boolean,  -- true if we have traded audio/video streams
//        dataChannelS: RTPDataChannel for outgoing messages if present
//        dataChannelR: RTPDataChannel for incoming messages if present
//        dataChannelReady: true if the data channel can be used for sending yet
//        connectTime: timestamp when the connection was started
//        sharingAudio: true if audio is being shared
//        sharingVideo: true if video is being shared
//        cancelled: temporarily true if a connection was cancelled by the peer asking to initiate it
//        candidatesToSend: SDP candidates temporarily queued
//        streamsAddedAcks: ack callbacks waiting for stream received messages
//        pc: RTCPeerConnection
//        mediaStream: mediaStream
//     function callSuccessCB(string) - see the easyrtc.call documentation.
//        function callFailureCB(errorCode, string) - see the easyrtc.call documentation.
//        function wasAcceptedCB(boolean,string) - see the easyrtc.call documentation.
//     }
//
    /** @private */
    var peerConns = {};
//
// a map keeping track of whom we've requested a call with so we don't try to
// call them a second time before they've responded.
//
    /** @private */
    var acceptancePending = {};
    /**
     * Disconnect from the EasyRTC server.
     * @example
     *    easyrtc.disconnect();
     */
    this.disconnect = function() {
    };
    /** @private
     * @param caller
     * @param helper
     */
    this.acceptCheck = function(caller, helper) {
        helper(true);
    };
    /** @private
     * @param easyrtcid
     * @param stream
     */
    this.streamAcceptor = function(easyrtcid, stream) {
    };
    /** @private
     * @param easyrtcid
     */
    this.onStreamClosed = function(easyrtcid) {
    };
    /** @private
     * @param easyrtcid
     */
    this.callCancelled = function(easyrtcid) {
    };


    /** This function gets the raw RTCPeerConnection for a given easyrtcid
      * @param {String} easyrtcid
      * @param {RTCPeerConnection} for that easyrtcid, or null if no connection exists
      * Submitted by Fabian Bernhard.
      */
    this.getPeerConnectionByUserId = function(userId) {
	if (peerConns && peerConns[userId]) {
		return peerConns[userId].pc;
	}
	return null;
    };


    /**
     * This function gets the statistics for a particular peer connection.
     * @param {String} easyrtcid
     * @param {Function} callback gets the easyrtcid for the peer and a map of {userDefinedKey: value}. If there is no peer connection to easyrtcid, then the map will
     *  have a value of {connected:false}.
     * @param {Object} filter depends on whether Chrome or Firefox is used. See the default filters for guidance.
     * It is still experimental.
     */
    this.getPeerStatistics = function(easyrtcid, callback, filter) {
        if (isFirefox) {
            self.getFirefoxPeerStatistics(easyrtcid, callback, filter);
        }
        else {
            self.getChromePeerStatistics(easyrtcid, callback, filter);
        }
    };

    this.getFirefoxPeerStatistics = function(peerId, callback, filter) {


        if (!peerConns[peerId]) {
            callback(peerId, {"connected": false});
        }
        else if (peerConns[peerId].pc.getStats) {
            peerConns[peerId].pc.getStats(null, function(stats) {
                var items = {};
                var candidates = {};
                var activeId = null;
                var srcKey;
                //
                // the stats objects has a group of entries. Each entry is either an rtcp, rtp entry
                // or a candidate entry.
                //
                stats.forEach(function(entry) {
                    var majorKey;
                    var subKey;
                    if (entry.type.match(/boundrtp/)) {
                        if (entry.id.match(/audio/)) {
                            majorKey = entry.type + "_audio";
                        }
                        else if (entry.id.match(/video/)) {
                            majorKey = entry.type + "_video";
                        }
                        else {
                            return;
                        }
                        for (subKey in entry) {
                            if (entry.hasOwnProperty(subKey)) {
                                items[majorKey + "." + subKey] = entry[subKey];
                            }
                        }
                    }
                    else {
                        if( entry.hasOwnProperty("ipAddress") && entry.id) {
                            candidates[entry.id] = entry.ipAddress + ":" +
                                  entry.portNumber;
                        }
                        else if( entry.hasOwnProperty("selected") &&
                                 entry.hasOwnProperty("remoteCandidateId") &&
                                 entry.selected ) {
                            activeId =  entry.remoteCandidateId;
                        }
                    }
                });

                if( activeId ) {
                    items["firefoxRemoteAddress"] = candidates[activeId];
                }
                if (!filter) {
                    callback(peerId, items);
                }
                else {
                    var filteredItems = {};
                    for (srcKey in filter) {
                        if (filter.hasOwnProperty(srcKey) && items.hasOwnProperty(srcKey)) {
                            filteredItems[ filter[srcKey]] = items[srcKey];
                        }
                    }
                    callback(peerId, filteredItems);
                }
            },
                    function(error) {
                        webrtcUtils.log("unable to get statistics");
                    });
        }
        else {
            callback(peerId, {"statistics": self.getConstantString("statsNotSupported")});
        }
    };

    this.getChromePeerStatistics = function(peerId, callback, filter) {

        if (!peerConns[peerId]) {
            callback(peerId, {"connected": false});
        }
        else if (peerConns[peerId].pc.getStats) {

            peerConns[peerId].pc.getStats(function(stats) {

                var localStats = {};
                var part, parts = stats.result();
                var i, j;
                var itemKeys;
                var itemKey;
                var names;
                var userKey;
                var partNames = [];
                var partList;
                var bestBytes = 0;
                var bestI;
                var turnAddress = null;
                var hasActive, curReceived;
                var localAddress, remoteAddress;
                if (!filter) {
                    for (i = 0; i < parts.length; i++) {
                        names = parts[i].names();
                        for (j = 0; j < names.length; j++) {
                            itemKey = names[j];
                            localStats[parts[i].id + "." + itemKey] = parts[i].stat(itemKey);
                        }
                    }
                }
                else {
                    for (i = 0; i < parts.length; i++) {
                        partNames[i] = {};
                        //
                        // convert the names into a dictionary
                        //
                        names = parts[i].names();
                        for (j = 0; j < names.length; j++) {
                            partNames[i][names[j]] = true;
                        }

                        //
                        // a chrome-firefox connection results in several activeConnections.
                        // we only want one, so we look for the one with the most data being received on it.
                        //
                        if (partNames[i].googRemoteAddress && partNames[i].googActiveConnection) {
                            hasActive = parts[i].stat("googActiveConnection");
                            if (hasActive === true || hasActive === "true") {
                                curReceived = parseInt(parts[i].stat("bytesReceived")) +
                                        parseInt(parts[i].stat("bytesSent"));
                                if (curReceived > bestBytes) {
                                    bestI = i;
                                    bestBytes = curReceived;
                                }
                            }
                        }
                    }

                    for (i = 0; i < parts.length; i++) {
                        //
                        // discard info from any inactive connection.
                        //
                        if (partNames[i].googActiveConnection) {
                            if (i !== bestI) {
                                partNames[i] = {};
                            }
                            else {
                                localAddress = parts[i].stat("googLocalAddress").split(":")[0];
                                remoteAddress = parts[i].stat("googRemoteAddress").split(":")[0];
                                if (self.isTurnServer(localAddress)) {
                                    turnAddress = localAddress;
                                }
                                else if (self.isTurnServer(remoteAddress)) {
                                    turnAddress = remoteAddress;
                                }
                            }
                        }
                    }

                    for (i = 0; i < filter.length; i++) {
                        itemKeys = filter[i];
                        partList = [];
                        part = null;
                        for (j = 0; j < parts.length; j++) {
                            var fullMatch = true;
                            for (itemKey in itemKeys) {
                                if (itemKeys.hasOwnProperty(itemKey) && !partNames[j][itemKey]) {
                                    fullMatch = false;
                                    break;
                                }
                            }
                            if (fullMatch && parts[j]) {
                                partList.push(parts[j]);
                            }
                        }
                        if (partList.length === 1) {
                            for (j = 0; j < partList.length; j++) {
                                part = partList[j];
                                if (part) {
                                    for (itemKey in itemKeys) {
                                        if (itemKeys.hasOwnProperty(itemKey)) {
                                            userKey = itemKeys[itemKey];
                                            localStats[userKey] = part.stat(itemKey);
                                        }
                                    }
                                }
                            }
                        }
                        else if (partList.length > 1) {
                            for (itemKey in itemKeys) {
                                if (itemKeys.hasOwnProperty(itemKey)) {
                                    localStats[itemKeys[itemKey]] = [];
                                }
                            }
                            for (j = 0; j < partList.length; j++) {
                                part = partList[j];
                                    for (itemKey in itemKeys) {
                                        if (itemKeys.hasOwnProperty(itemKey)) {
                                            userKey = itemKeys[itemKey];
                                            localStats[userKey].push(part.stat(itemKey));
                                        }
                                    }
                            }
                        }
                    }
                }

                if (localStats.remoteAddress && turnAddress) {
                    localStats.remoteAddress = turnAddress;
                }
                callback(peerId, localStats);
            });
        }
        else {
            callback(peerId, {"statistics": self.getConstantString("statsNotSupported")});
        }
    };
    this.chromeStatsFilter = [
        {
            "googTransmitBitrate": "transmitBitRate",
            "googActualEncBitrate": "encodeRate",
            "googAvailableSendBandwidth": "availableSendRate"
        },
        {
            "googCodecName": "audioCodec",
            "googTypingNoiseState": "typingNoise",
            "packetsSent": "audioPacketsSent",
            "bytesSent": "audioBytesSent"
        },
        {
            "googCodecName": "videoCodec",
            "googFrameRateSent": "outFrameRate",
            "packetsSent": "videoPacketsSent",
            "bytesSent": "videoBytesSent"
        },
        {
            "packetsLost": "videoPacketsLost",
            "packetsReceived": "videoPacketsReceived",
            "bytesReceived": "videoBytesReceived",
            "googFrameRateOutput": "frameRateOut"
        },
        {
            "packetsLost": "audioPacketsLost",
            "packetsReceived": "audioPacketsReceived",
            "bytesReceived": "audioBytesReceived",
            "audioOutputLevel": "audioOutputLevel"
        },
        {
            "googRemoteAddress": "remoteAddress",
            "googActiveConnection": "activeConnection"
        },
        {
            "audioInputLevel": "audioInputLevel"
        }
    ];
    this.firefoxStatsFilter = {
        "outboundrtp_audio.bytesSent": "audioBytesSent",
        "outboundrtp_video.bytesSent": "videoBytesSent",
        "inboundrtp_video.bytesReceived": "videoBytesReceived",
        "inboundrtp_audio.bytesReceived": "audioBytesReceived",
        "outboundrtp_audio.packetsSent": "audioPacketsSent",
        "outboundrtp_video.packetsSent": "videoPacketsSent",
        "inboundrtp_video.packetsReceived": "videoPacketsReceived",
        "inboundrtp_audio.packetsReceived": "audioPacketsReceived",
        "inboundrtp_video.packetsLost": "videoPacketsLost",
        "inboundrtp_audio.packetsLost": "audioPacketsLost",
        "firefoxRemoteAddress": "remoteAddress"
    };
    this.standardStatsFilter = isFirefox ? self.firefoxStatsFilter : self.chromeStatsFilter;
    /** Provide a set of application defined fields that will be part of this instances
     * configuration information. This data will get sent to other peers via the websocket
     * path.
     * @param {String} roomName - the room the field is attached to.
     * @param {String} fieldName - the name of the field.
     * @param {Object} fieldValue - the value of the field.
     * @example
     *   easyrtc.setRoomApiField("trekkieRoom",  "favorite_alien", "Mr Spock");
     *   easyrtc.setRoomOccupantListener( function(roomName, list){
     *      for( var i in list ){
     *         console.log("easyrtcid=" + i + " favorite alien is " + list[i].apiFields.favorite_alien);
     *      }
     *   });
     */
    this.setRoomApiField = function(roomName, fieldName, fieldValue) {
        //
        // if we're not connected yet, we'll just cache the fields until we are.
        //
        if (!self._roomApiFields) {
            self._roomApiFields = {};
        }
        if (!fieldName && !fieldValue) {
            delete self._roomApiFields[roomName];
            return;
        }

        if (!self._roomApiFields[roomName]) {
            self._roomApiFields[roomName] = {};
        }
        if (fieldValue !== undefined && fieldValue !== null) {
            if (typeof fieldValue === "object") {
                try {
                    JSON.stringify(fieldValue);
                }
                catch (jsonError) {
                    self.showError(self.errCodes.DEVELOPER_ERR, "easyrtc.setRoomApiField passed bad object ");
                    return;
                }
            }
            self._roomApiFields[roomName][fieldName] = {fieldName: fieldName, fieldValue: fieldValue};
        }
        else {
            delete self._roomApiFields[roomName][fieldName];
        }
        if (self.webSocketConnected) {
            _enqueueSendRoomApi(roomName);
        }
    };
    var roomApiFieldTimer = null;
    /** @private
     * @param {String} roomName
     */
    function _enqueueSendRoomApi(roomName) {
//
// Rather than issue the send request immediately, we set a timer so we can accumulate other
// calls
//
        if (roomApiFieldTimer) {
            clearTimeout(roomApiFieldTimer);
        }
        roomApiFieldTimer = setTimeout(function() {
            _sendRoomApiFields(roomName, self._roomApiFields[roomName]);
            roomApiFieldTimer = null;
        }, 10);
    }
    /**
     *  @private
     *  @param roomName
     * @param fields
     */
    function _sendRoomApiFields(roomName, fields) {
        var fieldAsString = JSON.stringify(fields);
        JSON.parse(fieldAsString);
        var dataToShip = {
            msgType: "setRoomApiField",
            msgData: {
                setRoomApiField: {
                    roomName: roomName,
                    field: fields
                }
            }
        };
        self.webSocket.json.emit("easyrtcCmd", dataToShip,
                function(ackMsg) {
                    if (ackMsg.msgType === "error") {
                        self.showError(ackMsg.msgData.errorCode, ackMsg.msgData.errorText);
                    }
                }
        );
    }
    /** Default error reporting function. The default implementation displays error messages
     *  in a programmatically created div with the id easyrtcErrorDialog. The div has title
     *  component with a class name of easyrtcErrorDialog_title. The error messages get added to a
     *  container with the id easyrtcErrorDialog_body. Each error message is a text node inside a div
     *  with a class of easyrtcErrorDialog_element. There is an "okay" button with the className of easyrtcErrorDialog_okayButton.
     *  @param {String} messageCode An error message code
     *  @param {String} message the error message text without any markup.
     *  @example
     *      easyrtc.showError("BAD_NAME", "Invalid username");
     */
    this.showError = function(messageCode, message) {
        self.onError({errorCode: messageCode, errorText: message});
    };
    /** @private
     * @param errorObject
     */
    this.onError = function(errorObject) {
        if (self.debugPrinter) {
            self.debugPrinter("saw error " + errorObject.errorText);
        }
        var errorDiv = document.getElementById('easyrtcErrorDialog');
        var errorBody;
        if (!errorDiv) {
            errorDiv = document.createElement("div");
            errorDiv.id = 'easyrtcErrorDialog';
            var title = document.createElement("div");
            title.innerHTML = "Error messages";
            title.className = "easyrtcErrorDialog_title";
            errorDiv.appendChild(title);
            errorBody = document.createElement("div");
            errorBody.id = "easyrtcErrorDialog_body";
            errorDiv.appendChild(errorBody);
            var clearButton = document.createElement("button");
            clearButton.appendChild(document.createTextNode("Okay"));
            clearButton.className = "easyrtcErrorDialog_okayButton";
            clearButton.onclick = function() {
                errorBody.innerHTML = ""; // remove all inner nodes
                errorDiv.style.display = "none";
            };
            errorDiv.appendChild(clearButton);
            document.body.appendChild(errorDiv);
        }

        errorBody = document.getElementById("easyrtcErrorDialog_body");
        var messageNode = document.createElement("div");
        messageNode.className = 'easyrtcErrorDialog_element';
        messageNode.appendChild(document.createTextNode(errorObject.errorText));
        errorBody.appendChild(messageNode);
        errorDiv.style.display = "block";
    };
//
// easyrtc.createObjectURL builds a URL from a media stream.
// Arguments:
//     mediaStream - a media stream object.
// The video object in Chrome expects a URL.
//
    /** @private
     * @param mediaStream */
    this.createObjectURL = function(mediaStream) {
        var errMessage;
        if (window.URL && window.URL.createObjectURL) {
            return window.URL.createObjectURL(mediaStream);
        }
        else if (window.webkitURL && window.webkitURL.createObjectURL) {
            return window.webkit.createObjectURL(mediaStream);
        }
        else {
            errMessage = "Your browsers does not support URL.createObjectURL.";
            if (self.debugPrinter) {
                self.debugPrinter("saw exception " + errMessage);
            }
            throw errMessage;
        }
    };
    /**
     * A convenience function to ensure that a string doesn't have symbols that will be interpreted by HTML.
     * @param {String} idString
     * @return {String} The cleaned string.
     * @example
     *     console.log( easyrtc.cleanId('&hello'));
     */
    this.cleanId = function(idString) {
        var MAP = {
            '&': '&amp;',
            '<': '&lt;',
            '>': '&gt;'
        };
        return idString.replace(/[&<>]/g, function(c) {
            return MAP[c];
        });
    };
    /** Set a callback that will be invoked when the application enters or leaves a room.
     *
     * @param {Function} handler - the first parameter is true for entering a room, false for leaving a room. The second parameter is the room name.
     * @example
     *   easyrtc.setRoomEntryListener(function(entry, roomName){
     *       if( entry ){
     *           console.log("entering room " + roomName);
     *       }
     *       else{
     *           console.log("leaving room " + roomName);
     *       }
     *   });
     */
    self.setRoomEntryListener = function(handler) {
        self.roomEntryListener = handler;
    };
    /** Set the callback that will be invoked when the list of people logged in changes.
     * The callback expects to receive a room name argument, and
     *  a map whose ideas are easyrtcids and whose values are in turn maps
     * supplying user specific information. The inner maps have the following keys:
     *  username, applicationName, browserFamily, browserMajor, osFamily, osMajor, deviceFamily.
     *  The third argument is the listener is the innerMap for the connections own data (not needed by most applications).
     * @param {Function} listener
     * @example
     *   easyrtc.setRoomOccupantListener( function(roomName, list, selfInfo){
     *      for( var i in list ){
     *         ("easyrtcid=" + i + " belongs to user " + list[i].username);
     *      }
     *   });
     */
    self.setRoomOccupantListener = function(listener) {
        roomOccupantListener = listener;
    };
    /**
     * Sets a callback that is called when a data channel is open and ready to send data.
     * The callback will be called with an easyrtcid as it's sole argument.
     * @param {Function} listener
     * @example
     *    easyrtc.setDataChannelOpenListener( function(easyrtcid){
     *         easyrtc.sendDataP2P(easyrtcid, "greeting", "hello");
     *    });
     */
    this.setDataChannelOpenListener = function(listener) {
        onDataChannelOpen = listener;
    };
    /** Sets a callback that is called when a previously open data channel closes.
     * The callback will be called with an easyrtcid as it's sole argument.
     * @param {Function} listener
     * @example
     *    easyrtc.setDataChannelCloseListener( function(easyrtcid){
     *            ("No longer connected to " + easyrtc.idToName(easyrtcid));
     *    });
     */
    this.setDataChannelCloseListener = function(listener) {
        onDataChannelClose = listener;
    };
    /** Returns the number of live peer connections the client has.
     * @return {Number}
     * @example
     *    ("You have " + easyrtc.getConnectionCount() + " peer connections");
     */
    this.getConnectionCount = function() {
        var count = 0;
        var i;
        for (i in peerConns) {
            if (peerConns.hasOwnProperty(i)) {
                if (self.getConnectStatus(i) === self.IS_CONNECTED) {
                    count++;
                }
            }
        }
        return count;
    };

    /** Sets the maximum length in bytes of P2P messages that can be sent.
     * @param {Number} maxLength maximum length to set
     * @example
     *     easyrtc.setMaxP2PMessageLength(10000);
     */
    this.setMaxP2PMessageLength = function(maxLength) {
        this.maxP2PMessageLength = maxLength;
    };

    /** Sets whether audio is transmitted by the local user in any subsequent calls.
     * @param {Boolean} enabled true to include audio, false to exclude audio. The default is true.
     * @example
     *      easyrtc.enableAudio(false);
     */
    this.enableAudio = function(enabled) {
        self.audioEnabled = enabled;
    };
    /**
     *Sets whether video is transmitted by the local user in any subsequent calls.
     * @param {Boolean} enabled - true to include video, false to exclude video. The default is true.
     * @example
     *      easyrtc.enableVideo(false);
     */
    this.enableVideo = function(enabled) {
        self.videoEnabled = enabled;
    };
    /**
     * Sets whether WebRTC data channels are used to send inter-client messages.
     * This is only the messages that applications explicitly send to other applications, not the WebRTC signaling messages.
     * @param {Boolean} enabled  true to use data channels, false otherwise. The default is false.
     * @example
     *     easyrtc.enableDataChannels(true);
     */
    this.enableDataChannels = function(enabled) {
        dataEnabled = enabled;
    };
    /**
     * @private
     * @param {Boolean} enable
     * @param {Array} tracks - an array of MediaStreamTrack
     */
    function enableMediaTracks(enable, tracks) {
        var i;
        if (tracks) {
            for (i = 0; i < tracks.length; i++) {
                var track = tracks[i];
                track.enabled = enable;
            }
        }
    }


    //
    // fetches a stream by name. Treat a null/undefined streamName as "default".
    //
    function getLocalMediaStreamByName(streamName) {
        if (!streamName) {
            streamName = "default";
        }
        if (namedLocalMediaStreams.hasOwnProperty(streamName)) {
            return namedLocalMediaStreams[streamName];
        }
        else {
            return null;
        }
    }

    /**
     * Returns the user assigned id's of currently active local media streams.
     * @return {Array}
     */
    this.getLocalMediaIds = function() {
        return Object.keys(namedLocalMediaStreams);
    };

    function buildMediaIds() {
        var mediaMap = {};
        var streamName;
        for (streamName in namedLocalMediaStreams) {
            mediaMap[streamName] = namedLocalMediaStreams[streamName].id || "default";
        }
        return mediaMap;
    }


    function registerLocalMediaStreamByName(stream, streamName) {
        var roomName;
        if (!streamName) {
            streamName = "default";
        }
        stream.streamName = streamName;
        namedLocalMediaStreams[streamName] = stream;
        if (streamName !== "default") {
            var mediaIds = buildMediaIds();
            for (roomName in self.roomData) {
                self.setRoomApiField(roomName, "mediaIds", mediaIds);
            }
        }
    }

    /**
      * Allow an externally created mediastream (ie, created by another
      * library) to be used within easyrtc. Tracking when it closes
      * must be done by the supplying party.
      */
    this.register3rdPartyLocalMediaStream = function(stream, streamName) {
       return registerLocalMediaStreamByName(stream, streamName);
    };
    //
    // look up a stream's name from the stream.id
    //
    function getNameOfRemoteStream(easyrtcId, webrtcStreamId) {
        var roomName;
        var mediaIds;
        var streamName;
        if (!webrtcStreamId) {
            webrtcStreamId = "default";
        }
        if (peerConns[easyrtcId]) {
            streamName = peerConns[easyrtcId].remoteStreamIdToName[webrtcStreamId];
            if (streamName) {
                return streamName;
            }
        }

        for (roomName in self.roomData) {
            mediaIds = self.getRoomApiField(roomName, easyrtcId, "mediaIds");
            if (!mediaIds) {
                continue;
            }
            for (streamName in mediaIds) {
                if (mediaIds.hasOwnProperty(streamName) &&
                        mediaIds[streamName] === webrtcStreamId) {
                    return streamName;
                }
            }
            //
            // a stream from chrome to firefox will be missing it's id/label.
            // there is no correct solution.
            //
            if( isFirefox ) {
               // if there is a stream called default, return it in preference
               if( mediaIds["default"] ) {
                   return "default";
               }
               //
               // otherwise return the first name we find. If there is more than
               // one, complain to Mozilla.
               //
               for( var anyName in mediaIds ) {
                   return anyName;
               }
            }
        }
        return undefined;
    }

    this.getNameOfRemoteStream = function(easyrtcId, webrtcStream){
        if(typeof webrtcStream == "string") {
            return getNameOfRemoteStream(easyrtcId, webrtcStream);
        }
        else if( webrtcStream.id) {
            return getNameOfRemoteStream(easyrtcId, webrtcStream.id);
        }
    };

    function closeLocalMediaStreamByName(streamName) {
        if (!streamName) {
            streamName = "default";
        }
        var stream = self.getLocalStream(streamName);
        if (!stream) {
            return;
        }
        var streamId = stream.id || "default";
        var id;
        var roomName;
        if (namedLocalMediaStreams[streamName]) {


            for (id in peerConns) {
                if (peerConns.hasOwnProperty(id)) {
                    try {
                        peerConns[id].pc.removeStream(stream);
                    } catch (err) {
                    }
                    self.sendPeerMessage(id, "__closingMediaStream", {streamId: streamId, streamName: streamName});
                }
            }
            try {
                stopStream(namedLocalMediaStreams[streamName]);
            } catch (err) {
                // not worth reporting an error at this location
                // since we didn't want the media stream anyhow.
            }
            delete namedLocalMediaStreams[streamName];
            if (streamName !== "default") {
                var mediaIds = buildMediaIds();
                for (roomName in self.roomData) {
                    self.setRoomApiField(roomName, "mediaIds", mediaIds);
                }
            }
        }
    }
    /**
     * Close the local media stream. You usually need to close the existing media stream
     * of a camera before reacquiring it at a different resolution.
     * @param {String} streamName - an option stream name.
     */
    this.closeLocalMediaStream = function(streamName) {
        return closeLocalMediaStreamByName(streamName);
    };

    /**
     * Alias for closeLocalMediaStream
     */
    this.closeLocalStream = this.closeLocalMediaStream;
    /**
     * This function is used to enable and disable the local camera. If you disable the
     * camera, video objects display it will "freeze" until the camera is re-enabled. *
     * By default, a camera is enabled.
     * @param {Boolean} enable - true to enable the camera, false to disable it.
     * @param {String} streamName - the name of the stream, optional.
     */
    this.enableCamera = function(enable, streamName) {
        var stream = getLocalMediaStreamByName(streamName);
        if (stream && stream.getVideoTracks) {
            enableMediaTracks(enable, stream.getVideoTracks());
        }
    };
    /**
     * This function is used to enable and disable the local microphone. If you disable
     * the microphone, sounds stops being transmitted to your peers. By default, the microphone
     * is enabled.
     * @param {Boolean} enable - true to enable the microphone, false to disable it.
     * @param {String} streamName - an optional streamName
     */
    this.enableMicrophone = function(enable, streamName) {
        var stream = getLocalMediaStreamByName(streamName);
        if (stream && stream.getAudioTracks) {
            enableMediaTracks(enable, stream.getAudioTracks());
        }
    };
    /**
     * Mute a video object.
     * @param {String} videoObjectName - A DOMObject or the id of the DOMObject.
     * @param {Boolean} mute - true to mute the video object, false to unmute it.
     */
    self.muteVideoObject = function(videoObjectName, mute) {
        var videoObject;
        if (typeof (videoObjectName) === 'string') {
            videoObject = document.getElementById(videoObjectName);
            if (!videoObject) {
                throw "Unknown video object " + videoObjectName;
            }
        }
        else if (!videoObjectName) {
            throw "muteVideoObject passed a null";
        }
        else {
            videoObject = videoObjectName;
        }
        videoObject.muted = !!mute;
    };
    /**
     * Returns a URL for your local camera and microphone.
     *  It can be called only after easyrtc.initMediaSource has succeeded.
     *  It returns a url that can be used as a source by the Chrome video element or the &lt;canvas&gt; element.
     *  @param {String} streamName - an option stream name.
     *  @return {URL}
     *  @example
     *      document.getElementById("myVideo").src = easyrtc.getLocalStreamAsUrl();
     */
    self.getLocalStreamAsUrl = function(streamName) {
        var stream = getLocalMediaStreamByName(streamName);
        if (stream === null) {
            throw "Developer error: attempt to get a MediaStream without invoking easyrtc.initMediaSource successfully";
        }
        return self.createObjectURL(stream);
    };
    /**
     * Returns a media stream for your local camera and microphone.
     *  It can be called only after easyrtc.initMediaSource has succeeded.
     *  It returns a stream that can be used as an argument to easyrtc.setVideoObjectSrc.
     *  Returns null if there is no local media stream acquired yet.
     * @return {?MediaStream}
     * @example
     *    easyrtc.setVideoObjectSrc( document.getElementById("myVideo"), easyrtc.getLocalStream());
     */
    this.getLocalStream = function(streamName) {
        return getLocalMediaStreamByName(streamName) || null;
    };
    /** Clears the media stream on a video object.
     *
     * @param {Object} element the video object.
     * @example
     *    easyrtc.clearMediaStream( document.getElementById('selfVideo'));
     *
     */
    this.clearMediaStream = function(element) {
        if (typeof element.src !== 'undefined') {
            //noinspection JSUndefinedPropertyAssignment
            element.src = "";
        } else if (typeof element.srcObject !== 'undefined') {
            element.srcObject = "";
        } else if (typeof element.mozSrcObject !== 'undefined') {
            element.mozSrcObject = null;
        } 
    };
    /**
     *  Sets a video or audio object from a media stream.
     *  Chrome uses the src attribute and expects a URL, while firefox
     *  uses the mozSrcObject and expects a stream. This procedure hides
     *  that from you.
     *  If the media stream is from a local webcam, you may want to add the
     *  easyrtcMirror class to the video object so it looks like a proper mirror.
     *  The easyrtcMirror class is defined in this.css.
     *  Which is could be added using the same path of easyrtc.js file to an HTML file
     *  @param {Object} videoObject an HTML5 video object
     *  @param {MediaStream|String} stream a media stream as returned by easyrtc.getLocalStream or your stream acceptor.
     * @example
     *    easyrtc.setVideoObjectSrc( document.getElementById("myVideo"), easyrtc.getLocalStream());
     *
     */
    this.setVideoObjectSrc = function(videoObject, stream) {
        if (stream && stream !== "") {
            videoObject.autoplay = true;
            attachMediaStream(videoObject, stream);
            videoObject.play();
        }
        else {
            self.clearMediaStream(videoObject);
        }
    };


    /**
     * This function builds a new named local media stream from a set of existing audio and video tracks from other media streams.
     * @param {String} streamName is the name of the new media stream.
     * @param {Array} audioTracks is an array of MediaStreamTracks
     * @param {Array} videoTracks is an array of MediaStreamTracks
     * @returns {?MediaStream} the track created.
     * @example
     *    easyrtc.buildLocalMediaStream("myComposedStream",
     *             easyrtc.getLocalStream("camera1").getVideoTracks(),
     *             easyrtc.getLocalStream("camera2").getAudioTracks());
     */
    this.buildLocalMediaStream = function(streamName, audioTracks, videoTracks) {
        var i;
        if (typeof streamName !== 'string') {
            easyrtc.showError(this.errCodes.DEVELOPER_ERR,
               "easyrtc.buildLocalMediaStream not supplied a stream name");
            return null;
        }

         var streamToClone = null;
         for(var key in namedLocalMediaStreams ) {
            if( namedLocalMediaStreams.hasOwnProperty(key)) {
              streamToClone = namedLocalMediaStreams[key];
              if(streamToClone) break;
            }
         }
         if( !streamToClone ) {
            for(key in peerConns) {
                var remoteStreams = peerConns[key].pc.getRemoteStreams();
                if( remoteStreams && remoteStreams.length > 0 ) {
                    streamToClone = remoteStreams[0];
                }
            }
         }
         if( !streamToClone ){
            self.showError(self.errCodes.DEVELOPER_ERR,
             "Attempt to create a mediastream without one to clone from");
            return null;
         }

         //
         // clone whatever mediastream we found, and remove any of it's
         // tracks.
         //
         var mediaClone = streamToClone.clone();
         var oldTracks = mediaClone.getTracks();

        if (audioTracks) {
            for (i = 0; i < audioTracks.length; i++) {
                mediaClone.addTrack(audioTracks[i].clone());
            }
        }

        if (videoTracks) {
            for (i = 0; i < videoTracks.length; i++) {
                mediaClone.addTrack(videoTracks[i].clone());
            }
        }

        for( i = 0; i < oldTracks.length; i++ ) {
            mediaClone.removeTrack(oldTracks[i]);
        }

        registerLocalMediaStreamByName(mediaClone, streamName);
        return mediaClone;
    };

    /* @private*/
    /** Load Easyrtc Stylesheet.
     *   Easyrtc Stylesheet define easyrtcMirror class and some basic css class for using easyrtc.js.
     *   That way, developers can override it or use it's own css file minified css or package.
     * @example
     *       easyrtc.loadStylesheet();
     *
     */
    this.loadStylesheet = function() {

        //
        // check to see if we already have an easyrtc.css file loaded
        // if we do, we can exit immediately.
        //
        var links = document.getElementsByTagName("link");
        var cssIndex, css;
        for (cssIndex in links) {
            if (links.hasOwnProperty(cssIndex)) {
                css = links[cssIndex];
                if (css.href && (css.href.match(/\/easyrtc.css/))) {
                    return;
                }
            }
        }
        //
        // add the easyrtc.css file since it isn't present
        //
        var easySheet = document.createElement("link");
        easySheet.setAttribute("rel", "stylesheet");
        easySheet.setAttribute("type", "text/css");
        easySheet.setAttribute("href", "/easyrtc/easyrtc.css");
        var headSection = document.getElementsByTagName("head")[0];
        var firstHead = headSection.childNodes[0];
        headSection.insertBefore(easySheet, firstHead);
    };
    /** @private
     * @param {String} x */
    this.formatError = function(x) {
        var name, result;
        if (x === null || typeof x === 'undefined') {
            return "null";
        }
        if (typeof x === 'string') {
            return x;
        }
        else if (x.type && x.description) {
            return x.type + " : " + x.description;
        }
        else if (typeof x === 'object') {
            try {
                return JSON.stringify(x);
            }
            catch (oops) {
                result = "{";
                for (name in x) {
                    if (x.hasOwnProperty(name)) {
                        if (typeof x[name] === 'string') {
                            result = result + name + "='" + x[name] + "' ";
                        }
                    }
                }
                result = result + "}";
                return result;
            }
        }
        else {
            return "Strange case";
        }
    };
    /** Initializes your access to a local camera and microphone.
     *  Failure could be caused a browser that didn't support WebRTC, or by the user
     * not granting permission.
     * If you are going to call easyrtc.enableAudio or easyrtc.enableVideo, you need to do it before
     * calling easyrtc.initMediaSource.
     * @param {function(Object)} successCallback - will be called with localmedia stream on success.
     * @param {function(String,String)} errorCallback - is called with an error code and error description.
     * @param {String} streamName - an optional name for the media source so you can use multiple cameras and screen share simultaneously.
     * @example
     *       easyrtc.initMediaSource(
     *          function(mediastream){
     *              easyrtc.setVideoObjectSrc( document.getElementById("mirrorVideo"), mediastream);
     *          },
     *          function(errorCode, errorText){
     *               easyrtc.showError(errorCode, errorText);
     *          });
     *
     */
    this.initMediaSource = function(successCallback, errorCallback, streamName) {

        if (self.debugPrinter) {
            self.debugPrinter("about to request local media");
        }

        if (!streamName) {
            streamName = "default";
        }

        haveAudioVideo = {
            audio: self.audioEnabled,
            video: self.videoEnabled
        };
        if (!errorCallback) {
            errorCallback = function(errorCode, errorText) {
                var message = "easyrtc.initMediaSource: " + self.formatError(errorText);
                if (self.debugPrinter) {
                    self.debugPrinter(message);
                }
                self.showError(self.errCodes.MEDIA_ERR, message);
            };
        }

        if (!self.supportsGetUserMedia()) {
            errorCallback(self.errCodes.MEDIA_ERR, self.getConstantString("noWebrtcSupport"));
            return;
        }


        if (!successCallback) {
            self.showError(self.errCodes.DEVELOPER_ERR,
                    "easyrtc.initMediaSource not supplied a successCallback");
            return;
        }


        var mode = self.getUserMediaConstraints();
        /** @private
         * @param {Object} stream - A mediaStream object.
         *  */
        var onUserMediaSuccess = function(stream) {
            if (self.debugPrinter) {
                self.debugPrinter("getUserMedia success callback entered");
            }

            if (self.debugPrinter) {
                self.debugPrinter("successfully got local media");
            }

            stream.streamName = streamName;
            registerLocalMediaStreamByName(stream, streamName);
            var videoObj, triesLeft, tryToGetSize, ele;
            if (haveAudioVideo.video) {
                videoObj = document.createElement('video');
                videoObj.muted = true;
                triesLeft = 30;
                tryToGetSize = function() {
                    if (videoObj.videoWidth > 0 || triesLeft < 0) {
                        self.nativeVideoWidth = videoObj.videoWidth;
                        self.nativeVideoHeight = videoObj.videoHeight;
                        if (self._desiredVideoProperties.height &&
                                (self.nativeVideoHeight !== self._desiredVideoProperties.height ||
                                        self.nativeVideoWidth !== self._desiredVideoProperties.width)) {
                            self.showError(self.errCodes.MEDIA_WARNING,
                                    self.format(self.getConstantString("resolutionWarning"),
                                    self._desiredVideoProperties.width, self._desiredVideoProperties.height,
                                    self.nativeVideoWidth, self.nativeVideoHeight));
                        }
                        self.setVideoObjectSrc(videoObj, null); 
                        if (videoObj.removeNode) {
                            videoObj.removeNode(true);
                        }
                        else {
                            ele = document.createElement('div');
                            ele.appendChild(videoObj);
                            ele.removeChild(videoObj);
                        }

                        updateConfigurationInfo();
                        if (successCallback) {
                            successCallback(stream);
                        }
                    }
                    else {
                        triesLeft -= 1;
                        setTimeout(tryToGetSize, 300);
                    }
                };
                self.setVideoObjectSrc(videoObj, stream);
                tryToGetSize();
            }
            else {
                updateConfigurationInfo();
                if (successCallback) {
                    successCallback(stream);
                }
            }
        };
        /** @private
         * @param {String} error
         */
        var onUserMediaError = function(error) {
            webrtcUtils.log("getusermedia failed");
            if (self.debugPrinter) {
                self.debugPrinter("failed to get local media");
            }
            var errText;
            if (typeof error === 'string') {
                errText = error;
            }
            else if (error.name) {
                errText = error.name;
            }
            else {
                errText = "Unknown";
            }
            if (errorCallback) {
                webrtcUtils.log("invoking error callback", errText);
                errorCallback(self.errCodes.MEDIA_ERR, self.format(self.getConstantString("gumFailed"), errText));
            }
            closeLocalMediaStreamByName(streamName);
            haveAudioVideo = {
                audio: false,
                video: false
            };
            updateConfigurationInfo();
        };
        if (!self.audioEnabled && !self.videoEnabled) {
            onUserMediaError(self.getConstantString("requireAudioOrVideo"));
            return;
        }

        function getCurrentTime() {
            return (new Date()).getTime();
        }

        var firstCallTime;
        function tryAgain(error) {
            var currentTime = getCurrentTime();
            if (currentTime < firstCallTime + 1000) {
                webrtcUtils.log("Trying getUserMedia a second time");
                setTimeout(function() {
                    window.getUserMedia(mode, onUserMediaSuccess, onUserMediaError);
                }, 3000);
            }
            else {
                onUserMediaError(error);
            }
        }

        if (self.videoEnabled || self.audioEnabled) {
            //
            // getUserMedia sometimes fails the first time I call it. I suspect it's a page loading
            // issue. So I'm going to try adding a 3 second delay to allow things to settle down first.
            // In addition, I'm going to try again after 3 seconds.
            //


            setTimeout(function() {
                try {
                    firstCallTime = getCurrentTime();
                    window.getUserMedia(mode, onUserMediaSuccess, tryAgain);
                } catch (e) {
                    tryAgain(e);
                }
            }, 1000);
        }
        else {
            onUserMediaSuccess(null);
        }
    };
    /**
     * Sets the callback used to decide whether to accept or reject an incoming call.
     * @param {Function} acceptCheck takes the arguments (callerEasyrtcid, acceptor).
     * The acceptCheck callback is passed an easyrtcid and an acceptor function. The acceptor function should be called with either
     * a true value (accept the call) or false value( reject the call) as it's first argument, and optionally,
     * an array of local media streamNames as a second argument.
     * @example
     *      easyrtc.setAcceptChecker( function(easyrtcid, acceptor){
     *           if( easyrtc.idToName(easyrtcid) === 'Fred' ){
     *              acceptor(true);
     *           }
     *           else if( easyrtc.idToName(easyrtcid) === 'Barney' ){
     *              setTimeout( function(){
     acceptor(true, ['myOtherCam']); // myOtherCam presumed to a streamName
     }, 10000);
     *           }
     *           else{
     *              acceptor(false);
     *           }
     *      });
     */
    this.setAcceptChecker = function(acceptCheck) {
        self.acceptCheck = acceptCheck;
    };
    /**
     * easyrtc.setStreamAcceptor sets a callback to receive media streams from other peers, independent
     * of where the call was initiated (caller or callee).
     * @param {Function} acceptor takes arguments (caller, mediaStream, mediaStreamName)
     * @example
     *  easyrtc.setStreamAcceptor(function(easyrtcid, stream, streamName){
     *     document.getElementById('callerName').innerHTML = easyrtc.idToName(easyrtcid);
     *     easyrtc.setVideoObjectSrc( document.getElementById("callerVideo"), stream);
     *  });
     */
    this.setStreamAcceptor = function(acceptor) {
        self.streamAcceptor = acceptor;
    };
    /** Sets the easyrtc.onError field to a user specified function.
     * @param {Function} errListener takes an object of the form {errorCode: String, errorText: String}
     * @example
     *    easyrtc.setOnError( function(errorObject){
     *        document.getElementById("errMessageDiv").innerHTML += errorObject.errorText;
     *    });
     */
    self.setOnError = function(errListener) {
        self.onError = errListener;
    };
    /**
     * Sets the callCancelled callback. This will be called when a remote user
     * initiates a call to you, but does a "hangup" before you have a chance to get his video stream.
     * @param {Function} callCancelled takes an easyrtcid as an argument and a boolean that indicates whether
     *  the call was explicitly cancelled remotely (true), or actually accepted by the user attempting a call to
     *  the same party.
     * @example
     *     easyrtc.setCallCancelled( function(easyrtcid, explicitlyCancelled){
     *        if( explicitlyCancelled ){
     *            console.log(easyrtc.idToName(easyrtcid) + " stopped trying to reach you");
     *         }
     *         else{
     *            console.log("Implicitly called "  + easyrtc.idToName(easyrtcid));
     *         }
     *     });
     */
    this.setCallCancelled = function(callCancelled) {
        self.callCancelled = callCancelled;
    };
    /**  Sets a callback to receive notification of a media stream closing. The usual
     *  use of this is to clear the source of your video object so you aren't left with
     *  the last frame of the video displayed on it.
     *  @param {Function} onStreamClosed takes an easyrtcid as it's first parameter, the stream as it's second argument, and name of the video stream as it's third.
     *  @example
     *     easyrtc.setOnStreamClosed( function(easyrtcid, stream, streamName){
     *         easyrtc.setVideoObjectSrc( document.getElementById("callerVideo"), "");
     *         ( easyrtc.idToName(easyrtcid) + " closed stream " + stream.id + " " + streamName);
     *     });
     */
    this.setOnStreamClosed = function(onStreamClosed) {
        self.onStreamClosed = onStreamClosed;
    };
    /** @deprecated No longer supported by Google.
     * Sets the bandwidth for sending video data.
     * Setting the rate too low will cause connection attempts to fail. 40 is probably good lower limit.
     * The default is 50. A value of zero will remove bandwidth limits.
     * @param {Number} kbitsPerSecond is rate in kilobits per second.
     * @example
     *    easyrtc.setVideoBandwidth( 40);
     */
    this.setVideoBandwidth = function(kbitsPerSecond) {
        self.showError("easyrtc.setVideoBandwidth is deprecated, it no longer has an effect.");
    };
    /** Determines whether the current browser supports the new data channels.
     * EasyRTC will not open up connections with the old data channels.
     * @returns {Boolean}
     */
    this.supportsDataChannels = function() {
        if (navigator.userAgent.match(/android/i)) {
            return webrtcDetectedVersion >= 34;
        }
        else {
            return (webrtcDetectedBrowser === "firefox" || webrtcDetectedVersion >= 32);
        }
    };
    /**
     * Sets a listener for data sent from another client (either peer to peer or via websockets).
     * If no msgType or source is provided, the listener applies to all events that aren't otherwise handled.
     * If a msgType but no source is provided, the listener applies to all messages of that msgType that aren't otherwise handled.
     * If a msgType and a source is provided, the listener applies to only message of the specified type coming from the specified peer.
     * The most specific case takes priority over the more general.
     * @param {Function} listener has the signature (easyrtcid, msgType, msgData, targeting).
     *   msgType is a string. targeting is null if the message was received using WebRTC data channels, otherwise it
     *   is an object that contains one or more of the following string valued elements {targetEasyrtcid, targetGroup, targetRoom}.
     * @param {String} msgType - a string, optional.
     * @param {String} source - the sender's easyrtcid, optional.
     * @example
     *     easyrtc.setPeerListener( function(easyrtcid, msgType, msgData, targeting){
     *         console.log("From " + easyrtc.idToName(easyrtcid) +
     *             " sent the following data " + JSON.stringify(msgData));
     *     });
     *     easyrtc.setPeerListener( function(easyrtcid, msgType, msgData, targeting){
     *         console.log("From " + easyrtc.idToName(easyrtcid) +
     *             " sent the following data " + JSON.stringify(msgData));
     *     }, 'food', 'dkdjdekj44--');
     *     easyrtc.setPeerListener( function(easyrtcid, msgType, msgData, targeting){
     *         console.log("From " + easyrtcid +
     *             " sent the following data " + JSON.stringify(msgData));
     *     }, 'drink');
     *
     *
     */
    this.setPeerListener = function(listener, msgType, source) {
        if (!msgType) {
            receivePeer.cb = listener;
        }
        else {
            if (!receivePeer.msgTypes[msgType]) {
                receivePeer.msgTypes[msgType] = {sources: {}};
            }
            if (!source) {
                receivePeer.msgTypes[msgType].cb = listener;
            }
            else {
                receivePeer.msgTypes[msgType].sources[source] = {cb: listener};
            }
        }
    };
    /* This function serves to distribute peer messages to the various peer listeners */
    /** @private
     * @param {String} easyrtcid
     * @param {Object} msg - needs to contain a msgType and a msgData field.
     * @param {Object} targeting
     */
    this.receivePeerDistribute = function(easyrtcid, msg, targeting) {
        var msgType = msg.msgType;
        var msgData = msg.msgData;
        if (!msgType) {
            webrtcUtils.log("received peer message without msgType", msg);
            return;
        }

        if (receivePeer.msgTypes[msgType]) {
            if (receivePeer.msgTypes[msgType].sources[easyrtcid] &&
                    receivePeer.msgTypes[msgType].sources[easyrtcid].cb) {
                receivePeer.msgTypes[msgType].sources[easyrtcid].cb(easyrtcid, msgType, msgData, targeting);
                return;
            }
            if (receivePeer.msgTypes[msgType].cb) {
                receivePeer.msgTypes[msgType].cb(easyrtcid, msgType, msgData, targeting);
                return;
            }
        }
        if (receivePeer.cb) {
            receivePeer.cb(easyrtcid, msgType, msgData, targeting);
        }
    };
    /**
     * Sets a listener for messages from the server.
     * @param {Function} listener has the signature (msgType, msgData, targeting)
     * @example
     *     easyrtc.setServerListener( function(msgType, msgData, targeting){
     *         ("The Server sent the following message " + JSON.stringify(msgData));
     *     });
     */
    this.setServerListener = function(listener) {
        receiveServerCB = listener;
    };
    /**
     * Sets the url of the Socket server.
     * The node.js server is great as a socket server, but it doesn't have
     * all the hooks you'd like in a general web server, like PHP or Python
     * plug-ins. By setting the serverPath your application can get it's regular
     * pages from a regular web server, but the EasyRTC library can still reach the
     * socket server.
     * @param {String} socketUrl
     * @param {Object} options an optional dictionary of options for socket.io's connect method.
     * The default is {'connect timeout': 10000,'force new connection': true }
     * @example
     *     easyrtc.setSocketUrl(":8080", options);
     */
    this.setSocketUrl = function(socketUrl, options) {
        if (self.debugPrinter) {
            self.debugPrinter("WebRTC signaling server URL set to " + socketUrl);
        }
        serverPath = socketUrl;
        if( options ) {
            connectionOptions = options;
        }
    };
    /**
     * Sets the user name associated with the connection.
     * @param {String} username must obey standard identifier conventions.
     * @returns {Boolean} true if the call succeeded, false if the username was invalid.
     * @example
     *    if( !easyrtc.setUsername("JohnSmith") ){
     *        console.error("bad user name);
     *    }
     *
     */
    this.setUsername = function(username) {
        if( self.myEasyrtcid ) {
            easyrtc.showError(easyrtc.errCodes.DEVELOPER_ERR, "easyrtc.setUsername called after authentication");
            return false;
        }
        else if (self.isNameValid(username)) {
            self.username = username;
            return true;
        }
        else {
            self.showError(self.errCodes.BAD_NAME, self.format(self.getConstantString("badUserName"), username));
            return false;
        }
    };
    /**
     * Get an array of easyrtcids that are using a particular username
     * @param {String} username - the username of interest.
     * @param {String} room - an optional room name argument limiting results to a particular room.
     * @returns {Array} an array of {easyrtcid:id, roomName: roomName}.
     */
    this.usernameToIds = function(username, room) {
        var results = [];
        var id, roomName;
        for (roomName in lastLoggedInList) {
            if (!lastLoggedInList.hasOwnProperty(roomName)) {
                continue;
            }
            if (room && roomName !== room) {
                continue;
            }
            for (id in lastLoggedInList[roomName]) {
                if (!lastLoggedInList[roomName].hasOwnProperty(id)) {
                    continue;
                }
                if (lastLoggedInList[roomName][id].username === username) {
                    results.push({
                        easyrtcid: id,
                        roomName: roomName
                    });
                }
            }
        }
        return results;
    };
    /**
     * Returns another peers API field, if it exists.
     * @param {type} roomName
     * @param {type} easyrtcid
     * @param {type} fieldName
     * @returns {Object}  Undefined if the attribute does not exist, its value otherwise.
     */
    this.getRoomApiField = function(roomName, easyrtcid, fieldName) {
        if (lastLoggedInList[roomName] &&
                lastLoggedInList[roomName][easyrtcid] &&
                lastLoggedInList[roomName][easyrtcid].apiField &&
                lastLoggedInList[roomName][easyrtcid].apiField[fieldName]) {
            return lastLoggedInList[roomName][easyrtcid].apiField[fieldName].fieldValue;
        }
        else {
            return undefined;
        }
    };
    /**
     * Set the authentication credential if needed.
     * @param {Object} credentialParm - a JSONable object.
     */
    this.setCredential = function(credentialParm) {
        try {
            JSON.stringify(credentialParm);
            credential = credentialParm;
            return true;
        }
        catch (oops) {
            self.showError(self.errCodes.BAD_CREDENTIAL, "easyrtc.setCredential passed a non-JSON-able object");
            throw "easyrtc.setCredential passed a non-JSON-able object";
        }
    };
    /**
     * Sets the listener for socket disconnection by external (to the API) reasons.
     * @param {Function} disconnectListener takes no arguments and is not called as a result of calling easyrtc.disconnect.
     * @example
     *    easyrtc.setDisconnectListener(function(){
     *        easyrtc.showError("SYSTEM-ERROR", "Lost our connection to the socket server");
     *    });
     */
    this.setDisconnectListener = function(disconnectListener) {
        self.disconnectListener = disconnectListener;
    };
    /**
     * Convert an easyrtcid to a user name. This is useful for labeling buttons and messages
     * regarding peers.
     * @param {String} easyrtcid
     * @return {String} the username associated with the easyrtcid, or the easyrtcid if there is
     * no associated username.
     * @example
     *    console.log(easyrtcid + " is actually " + easyrtc.idToName(easyrtcid));
     */
    this.idToName = function(easyrtcid) {
        var roomName;
        for (roomName in lastLoggedInList) {
            if (!lastLoggedInList.hasOwnProperty(roomName)) {
                continue;
            }
            if (lastLoggedInList[roomName][easyrtcid]) {
                if (lastLoggedInList[roomName][easyrtcid].username) {
                    return lastLoggedInList[roomName][easyrtcid].username;
                }
            }
        }
        return easyrtcid;
    };
    /* used in easyrtc.connect */
    /** @private */
    this.webSocket = null;
    var pc_config = {};
    var pc_config_to_use = null;
    var use_fresh_ice_each_peer = false;
    /**
     * Determines whether fresh ice server configuration should be requested from the server for each peer connection.
     * @param {Boolean} value the default is false.
     */
    this.setUseFreshIceEachPeerConnection = function(value) {
        use_fresh_ice_each_peer = value;
    };
    /**
     * Returns the last ice config supplied by the EasyRTC server. This function is not normally used, it is provided
     * for people who want to try filtering ice server configuration on the client.
     * @return {Object} which has the form {iceServers:[ice_server_entry, ice_server_entry, ...]}
     */
    this.getServerIce = function() {
        return pc_config;
    };
    /**
     * Sets the ice server configuration that will be used in subsequent calls. You only need this function if you are filtering
     * the ice server configuration on the client or if you are using TURN certificates that have a very short lifespan.
     * @param {Object} ice An object with iceServers element containing an array of ice server entries.
     * @example
     *     easyrtc.setIceUsedInCalls( {"iceServers": [
     *      {
     *         "url": "stun:stun.sipgate.net"
     *      },
     *      {
     *         "url": "stun:217.10.68.152"
     *      },
     *      {
     *         "url": "stun:stun.sipgate.net:10000"
     *      }
     *      ]});
     *      easyrtc.call(...);
     */
    this.setIceUsedInCalls = function(ice) {
        if (!ice.iceServers) {
            easyrtc.showError(easyrtc.errCodes.DEVELOPER_ERR, "Bad ice configuration passed to easyrtc.setIceUsedInCalls");
        }
        else {
            pc_config_to_use = ice;
        }
    };
    var closedChannel = null;
    /** @private
     * @param easyrtcid
     * @param checkAudio
     * @param streamName
     */
    function _haveTracks(easyrtcid, checkAudio, streamName) {
        var stream, peerConnObj;
        if (!easyrtcid) {
            stream = getLocalMediaStreamByName(streamName);
        }
        else {
            peerConnObj = peerConns[easyrtcid];
            if (!peerConnObj) {
                console.error("Developer error: haveTracks called about a peer you don't have a connection to");
                return false;
            }
            stream = peerConnObj.getRemoteStreamByName(streamName);
        }
        if (!stream) {
            return false;
        }

        var tracks;
        try {
            if (checkAudio) {
                tracks = stream.getAudioTracks();
            }
            else {
                tracks = stream.getVideoTracks();
            }
        } catch (oops) {
            return true;
        }
        if (!tracks)
            return false;
        return tracks.length > 0;
    }
    /** Determines if a particular peer2peer connection has an audio track.
     * @param {String} easyrtcid - the id of the other caller in the connection. If easyrtcid is not supplied, checks the local media.
     * @param {String} streamName - an optional stream id.
     * @return {Boolean} true if there is an audio track or the browser can't tell us.
     */
    this.haveAudioTrack = function(easyrtcid, streamName) {
        return _haveTracks(easyrtcid, true, streamName);
    };
    /** Determines if a particular peer2peer connection has a video track.
     * @param {String} easyrtcid - the id of the other caller in the connection. If easyrtcid is not supplied, checks the local media.
     * @param {String} streamName - an optional stream id.     *
     * @return {Boolean} true if there is an video track or the browser can't tell us.
     */
    this.haveVideoTrack = function(easyrtcid, streamName) {
        return _haveTracks(easyrtcid, false, streamName);
    };
    /**
     * Gets a data field associated with a room.
     * @param {String} roomName - the name of the room.
     * @param {String} fieldName - the name of the field.
     * @return {Object} dataValue - the value of the field if present, undefined if not present.
     */
    this.getRoomField = function(roomName, fieldName) {
        var fields = self.getRoomFields(roomName);
        if (!fields || !fields[fieldName])
            return undefined;
        return fields[fieldName].fieldValue;
    };
//
// Experimental function to determine if statistics gathering is supported.
//
    this.supportsStatistics = function() {
        var peer;
        try {
            peer = new RTCPeerConnection({iceServers: []}, {});
            return !!peer.getStats;
        }
        catch (err) {
            return false;
        }
    };
    /**
     * Connects to the EasyRTC signaling server. You must connect before trying to
     * call other users.
     * @param {String} applicationName is a string that identifies the application so that different applications can have different
     *        lists of users. Note that the server configuration specifies a regular expression that is used to check application names
     *        for validity. The default pattern is that of an identifier, spaces are not allowed.
     * @param {Function} successCallback (easyrtcId, roomOwner) - is called on successful connect. easyrtcId is the
     *   unique name that the client is known to the server by. A client usually only needs it's own easyrtcId for debugging purposes.
     *       roomOwner is true if the user is the owner of a room. It's value is random if the user is in multiple rooms.
     * @param {Function} errorCallback (errorCode, errorText) - is called on unsuccessful connect. if null, an alert is called instead.
     *  The errorCode takes it's value from easyrtc.errCodes.
     * @example
     *   easyrtc.connect("my_chat_app",
     *                   function(easyrtcid, roomOwner){
     *                       if( roomOwner){ console.log("I'm the room owner"); }
     *                       console.log("my id is " + easyrtcid);
     *                   },
     *                   function(errorText){
     *                       console.log("failed to connect ", erFrText);
     *                   });
     */

    var fields = null;
    function isEmptyObj(obj) {
        if (obj === null || obj === undefined) {
            return true;
        }
        var key;
        for (key in obj) {
            if (obj.hasOwnProperty(key)) {
                return false;
            }
        }
        return true;
    }

    //
// easyrtc.disconnect performs a clean disconnection of the client from the server.
//
    function disconnectBody() {
        var key;
        self.loggingOut = true;
        offersPending = {};
        acceptancePending = {};
        self.disconnecting = true;
        closedChannel = self.webSocket;
        if (self.webSocketConnected) {
            if (!preallocatedSocketIo) {
                self.webSocket.close();
            }
            self.webSocketConnected = false;
        }
        self.hangupAll();
        if (roomOccupantListener) {
            for (key in lastLoggedInList) {
                if (lastLoggedInList.hasOwnProperty(key)) {
                    roomOccupantListener(key, {}, false);
                }
            }
        }
        lastLoggedInList = {};
        self.emitEvent("roomOccupant", {});
        self.roomData = {};
        self.roomJoin = {};
        self.loggingOut = false;
        self.myEasyrtcid = null;
        self.disconnecting = false;
        oldConfig = {};
    }
    this.disconnect = function() {

        if (self.debugPrinter) {
            self.debugPrinter("attempt to disconnect from WebRTC signalling server");
        }

        self.disconnecting = true;
        self.hangupAll();
        self.loggingOut = true;
        //
        // The hangupAll may try to send configuration information back to the server.
        // Collecting that information is asynchronous, we don't actually close the
        // connection until it's had a chance to be sent. We allocate 100ms for collecting
        // the info, so 250ms should be sufficient for the disconnecting.
        //
        setTimeout(function() {
            if (self.webSocket) {
                try {
                    self.webSocket.disconnect();
                } catch (e) {
                    // we don't really care if this fails.
                }

                closedChannel = self.webSocket;
                self.webSocket = 0;
            }
            self.loggingOut = false;
            self.disconnecting = false;
            if (roomOccupantListener) {
                roomOccupantListener(null, {}, false);
            }
            self.emitEvent("roomOccupant", {});
            oldConfig = {};
        }, 250);
    };
    //
    // This function is used to send WebRTC signaling messages to another client. These messages all the form:
    //   destUser: some id or null
    //   msgType: one of ["offer"/"answer"/"candidate","reject","hangup", "getRoomList"]
    //   msgData: either null or an SDP record
    //   successCallback: a function with the signature  function(msgType, wholeMsg);
    //   errorCallback: a function with signature function(errorCode, errorText)
    //
    function sendSignalling(destUser, msgType, msgData, successCallback, errorCallback) {
        if (!self.webSocket) {
            throw "Attempt to send message without a valid connection to the server.";
        }
        else {
            var dataToShip = {
                msgType: msgType
            };
            if (destUser) {
                dataToShip.targetEasyrtcid = destUser;
            }
            if (msgData) {
                dataToShip.msgData = msgData;
            }

            if (self.debugPrinter) {
                self.debugPrinter("sending socket message " + JSON.stringify(dataToShip));
            }
            self.webSocket.json.emit("easyrtcCmd", dataToShip,
                    function(ackMsg) {
                        if (ackMsg.msgType !== "error") {
                            if (!ackMsg.hasOwnProperty("msgData")) {
                                ackMsg.msgData = null;
                            }
                            if (successCallback) {
                                successCallback(ackMsg.msgType, ackMsg.msgData);
                            }
                        }
                        else {
                            if (errorCallback) {
                                errorCallback(ackMsg.msgData.errorCode, ackMsg.msgData.errorText);
                            }
                            else {
                                self.showError(ackMsg.msgData.errorCode, ackMsg.msgData.errorText);
                            }
                        }
                    }
            );
        }
    }

    // This function is used to send large messages. it sends messages that have a transfer field
    // so that the receiver knows it's a transfer message. To differentiate the transfers, a
    // transferId is generated and passed for each message.
    var sendByChunkUidCounter = 0;
    function sendByChunkHelper(destUser, msgData) {
        var transferId = destUser + '-' + sendByChunkUidCounter++;

        var pos, len, startMessage, message, endMessage;
        var numberOfChunks = Math.ceil(msgData.length / self.maxP2PMessageLength);
        startMessage = {
            transfer: 'start',
            transferId: transferId,
            parts: numberOfChunks
        };

        endMessage = {
            transfer: 'end',
            transferId: transferId
        };

        peerConns[destUser].dataChannelS.send(JSON.stringify(startMessage));

        for (pos = 0, len = msgData.length; pos < len; pos += self.maxP2PMessageLength) {
            message = {
                transferId: transferId,
                data: msgData.substr(pos, self.maxP2PMessageLength),
                transfer: 'chunk'
            };
            peerConns[destUser].dataChannelS.send(JSON.stringify(message));
        }

        peerConns[destUser].dataChannelS.send(JSON.stringify(endMessage));
    }
    /**
     *Sends data to another user using previously established data channel. This method will
     * fail if no data channel has been established yet. Unlike the easyrtc.sendWS method,
     * you can't send a dictionary, convert dictionaries to strings using JSON.stringify first.
     * What data types you can send, and how large a data type depends on your browser.
     * @param {String} destUser (an easyrtcid)
     * @param {String} msgType - the type of message being sent (application specific).
     * @param {Object} msgData - a JSONable object.
     * @example
     *     easyrtc.sendDataP2P(someEasyrtcid, "roomData", {room:499, bldgNum:'asd'});
     */
    this.sendDataP2P = function(destUser, msgType, msgData) {

        var flattenedData = JSON.stringify({msgType: msgType, msgData: msgData});
        if (self.debugPrinter) {
            self.debugPrinter("sending p2p message to " + destUser + " with data=" + JSON.stringify(flattenedData));
        }

        if (!peerConns[destUser]) {
            self.showError(self.errCodes.DEVELOPER_ERR, "Attempt to send data peer to peer without a connection to " + destUser + ' first.');
        }
        else if (!peerConns[destUser].dataChannelS) {
            self.showError(self.errCodes.DEVELOPER_ERR, "Attempt to send data peer to peer without establishing a data channel to " + destUser + ' first.');
        }
        else if (!peerConns[destUser].dataChannelReady) {
            self.showError(self.errCodes.DEVELOPER_ERR, "Attempt to use data channel to " + destUser + " before it's ready to send.");
        }
        else {
            try {
                if (flattenedData.length > self.maxP2PMessageLength) {
                    sendByChunkHelper(destUser, flattenedData);
                } else {
                    peerConns[destUser].dataChannelS.send(flattenedData);
                }
            } catch (oops) {
                webrtcUtils.log("snedDataP2P error: ", oops);
                throw oops;
            }
        }
    };
    /** Sends data to another user using websockets. The easyrtc.sendServerMessage or easyrtc.sendPeerMessage methods
     * are wrappers for this method; application code should use them instead.
     * @param {String} destination - either a string containing the easyrtcId of the other user, or an object containing some subset of the following fields: targetEasyrtcid, targetGroup, targetRoom.
     * Specifying multiple fields restricts the scope of the destination (operates as a logical AND, not a logical OR).
     * @param {String} msgType -the type of message being sent (application specific).
     * @param {Object} msgData - a JSONable object.
     * @param {Function} ackhandler - by default, the ackhandler handles acknowledgments from the server that your message was delivered to it's destination.
     * However, application logic in the server can over-ride this. If you leave this null, a stub ackHandler will be used. The ackHandler
     * gets passed a message with the same msgType as your outgoing message, or a message type of "error" in which case
     * msgData will contain a errorCode and errorText fields.
     * @example
     *    easyrtc.sendDataWS(someEasyrtcid, "setPostalAddress", {room:499, bldgNum:'asd'},
     *      function(ackMsg){
     *          console.log("saw the following acknowledgment " + JSON.stringify(ackMsg));
     *      }
     *    );
     */
    this.sendDataWS = function(destination, msgType, msgData, ackhandler) {
        if (self.debugPrinter) {
            self.debugPrinter("sending client message via websockets to " + destination + " with data=" + JSON.stringify(msgData));
        }
        if (!ackhandler) {
            ackhandler = function(msg) {
                if (msg.msgType === "error") {
                    self.showError(msg.msgData.errorCode, msg.msgData.errorText);
                }
            };
        }

        var outgoingMessage = {
            msgType: msgType,
            msgData: msgData
        };
        if (destination) {
            if (typeof destination === 'string') {
                outgoingMessage.targetEasyrtcid = destination;
            }
            else if (typeof destination === 'object') {
                if (destination.targetEasyrtcid) {
                    outgoingMessage.targetEasyrtcid = destination.targetEasyrtcid;
                }
                if (destination.targetRoom) {
                    outgoingMessage.targetRoom = destination.targetRoom;
                }
                if (destination.targetGroup) {
                    outgoingMessage.targetGroup = destination.targetGroup;
                }
            }
        }


        if (self.webSocket) {
            self.webSocket.json.emit("easyrtcMsg", outgoingMessage, ackhandler);
        }
        else {
            if (self.debugPrinter) {
                self.debugPrinter("websocket failed because no connection to server");
            }
            throw "Attempt to send message without a valid connection to the server.";
        }
    };
    /** Sends data to another user. This method uses data channels if one has been set up, or websockets otherwise.
     * @param {String} destUser - a string containing the easyrtcId of the other user.
     * Specifying multiple fields restricts the scope of the destination (operates as a logical AND, not a logical OR).
     * @param {String} msgType -the type of message being sent (application specific).
     * @param {Object} msgData - a JSONable object.
     * @param {Function} ackHandler - a function which receives acknowledgments. May only be invoked in
     *  the websocket case.
     * @example
     *    easyrtc.sendData(someEasyrtcid, "roomData",  {room:499, bldgNum:'asd'},
     *       function ackHandler(msgType, msgData);
     *    );
     */
    this.sendData = function(destUser, msgType, msgData, ackHandler) {
        if (peerConns[destUser] && peerConns[destUser].dataChannelReady) {
            self.sendDataP2P(destUser, msgType, msgData);
        }
        else {
            self.sendDataWS(destUser, msgType, msgData, ackHandler);
        }
    };
    /**
     * Sends a message to another peer on the easyrtcMsg channel.
     * @param {String} destination - either a string containing the easyrtcId of the other user, or an object containing some subset of the following fields: targetEasyrtcid, targetGroup, targetRoom.
     * Specifying multiple fields restricts the scope of the destination (operates as a logical AND, not a logical OR).
     * @param {String} msgType - the type of message being sent (application specific).
     * @param {Object} msgData - a JSONable object with the message contents.
     * @param {function(String, Object)} successCB - a callback function with results from the server.
     * @param {function(String, String)} failureCB - a callback function to handle errors.
     * @example
     *     easyrtc.sendPeerMessage(otherUser, 'offer_candy', {candy_name:'mars'},
     *             function(msgType, msgBody ){
     *                console.log("message was sent");
     *             },
     *             function(errorCode, errorText){
     *                console.log("error was " + errorText);
     *             });
     */
    this.sendPeerMessage = function(destination, msgType, msgData, successCB, failureCB) {
        if (!destination) {
            console.error("Developer error, destination was null in sendPeerMessage");
        }

        if (self.debugPrinter) {
            self.debugPrinter("sending peer message " + JSON.stringify(msgData));
        }
        function ackHandler(response) {
            if (response.msgType === "error") {
                if (failureCB) {
                    failureCB(response.msgData.errorCode, response.msgData.errorText);
                }
            }
            else {
                if (successCB) {
                    // firefox complains if you pass an undefined as an parameter.
                    successCB(response.msgType, response.msgData ? response.msgData : null);
                }
            }
        }

        self.sendDataWS(destination, msgType, msgData, ackHandler);
    };
    /**
     * Sends a message to the application code in the server (ie, on the easyrtcMsg channel).
     * @param {String} msgType - the type of message being sent (application specific).
     * @param {Object} msgData - a JSONable object with the message contents.
     * @param {function(String, Object)} successCB - a callback function with results from the server.
     * @param {function(String, String)} failureCB - a callback function to handle errors.
     * @example
     *     easyrtc.sendServerMessage('get_candy', {candy_name:'mars'},
     *             function(msgType, msgData ){
     *                console.log("got candy count of " + msgData.barCount);
     *             },
     *             function(errorCode, errorText){
     *                console.log("error was " + errorText);
     *             });
     */
    this.sendServerMessage = function(msgType, msgData, successCB, failureCB) {
        if (self.debugPrinter) {
            var dataToShip = {msgType: msgType, msgData: msgData};
            self.debugPrinter("sending server message " + JSON.stringify(dataToShip));
        }
        function ackhandler(response) {
            if (response.msgType === "error") {
                if (failureCB) {
                    failureCB(response.msgData.errorCode, response.msgData.errorText);
                }
            }
            else {
                if (successCB) {
                    successCB(response.msgType, response.msgData ? response.msgData : null);
                }
            }
        }

        self.sendDataWS(null, msgType, msgData, ackhandler);
    };
    /** Sends the server a request for the list of rooms the user can see.
     * You must have already be connected to use this function.
     * @param {function(Object)} callback - on success, this function is called with a map of the form  { roomName:{"roomName":String, "numberClients": Number}}.
     * The roomName appears as both the key to the map, and as the value of the "roomName" field.
     * @param {function(String, String)} errorCallback   is called on failure. It gets an errorCode and errorText as it's too arguments.
     * @example
     *    easyrtc.getRoomList(
     *        function(roomList){
     *           for(roomName in roomList){
     *              console.log("saw room " + roomName);
     *           }
     *         },
     *         function(errorCode, errorText){
     *            easyrtc.showError(errorCode, errorText);
     *         }
     *    );
     */
    this.getRoomList = function(callback, errorCallback) {
        sendSignalling(null, "getRoomList", null,
                function(msgType, msgData) {
                    callback(msgData.roomList);
                },
                function(errorCode, errorText) {
                    if (errorCallback) {
                        errorCallback(errorCode, errorText);
                    }
                    else {
                        self.showError(errorCode, errorText);
                    }
                }
        );
    };
    /** Value returned by easyrtc.getConnectStatus if the other user isn't connected to us. */
    this.NOT_CONNECTED = "not connected";
    /** Value returned by easyrtc.getConnectStatus if the other user is in the process of getting connected */
    this.BECOMING_CONNECTED = "connection in progress to us.";
    /** Value returned by easyrtc.getConnectStatus if the other user is connected to us. */
    this.IS_CONNECTED = "is connected";
    /**
     * Check if the client has a peer-2-peer connection to another user.
     * The return values are text strings so you can use them in debugging output.
     *  @param {String} otherUser - the easyrtcid of the other user.
     *  @return {String} one of the following values: easyrtc.NOT_CONNECTED, easyrtc.BECOMING_CONNECTED, easyrtc.IS_CONNECTED
     *  @example
     *     if( easyrtc.getConnectStatus(otherEasyrtcid) == easyrtc.NOT_CONNECTED ){
     *         easyrtc.call(otherEasyrtcid,
     *                  function(){ console.log("success"); },
     *                  function(){ console.log("failure"); });
     *     }
     */
    this.getConnectStatus = function(otherUser) {
        if (!peerConns.hasOwnProperty(otherUser)) {
            return self.NOT_CONNECTED;
        }
        var peer = peerConns[otherUser];
        if ((peer.sharingAudio || peer.sharingVideo) && !peer.startedAV) {
            return self.BECOMING_CONNECTED;
        }
        else if (peer.sharingData && !peer.dataChannelReady) {
            return self.BECOMING_CONNECTED;
        }
        else {
            return self.IS_CONNECTED;
        }
    };
    /**
     * @private
     */
    function buildPeerConstraints() {
        var options = [];
        options.push({'DtlsSrtpKeyAgreement': 'true'}); // for interoperability
        return {optional: options};
    }


    /**
     *  Initiates a call to another user. If it succeeds, the streamAcceptor callback will be called.
     * @param {String} otherUser - the easyrtcid of the peer being called.
     * @param {Function} callSuccessCB (otherCaller, mediaType) - is called when the datachannel is established or the MediaStream is established. mediaType will have a value of "audiovideo" or "datachannel"
     * @param {Function} callFailureCB (errorCode, errMessage) - is called if there was a system error interfering with the call.
     * @param {Function} wasAcceptedCB (wasAccepted:boolean,otherUser:string) - is called when a call is accepted or rejected by another party. It can be left null.
     * @param {Array} streamNames - optional array of streamNames.
     * @example
     *    easyrtc.call( otherEasyrtcid,
     *        function(easyrtcid, mediaType){
     *           console.log("Got mediaType " + mediaType + " from " + easyrtc.idToName(easyrtcid));
     *        },
     *        function(errorCode, errMessage){
     *           console.log("call to  " + easyrtc.idToName(otherEasyrtcid) + " failed:" + errMessage);
     *        },
     *        function(wasAccepted, easyrtcid){
     *            if( wasAccepted ){
     *               console.log("call accepted by " + easyrtc.idToName(easyrtcid));
     *            }
     *            else{
     *                console.log("call rejected" + easyrtc.idToName(easyrtcid));
     *            }
     *        });
     */
    this.call = function(otherUser, callSuccessCB, callFailureCB, wasAcceptedCB, streamNames) {

        if (streamNames) {
            if (typeof streamNames === "string") { // accept a string argument if passed.
                streamNames = [streamNames];
            }
            else if (typeof streamNames.length === "undefined") {
                easyrtc.showError(self.errCodes.DEVELOPER_ERR, "easyrtc.call passed bad streamNames");
                return;
            }
        }

        if (self.debugPrinter) {
            self.debugPrinter("initiating peer to peer call to " + otherUser +
                    " audio=" + self.audioEnabled +
                    " video=" + self.videoEnabled +
                    " data=" + dataEnabled);
        }

        if (!self.supportsPeerConnections()) {
            callFailureCB(self.errCodes.CALL_ERR, self.getConstantString("noWebrtcSupport"));
            return;
        }

        var message;
        //
        // If we are sharing audio/video and we haven't allocated the local media stream yet,
        // we'll do so, recalling our self on success.
        //
        if (!streamNames && autoInitUserMedia) {
            var stream = self.getLocalStream();
            if (!stream && (self.audioEnabled || self.videoEnabled)) {
                self.initMediaSource(function() {
                    self.call(otherUser, callSuccessCB, callFailureCB, wasAcceptedCB);
                }, callFailureCB);
                return;
            }
        }

        if (!self.webSocket) {
            message = "Attempt to make a call prior to connecting to service";
            if (self.debugPrinter) {
                self.debugPrinter(message);
            }
            throw message;
        }

        //
        // If B calls A, and then A calls B before accepting, then A should treat the attempt to
        // call B as a positive offer to B's offer.
        //
        if (offersPending[otherUser]) {
            wasAcceptedCB(true, otherUser);
            doAnswer(otherUser, offersPending[otherUser], streamNames);
            delete offersPending[otherUser];
            self.callCancelled(otherUser, false);
            return;
        }

        // do we already have a pending call?
        if (typeof acceptancePending[otherUser] !== 'undefined') {
            message = "Call already pending acceptance";
            if (self.debugPrinter) {
                self.debugPrinter(message);
            }
            callFailureCB(self.errCodes.ALREADY_CONNECTED, message);
            return;
        }

        if (use_fresh_ice_each_peer) {
            self.getFreshIceConfig(function(succeeded) {
                if (succeeded) {
                    callBody(otherUser, callSuccessCB, callFailureCB, wasAcceptedCB, streamNames);
                }
                else {
                    callFailureCB(self.errCodes.CALL_ERR, "Attempt to get fresh ice configuration failed");
                }
            });
        }
        else {
            callBody(otherUser, callSuccessCB, callFailureCB, wasAcceptedCB, streamNames);
        }
    };
    function callBody(otherUser, callSuccessCB, callFailureCB, wasAcceptedCB, streamNames) {
        acceptancePending[otherUser] = true;
        var pc = buildPeerConnection(otherUser, true, callFailureCB, streamNames);
        var message;
        if (!pc) {
            message = "buildPeerConnection failed, call not completed";
            if (self.debugPrinter) {
                self.debugPrinter(message);
            }
            throw message;
        }

        peerConns[otherUser].callSuccessCB = callSuccessCB;
        peerConns[otherUser].callFailureCB = callFailureCB;
        peerConns[otherUser].wasAcceptedCB = wasAcceptedCB;
        var peerConnObj = peerConns[otherUser];
        var setLocalAndSendMessage0 = function(sessionDescription) {
            if (peerConnObj.cancelled) {
                return;
            }
            var sendOffer = function() {

                sendSignalling(otherUser, "offer", sessionDescription, null, callFailureCB);
            };
            if (sdpLocalFilter) {
                sessionDescription.sdp = sdpLocalFilter(sessionDescription.sdp);
            }
            pc.setLocalDescription(sessionDescription, sendOffer,
                    function(errorText) {
                        callFailureCB(self.errCodes.CALL_ERR, errorText);
                    });
        };
        setTimeout(function() {
            //
            // if the call was cancelled, we don't want to continue getting the offer.
            // we can tell the call was cancelled because there won't be a peerConn object
            // for it.
            //
            if( !peerConns[otherUser]) {
                return;
            }
            pc.createOffer(setLocalAndSendMessage0, function(errorObj) {
                callFailureCB(self.errCodes.CALL_ERR, JSON.stringify(errorObj));
            },
                    receivedMediaConstraints);
        }, 100);
    }

     //
     // this function check the deprecated MediaStream.ended attribute 
     // and new .active. Provided by hthetiot .
     //
     function isStreamActive(stream) {
        return stream.active === true || stream.ended === false;
    }

    function hangupBody(otherUser) {
        var i;
        if (self.debugPrinter) {
            self.debugPrinter("Hanging up on " + otherUser);
        }
        clearQueuedMessages(otherUser);
        if (peerConns[otherUser]) {
            if (peerConns[otherUser].pc) {
                var remoteStreams = peerConns[otherUser].pc.getRemoteStreams();
                for (i = 0; i < remoteStreams.length; i++) {
<<<<<<< HEAD
                    if (isStreamActive(remoteStreams[i])) {
                        stopStream(remoteStreams[i]);
=======
                    if( isStreamActive(remoteStreams[i])) {
>>>>>>> d5507d8e
                        emitOnStreamClosed(otherUser, remoteStreams[i]);
                    }
                }
                //
                // todo: may need to add a few lines here for closing the data channels
                //
                try {
                    peerConns[otherUser].pc.close();
                } catch (err) {
                }
            }

            peerConns[otherUser].cancelled = true;
            delete peerConns[otherUser];
            if (self.webSocket) {
                sendSignalling(otherUser, "hangup", null, function() {
                }, function(errorCode, errorText) {
                    if (self.debugPrinter) {
                        self.debugPrinter("hangup failed:" + errorText);
                    }
                });
            }
            if (acceptancePending[otherUser]) {
                delete acceptancePending[otherUser];
            }
        }
    }

    /**
     * Hang up on a particular user or all users.
     *  @param {String} otherUser - the easyrtcid of the person to hang up on.
     *  @example
     *     easyrtc.hangup(someEasyrtcid);
     */
    this.hangup = function(otherUser) {
        hangupBody(otherUser);
        updateConfigurationInfo();
    };
    /**
     * Hangs up on all current connections.
     * @example
     *    easyrtc.hangupAll();
     */
    this.hangupAll = function() {

        var sawAConnection = false;
        for (var otherUser in peerConns) {
            if (!peerConns.hasOwnProperty(otherUser)) {
                continue;
            }
            sawAConnection = true;
            hangupBody(otherUser);
        }

        if (sawAConnection) {
            updateConfigurationInfo();
        }
    };
    /** Checks to see if data channels work between two peers.
     * @param {String} otherUser - the other peer.
     * @returns {Boolean} true if data channels work and are ready to be used
     *   between the two peers.
     */
    this.doesDataChannelWork = function(otherUser) {
        if (!peerConns[otherUser]) {
            return false;
        }
        return !!peerConns[otherUser].dataChannelReady;
    };
    /**
     * Return the media stream shared by a particular peer. This is needed when you
     * add a stream in the middle of a call.
     * @param {String} easyrtcid the peer.
     * @param {String} remoteStreamName an optional argument supplying the streamName.
     * @returns {Object} A mediaStream.
     */
    this.getRemoteStream = function(easyrtcid, remoteStreamName) {
        if (!peerConns[easyrtcid]) {
            self.showError(self.errCodes.DEVELOPER_ERR, "attempt to get stream of uncalled party");
            throw "Developer err: no such stream";
        }
        else {
            return peerConns[easyrtcid].getRemoteStreamByName(remoteStreamName);
        }
    };
    /**
     * Assign a local streamName to a remote stream so that it can be forwarded to other callers.
     * @param {String} easyrtcid the peer supplying the remote stream
     * @param {String} remoteStreamName the streamName supplied by the peer.
     * @param {String} localStreamName streamName used when passing the stream to other peers.
     * @example
     *    easyrtc.makeLocalStreamFromRemoteStream(sourcePeer, "default", "forwardedStream");
     *    easyrtc.call(nextPeer, callSuccessCB, callFailureCB, wasAcceptedCB, ["forwardedStream"]);
     */
    this.makeLocalStreamFromRemoteStream = function(easyrtcid, remoteStreamName, localStreamName) {
        var remoteStream;
        if (peerConns[easyrtcid].pc) {
            remoteStream = peerConns[easyrtcid].getRemoteStreamByName(remoteStreamName);
            if (remoteStream) {
                registerLocalMediaStreamByName(remoteStream, localStreamName);
            }
            else {
                throw "Developer err: no such stream";
            }
        }
        else {
            throw "Developer err: no such peer ";
        }
    };

    /**
     * Add a named local stream to a call.
     * @param {String} easyrtcId The id of client receiving the stream.
     * @param {String} streamName The name of the stream.
     * @param {Function} receiptHandler is a function that gets called when the other side sends a message
     *   that the stream has been received. The receiptHandler gets called with an easyrtcid and a stream name. This
     *   argument is optional.
     */
    this.addStreamToCall = function(easyrtcId, streamName, receiptHandler) {
        if( !streamName) {
            streamName = "default";
        }
        var stream = getLocalMediaStreamByName(streamName);
        if (!stream) {
            webrtcUtils.log("attempt to add nonexistent stream " + streamName);
        }
        else if (!peerConns[easyrtcId] || !peerConns[easyrtcId].pc) {
            webrtcUtils.log("Can't add stream before a call has started.");
        }
        else {
            var pc = peerConns[easyrtcId].pc;
            peerConns[easyrtcId].enableNegotiateListener = true;
            pc.addStream(stream);
            if( receiptHandler ) {
                peerConns[easyrtcId].streamsAddedAcks[streamName] = receiptHandler;
            }
        }
    };

    //
    // these three listeners support the ability to add/remove additional media streams on the fly.
    //
    this.setPeerListener(function(easyrtcid, msgType, msgData) {
        if (!peerConns[easyrtcid] || !peerConns[easyrtcid].pc) {
            easyrtc.showError(self.errCodes.DEVELOPER_ERR,
                  "Attempt to add additional stream before establishing the base call.");
        }
        else {
            var sdp = msgData.sdp;
            var pc = peerConns[easyrtcid].pc;

            var setLocalAndSendMessage1 = function(sessionDescription) {
                var sendAnswer = function() {
                   if (self.debugPrinter) {
                       self.debugPrinter("sending answer");
                   }
                   function onSignalSuccess() {
                   }

                   function onSignalFailure(errorCode, errorText) {
                       delete peerConns[easyrtcid];
                       self.showError(errorCode, errorText);
                   }

                   sendSignalling(easyrtcid, "answer", sessionDescription,
                           onSignalSuccess, onSignalFailure);
                   peerConns[easyrtcid].connectionAccepted = true;
                   sendQueuedCandidates(easyrtcid, onSignalSuccess, onSignalFailure);
               };

               if (sdpLocalFilter) {
                   sessionDescription.sdp = sdpLocalFilter(sessionDescription.sdp);
               }
               pc.setLocalDescription(sessionDescription, sendAnswer, function(message) {
                   self.showError(self.errCodes.INTERNAL_ERR, "setLocalDescription: " + msgData);
               });
            };

            var invokeCreateAnswer = function() {
               pc.createAnswer(setLocalAndSendMessage1,
                    function(message) {
                        self.showError(self.errCodes.INTERNAL_ERR, "create-answer: " + message);
                    },
                    receivedMediaConstraints);
               self.sendPeerMessage(easyrtcid, "__gotAddedMediaStream", {sdp: sdp});
            };

            if (self.debugPrinter) {
                self.debugPrinter("about to call setRemoteDescription in doAnswer");
            }
            try {

                if (sdpRemoteFilter) {
                    sdp.sdp = sdpRemoteFilter(sdp.sdp);
                }
                pc.setRemoteDescription(new RTCSessionDescription(sdp),
                   invokeCreateAnswer, function(message) {
                    self.showError(self.errCodes.INTERNAL_ERR, "set-remote-description: " + message);
                });
            } catch (srdError) {
                webrtcUtils.log("set remote description failed");
                if (self.debugPrinter) {
                    self.debugPrinter("saw exception in setRemoteDescription");
                }
                self.showError(self.errCodes.INTERNAL_ERR, "setRemoteDescription failed: " + srdError.message);
            }
        }
    }, "__addedMediaStream");
    this.setPeerListener(function(easyrtcid, msgType, msgData) {
        if (!peerConns[easyrtcid] || !peerConns[easyrtcid].pc) {
        }
        else {
            var sdp = msgData.sdp;
            if (sdpRemoteFilter) {
                sdp.sdp = sdpRemoteFilter(sdp.sdp);
            }
            var pc = peerConns[easyrtcid].pc;
            pc.setRemoteDescription(new RTCSessionDescription(sdp), function(){},
                    function(message) {
                       self.showError(self.errCodes.INTERNAL_ERR, "set-remote-description: " + message);
                    });
        }

    }, "__gotAddedMediaStream");
    this.setPeerListener(function(easyrtcid, msgType, msgData) {
        if (!peerConns[easyrtcid] || !peerConns[easyrtcid].pc) {
        }
        else {
            var stream = peerConns[easyrtcid].getRemoteStreamByName(msgData.streamName);
            if (stream) {
                onRemoveStreamHelper(easyrtcid, stream);
                stopStream(stream);
            }
        }

    }, "__closingMediaStream");
    function onRemoveStreamHelper(easyrtcid, stream) {
        if (peerConns[easyrtcid]) {
            emitOnStreamClosed(easyrtcid, stream);
            updateConfigurationInfo();
            if( peerConns[easyrtcid].pc ) {
                 try {
                    peerConns[easyrtcid].pc.removeStream(stream);
                 } catch( err) {}
            }

        }
    }


    this.dumpPeerConnectionInfo = function() {
        var i;
        for (var peer in peerConns) {
            webrtcUtils.log("For peer " + peer);
            var pc = peerConns[peer].pc;
            var remotes = pc.getRemoteStreams();
            var remoteIds = [];
            for (i = 0; i < remotes.length; i++) {
                remoteIds.push(remotes[i].id);
            }
            var locals = pc.getLocalStreams();
            var localIds = [];
            for (i = 0; i < locals.length; i++) {
                localIds.push(locals[i].id);
            }
            webrtcUtils.log("    " + JSON.stringify({local: localIds, remote: remoteIds}));
        }
    };


    var buildPeerConnection = function(otherUser, isInitiator, failureCB, streamNames) {
        var pc;
        var message;
        var newPeerConn;
        var iceConfig = pc_config_to_use ? pc_config_to_use : pc_config;
        if (self.debugPrinter) {
            self.debugPrinter("building peer connection to " + otherUser);
        }

        //
        // we don't support data channels on chrome versions < 31
        //
        try {
            pc = self.createRTCPeerConnection(iceConfig, buildPeerConstraints());
            if (!pc) {
                message = "Unable to create PeerConnection object, check your ice configuration(" +
                        JSON.stringify(ice_config) + ")";
                if (self.debugPrinter) {
                    self.debugPrinter(message);
                }
                throw(message);
            }

            //
            // turn off data channel support if the browser doesn't support it.
            //
            if (dataEnabled && typeof pc.createDataChannel === 'undefined') {
                dataEnabled = false;
            }
            pc.onnegotiationneeded = function(event) {
                if( peerConns[otherUser].enableNegotiateListener ) {
                    pc.createOffer(function(sdp) {
                        if (sdpLocalFilter) {
                            sdp.sdp = sdpLocalFilter(sdp.sdp);
                        }
                        pc.setLocalDescription(sdp, function() {
                            self.sendPeerMessage(otherUser, "__addedMediaStream", {sdp: sdp});
                        }, function() {
                        });
                    }, function(error) {
                        webrtcUtils.log("unexpected error in creating offer");
                    });
                }
            };

            pc.oniceconnectionstatechange = function(ev) {
                var connState = ev.currentTarget.iceConnectionState;
                switch( connState) {
                   case "connected":
                       if (peerConns[otherUser].callSuccessCB) {
                            peerConns[otherUser].callSuccessCB(otherUser,
                               "connection");
                       }
                       break;
                   case "failed":
                       if (failureCB) {
                            failureCB(self.errCodes.NOVIABLEICE, "No usable STUN/TURN path");
                       }
                       delete peerConns[otherUser];
                       break;
                   case "disconnected":
                      if( easyrtc.onPeerFailing ) {
                          easyrtc.onPeerFailing(otherUser);
                          peerConns[otherUser].failing = Date.now();
                      }
                      break;

                   case "closed":
                      if( easyrtc.onPeerClosed ) {
                          easyrtc.onPeerClosed(otherUser);
                      }
                      break;
                }

                if (connState === 'connected' || connState === 'completed') {
                   if (peerConns[otherUser].failing && easyrtc.onPeerRecovered) {
                        easyrtc.onPeerRecovered(otherUser, peerConns[otherUser].failing, Date.now());
                    }

                    delete peerConns[otherUser].failing;
                }
            };


            pc.onconnection = function() {
                if (self.debugPrinter) {
                    self.debugPrinter("onconnection called prematurely");
                }
            };
            newPeerConn = {
                pc: pc,
                candidatesToSend: [],
                startedAV: false,
                connectionAccepted: false,
                isInitiator: isInitiator,
                remoteStreamIdToName: {},
                streamsAddedAcks: {},
                liveRemoteStreams: {},
                getRemoteStreamByName: function(streamName) {
                    var remoteStreams = pc.getRemoteStreams();
                    var i;
                    var keyToMatch = null;
                    var roomName;
                    if (!streamName) {
                        streamName = "default";
                    }

                    if (streamName === "default") {
                        if (remoteStreams.length > 0) {
                            return remoteStreams[0];
                        }
                        else {
                            return null;
                        }
                    }
                    for (roomName in self.roomData) {
                        var mediaIds = self.getRoomApiField(roomName, otherUser, "mediaIds");
                        keyToMatch = mediaIds ? mediaIds[streamName] : null;
                        if (keyToMatch) {
                            break;
                        }
                    }
                    if (!keyToMatch) {
                        self.showError(self.errCodes.DEVELOPER_ERR, "remote peer does not have media stream called " + streamName);
                    }

                    for (i = 0; i < remoteStreams.length; i++) {
                        var remoteId;
                        if (remoteStreams[i].id) {
                            remoteId = remoteStreams[i].id;
                        }
                        else {
                            remoteId = "default";
                        }

                        if (!keyToMatch || remoteId === keyToMatch) {
                            return remoteStreams[i];
                        }

                    }
                    return null;
                }
                //                var remoteStreams = peerConns[i].pc.getRemoteStreams();
            };
            pc.onicecandidate = function(event) {
                if (newPeerConn.cancelled) {
                    return;
                }
                var candidateData;
                if (event.candidate && peerConns[otherUser]) {
                    candidateData = {
                        type: 'candidate',
                        label: event.candidate.sdpMLineIndex,
                        id: event.candidate.sdpMid,
                        candidate: event.candidate.candidate
                    };

                    if( iceCandidateFilter ) {
                       candidateData = iceCandidateFilter(candidateData, false);
                       if( !candidateData ) {
                          return;
                       }
                    }
                    //
                    // some candidates include ip addresses of turn servers. we'll want those
                    // later so we can see if our actual connection uses a turn server.
                    // The keyword "relay" in the candidate identifies it as referencing a
                    // turn server. The \d symbol in the regular expression matches a number.
                    //
                    if (event.candidate.candidate.indexOf("typ relay") > 0) {
                        var ipAddress = event.candidate.candidate.match(/(udp|tcp) \d+ (\d+\.\d+\.\d+\.\d+)/i)[2];
                        self._turnServers[ipAddress] = true;
                    }

                    if (peerConns[otherUser].connectionAccepted) {
                        sendSignalling(otherUser, "candidate", candidateData, null, function() {
                            failureCB(self.errCodes.PEER_GONE, "Candidate disappeared");
                        });
                    }
                    else {
                        peerConns[otherUser].candidatesToSend.push(candidateData);
                    }
                }
            };
            pc.onaddstream = function(event) {
                if (self.debugPrinter) {
                    self.debugPrinter("saw incoming media stream");
                }
                if (newPeerConn.cancelled)
                    return;
                if (!peerConns[otherUser].startedAV) {
                    peerConns[otherUser].startedAV = true;
                    peerConns[otherUser].sharingAudio = haveAudioVideo.audio;
                    peerConns[otherUser].sharingVideo = haveAudioVideo.video;
                    peerConns[otherUser].connectTime = new Date().getTime();
                    if (peerConns[otherUser].callSuccessCB) {
                        if (peerConns[otherUser].sharingAudio || peerConns[otherUser].sharingVideo) {
                            peerConns[otherUser].callSuccessCB(otherUser, "audiovideo");
                        }
                    }
                    if (self.audioEnabled || self.videoEnabled) {
                        updateConfiguration();
                    }
                }
                var remoteName = getNameOfRemoteStream(otherUser, event.stream.id || "default");
                if (!remoteName) {
                    remoteName = "default";
                }
                peerConns[otherUser].remoteStreamIdToName[event.stream.id || "default"] = remoteName;
                peerConns[otherUser].liveRemoteStreams[remoteName] = true;
                event.stream.streamName = remoteName;
                if (self.streamAcceptor) {
                    self.streamAcceptor(otherUser, event.stream, remoteName);
                    //
                    // Inform the other user that the stream they provided has been received.
                    // This should be moved into signalling at some point
                    //
                    self.sendDataWS(otherUser, "easyrtc_streamReceived", {streamName:remoteName},function(){});
                }
            };
            pc.onremovestream = function(event) {
                if (self.debugPrinter) {
                    self.debugPrinter("saw remove on remote media stream");
                }
                onRemoveStreamHelper(otherUser, event.stream);
            };
            peerConns[otherUser] = newPeerConn;
        } catch (e) {
            if (self.debugPrinter) {
                self.debugPrinter(JSON.stringify(e));
            }
            failureCB(self.errCodes.SYSTEM_ERR, e.message);
            return null;
        }

        var i, stream;
        if (streamNames) {
            for (i = 0; i < streamNames.length; i++) {
                stream = getLocalMediaStreamByName(streamNames[i]);
                if (stream) {
                    pc.addStream(stream);
                }
                else {
                    webrtcUtils.log("Developer error, attempt to access unknown local media stream " + streamNames[i]);
                }
            }
        }
        else if (autoInitUserMedia && (self.videoEnabled || self.audioEnabled)) {
            stream = self.getLocalStream();
            pc.addStream(stream);
        }

        //
        // This function handles data channel message events.
        //
        var pendingTransfer = {};
        function dataChannelMessageHandler(event) {
            if (self.debugPrinter) {
                self.debugPrinter("saw dataChannel.onmessage event: " + JSON.stringify(event.data));
            }

            if (event.data === "dataChannelPrimed") {
                self.sendDataWS(otherUser, "dataChannelPrimed", "");
            }
            else {
                //
                // Chrome and Firefox Interop is passing a event with a strange data="", perhaps
                // as it's own form of priming message. Comparing the data against "" doesn't
                // work, so I'm going with parsing and trapping the parse error.
                //
                try {
                    var msg = JSON.parse(event.data);
                    if (msg) {
                        if (msg.transfer && msg.transferId) {
                            if (msg.transfer === 'start') {
                                if (self.debugPrinter) {
                                    self.debugPrinter('start transfer #' + msg.transferId);
                                }

                                var parts = parseInt(msg.parts);
                                pendingTransfer = {
                                    chunks: [],
                                    parts: parts,
                                    transferId: msg.transferId
                                };

                            } else if (msg.transfer === 'chunk') {
                                if (self.debugPrinter) {
                                    self.debugPrinter('got chunk for transfer #' + msg.transferId);
                                }

                                // check data is valid
                                if (!(typeof msg.data === 'string' && msg.data.length <= self.maxP2PMessageLength)) {
                                    webrtcUtils.log('Developer error, invalid data');

                                    // check there's a pending transfer
                                } else if (!pendingTransfer) {
                                    webrtcUtils.log('Developer error, unexpected chunk');

                                // check that transferId is valid
                                } else if (msg.transferId !== pendingTransfer.transferId) {
                                    webrtcUtils.log('Developer error, invalid transfer id');

                                // check that the max length of transfer is not reached
                                } else if (pendingTransfer.chunks.length + 1 > pendingTransfer.parts) {
                                    webrtcUtils.log('Developer error, received too many chunks');

                                } else {
                                    pendingTransfer.chunks.push(msg.data);
                                }

                            } else if (msg.transfer === 'end') {
                                if (self.debugPrinter) {
                                    self.debugPrinter('end of transfer #' + msg.transferId);
                                }

                                // check there's a pending transfer
                                if (!pendingTransfer) {
                                    webrtcUtils.log('Developer error, unexpected end of transfer');

                                // check that transferId is valid
                                } else if (msg.transferId !== pendingTransfer.transferId) {
                                    webrtcUtils.log('Developer error, invalid transfer id');

                                // check that all the chunks were received
                                } else if (pendingTransfer.chunks.length !== pendingTransfer.parts) {
                                    webrtcUtils.log('Developer error, received wrong number of chunks');

                                } else {
                                    try {
                                        var chunkedMsg = JSON.parse(pendingTransfer.chunks.join(''));
                                        self.receivePeerDistribute(otherUser, chunkedMsg, null);
                                    } catch (err) {
                                        webrtcUtils.log('Developer error, unable to parse message');
                                    }
                                }
                                pendingTransfer = {  };

                            } else {
                                webrtcUtils.log('Developer error, got an unknown transfer message' + msg.transfer);
                            }
                        } else {
                            self.receivePeerDistribute(otherUser, msg, null);
                        }
                    }
                }
                catch (err) {
                }
            }
        }

        function initOutGoingChannel(otherUser) {
            if (self.debugPrinter) {
                self.debugPrinter("saw initOutgoingChannel call");
            }
            var dataChannel = pc.createDataChannel(dataChannelName, self.getDatachannelConstraints());
            peerConns[otherUser].dataChannelS = dataChannel;
            peerConns[otherUser].dataChannelR = dataChannel;
            dataChannel.onmessage = dataChannelMessageHandler;
            dataChannel.onopen = function(event) {
                if (self.debugPrinter) {
                    self.debugPrinter("saw dataChannel.onopen event");
                }
                if (peerConns[otherUser]) {
                    dataChannel.send("dataChannelPrimed");
                }
            };
            dataChannel.onclose = function(event) {
                if (self.debugPrinter) {
                    self.debugPrinter("saw dataChannelS.onclose event");
                }
                if (peerConns[otherUser]) {
                    peerConns[otherUser].dataChannelReady = false;
                    delete peerConns[otherUser].dataChannelS;
                }
                if (onDataChannelClose) {
                    onDataChannelClose(otherUser);
                }

                updateConfigurationInfo();
            };
        }

        function initIncomingChannel(otherUser) {
            if (self.debugPrinter) {
                self.debugPrinter("initializing incoming channel handler for " + otherUser);
            }

            peerConns[otherUser].pc.ondatachannel = function(event) {

                if (self.debugPrinter) {
                    self.debugPrinter("saw incoming data channel");
                }

                var dataChannel = event.channel;
                peerConns[otherUser].dataChannelR = dataChannel;
                peerConns[otherUser].dataChannelS = dataChannel;
                peerConns[otherUser].dataChannelReady = true;
                dataChannel.onmessage = dataChannelMessageHandler;
                dataChannel.onclose = function(event) {
                    if (self.debugPrinter) {
                        self.debugPrinter("saw dataChannelR.onclose event");
                    }
                    if (peerConns[otherUser]) {
                        peerConns[otherUser].dataChannelReady = false;
                        delete peerConns[otherUser].dataChannelR;
                    }
                    if (onDataChannelClose) {
                        onDataChannelClose(otherUser);
                    }

                    updateConfigurationInfo();
                };
                dataChannel.onopen = function(event) {
                    if (self.debugPrinter) {
                        self.debugPrinter("saw dataChannel.onopen event");
                    }
                    if (peerConns[otherUser]) {
                        dataChannel.send("dataChannelPrimed");
                    }
                };
            };
        }

        //
        //  added for interoperability
        //
        var doDataChannels = dataEnabled;
        if (doDataChannels) {

            // check if both sides have the same browser and versions
        }

        if (doDataChannels) {
            self.setPeerListener(function() {
                peerConns[otherUser].dataChannelReady = true;
                if (peerConns[otherUser].callSuccessCB) {
                    peerConns[otherUser].callSuccessCB(otherUser, "datachannel");
                }
                if (onDataChannelOpen) {
                    onDataChannelOpen(otherUser, true);
                }
                updateConfigurationInfo();
            }, "dataChannelPrimed", otherUser);
            if (isInitiator) {
                try {

                    initOutGoingChannel(otherUser);
                } catch (channelErrorEvent) {
                    webrtcUtils.log("failed to init outgoing channel");
                    failureCB(self.errCodes.SYSTEM_ERR,
                            self.formatError(channelErrorEvent));
                }
            }
            if (!isInitiator) {
                initIncomingChannel(otherUser);
            }
        }

        pc.onconnection = function() {
            if (self.debugPrinter) {
                self.debugPrinter("setup pc.onconnection ");
            }
        };

        //
        // Temporary support for responding to acknowledgements of about streams being added.
        //
        self.setPeerListener(function(easyrtcid, msgType, msgData, targeting){
             if( newPeerConn.streamsAddedAcks[msgData.streamName]) {
                 (newPeerConn.streamsAddedAcks[msgData.streamName])(easyrtcid, msgData.streamName);
                 delete newPeerConn.streamsAddedAcks[msgData.streamName];
             }
        }, "easyrtc_streamReceived", otherUser);
        return pc;
    };
    var doAnswer = function(caller, msgData, streamNames) {
        if (!streamNames && autoInitUserMedia) {
            var localStream = self.getLocalStream();
            if (!localStream && (self.videoEnabled || self.audioEnabled)) {
                self.initMediaSource(
                        function() {
                            doAnswer(caller, msgData);
                        },
                        function(errorCode, error) {
                            self.showError(self.errCodes.MEDIA_ERR, self.format(self.getConstantString("localMediaError")));
                        });
                return;
            }
        }
        if (use_fresh_ice_each_peer) {
            self.getFreshIceConfig(function(succeeded) {
                if (succeeded) {
                    doAnswerBody(caller, msgData, streamNames);
                }
                else {
                    self.showError(self.errCodes.CALL_ERR, "Failed to get fresh ice config");
                }
            });
        }
        else {
            doAnswerBody(caller, msgData, streamNames);
        }
    };


    var doAnswerBody = function(caller, msgData, streamNames) {
        var pc = buildPeerConnection(caller, false, function(message) {
            self.showError(self.errCodes.SYSTEM_ERR, message);
        }, streamNames);
        var newPeerConn = peerConns[caller];
        if (!pc) {
            if (self.debugPrinter) {
                self.debugPrinter("buildPeerConnection failed. Call not answered");
            }
            return;
        }
        var setLocalAndSendMessage1 = function(sessionDescription) {
            if (newPeerConn.cancelled)
                return;
            var sendAnswer = function() {
                if (self.debugPrinter) {
                    self.debugPrinter("sending answer");
                }
                function onSignalSuccess() {
                }

                function onSignalFailure(errorCode, errorText) {
                    delete peerConns[caller];
                    self.showError(errorCode, errorText);
                }

                sendSignalling(caller, "answer", sessionDescription,
                        onSignalSuccess, onSignalFailure);
                peerConns[caller].connectionAccepted = true;
                sendQueuedCandidates(caller, onSignalSuccess, onSignalFailure);
                if (pc.connectDataConnection) {
                    if (self.debugPrinter) {
                        self.debugPrinter("calling connectDataConnection(5002,5001)");
                    }
                    pc.connectDataConnection(5002, 5001);
                }
            };
            if (sdpLocalFilter) {
                sessionDescription.sdp = sdpLocalFilter(sessionDescription.sdp);
            }
            pc.setLocalDescription(sessionDescription, sendAnswer, function(message) {
                self.showError(self.errCodes.INTERNAL_ERR, "setLocalDescription: " + message);
            });
        };
        var sd = null;
        if (window.mozRTCSessionDescription) {
            sd = new mozRTCSessionDescription(msgData);
        }
        else {
            sd = new RTCSessionDescription(msgData);
        }
        if (self.debugPrinter) {
            self.debugPrinter("sdp ||  " + JSON.stringify(sd));
        }
        var invokeCreateAnswer = function() {
            if (newPeerConn.cancelled)
                return;
            pc.createAnswer(setLocalAndSendMessage1,
                    function(message) {
                        self.showError(self.errCodes.INTERNAL_ERR, "create-answer: " + message);
                    },
                    receivedMediaConstraints);
        };
        if (self.debugPrinter) {
            self.debugPrinter("about to call setRemoteDescription in doAnswer");
        }
        try {

            if (sdpRemoteFilter) {
                sd.sdp = sdpRemoteFilter(sd.sdp);
            }
            pc.setRemoteDescription(sd, invokeCreateAnswer, function(message) {
                self.showError(self.errCodes.INTERNAL_ERR, "set-remote-description: " + message);
            });
        } catch (srdError) {
            webrtcUtils.log("set remote description failed");
            if (self.debugPrinter) {
                self.debugPrinter("saw exception in setRemoteDescription");
            }
            self.showError(self.errCodes.INTERNAL_ERR, "setRemoteDescription failed: " + srdError.message);
        }
    };
    //
    // This function calls the users onStreamClosed handler, passing it the easyrtcid of the peer, the stream itself,
    // and the name of the stream.
    //
    function emitOnStreamClosed(easyrtcid, stream) {
        if (!peerConns[easyrtcid]) {
            return;
        }
        var streamName;
        var id;
        if (stream.id) {
            id = stream.id;
        }
        else {
            id = "default";
        }
        streamName = peerConns[easyrtcid].remoteStreamIdToName[id] || "default";
        if (peerConns[easyrtcid].liveRemoteStreams[streamName] &&
            self.onStreamClosed) {
            delete peerConns[easyrtcid].liveRemoteStreams[streamName];
            self.onStreamClosed(easyrtcid, stream, streamName);
        }
        delete peerConns[easyrtcid].remoteStreamIdToName[id];
    }

    var onRemoteHangup = function(caller) {
        delete offersPending[caller];
        if (self.debugPrinter) {
            self.debugPrinter("Saw onRemote hangup event");
        }
        if (peerConns[caller]) {
            peerConns[caller].cancelled = true;
            if (peerConns[caller].pc) {
                //
                // close any remote streams.
                //
                var remoteStreams = peerConns[caller].pc.getRemoteStreams();
                if (remoteStreams) {
                    var i;
                    for (i = 0; i < remoteStreams.length; i++) {
                        emitOnStreamClosed(caller, remoteStreams[i]);
                        try {
                            stopStream(remoteStreams[i]);
                        } catch (err) {
                        }
                    }
                }

                try {
                    peerConns[caller].pc.close();
                } catch (anyErrors) {
                }
            }
            else {
                if (self.callCancelled) {
                    self.callCancelled(caller, true);
                }
            }
            delete peerConns[caller];
            updateConfigurationInfo();
        }
        else {
            if (self.callCancelled) {
                self.callCancelled(caller, true);
            }
        }
    };
    var queuedMessages = {};
    var clearQueuedMessages = function(caller) {
        queuedMessages[caller] = {
            candidates: []
        };
    };
    //
    // checks to see if a particular peer is in any room at all.
    //
    function isPeerInAnyRoom(id) {
        var roomName;
        for (roomName in lastLoggedInList) {
            if (!lastLoggedInList.hasOwnProperty(roomName)) {
                continue;
            }
            if (lastLoggedInList[roomName][id]) {
                return true;
            }
        }
        return false;
    }

    /**
      * Checks to see if a particular peer is present in any room.
      * If it isn't, we assume it's logged out.
      * @param easyrtcid the easyrtcId of the peer.
      */
    this.isPeerInAnyRoom = function(easyrtcid) {
         return isPeerInAnyRoom(easyrtcid);
    };

    //
    //
    //
    function processLostPeers(peersInRoom) {
        var id;
        //
        // check to see the person is still in at least one room. If not, we'll hangup
        // on them. This isn't the correct behavior, but it's the best we can do without
        // changes to the server.
        //
        for (id in peerConns) {
            if (peerConns.hasOwnProperty(id) &&
                    typeof peersInRoom[id] === 'undefined') {
                if (!isPeerInAnyRoom(id)) {
                    if (peerConns[id].pc || peerConns[id].isInitiator) {
                        onRemoteHangup(id);
                    }
                    delete offersPending[id];
                    delete acceptancePending[id];
                    clearQueuedMessages(id);
                }
            }
        }

        for (id in offersPending) {
            if (offersPending.hasOwnProperty(id) && !isPeerInAnyRoom(id)) {
                onRemoteHangup(id);
                clearQueuedMessages(id);
                delete offersPending[id];
                delete acceptancePending[id];
            }
        }

        for (id in acceptancePending) {
            if (acceptancePending.hasOwnProperty(id) && !isPeerInAnyRoom(id)) {
                onRemoteHangup(id);
                clearQueuedMessages(id);
                delete acceptancePending[id];
            }
        }

    }

    /**
     * The idea of aggregating timers is that there are events that convey state and these can fire more frequently
    * than desired. Aggregating timers allow a bunch of events to be collapsed into one by only firing the last
    * event.
     * @private
    */
    var aggregatingTimers = {};

    /**
     * This function sets a timeout for a function to be called with the feature that if another
     * invocation comes along within a particular interval (with the same key), the second invocation
     * replaces the first. To prevent a continuous stream of events from preventing a callback from ever
     * firing, we'll collapse no more than 20 events.
     * @param {String} key A key used to identify callbacks that should be aggregated.
     * @param {Function} callback The callback to invoke.
     * @param {Number} period The aggregating period in milliseconds.
     * @private
     */
    function addAggregatingTimer(key, callback, period) {
        if( !period) {
            period = 100; // 0.1 second
        }
        var counter = 0;
        if( aggregatingTimers[key]) {
            clearTimeout(aggregatingTimers[key].timer);
            counter = aggregatingTimers[key].counter;
        }
        if( counter > 20) {
            delete aggregatingTimers[key];
            callback();
        }
        else {
            aggregatingTimers[key] = {counter: counter +1};
            aggregatingTimers[key].timer = setTimeout(function () {
                delete aggregatingTimers[key];
                callback();
            }, period);
        }
    }

    //
    // this function gets called for each room when there is a room update.
    //
    function processOccupantList(roomName, occupantList) {
        var myInfo = null;
        var reducedList = {};

        var id;
        for (id in occupantList) {
            if (occupantList.hasOwnProperty(id)) {
                if (id === self.myEasyrtcid) {
                    myInfo = occupantList[id];
                }
                else {
                    reducedList[id] = occupantList[id];
                }
            }
        }
        //
        // processLostPeers detects peers that have gone away and performs
        // house keeping accordingly.
        //
        processLostPeers(reducedList);
        //
        //
        //
        addAggregatingTimer("roomOccupants&" + roomName, function(){
            if (roomOccupantListener) {
                roomOccupantListener(roomName, reducedList, myInfo);
            }
            self.emitEvent("roomOccupants", {roomName:roomName, occupants:lastLoggedInList});
        }, 100);
    }

    function sendQueuedCandidates(peer, onSignalSuccess, onSignalFailure) {
        var i;
        for (i = 0; i < peerConns[peer].candidatesToSend.length; i++) {
            sendSignalling(
                    peer,
                    "candidate",
                    peerConns[peer].candidatesToSend[i],
                    onSignalSuccess,
                    onSignalFailure
                    );
        }
    }

    var onChannelMsg = function(msg, ackAcceptorFunc) {

        var targeting = {};
        if (ackAcceptorFunc) {
            ackAcceptorFunc(self.ackMessage);
        }
        if (msg.targetEasyrtcid) {
            targeting.targetEasyrtcid = msg.targetEasyrtcid;
        }
        if (msg.targetRoom) {
            targeting.targetRoom = msg.targetRoom;
        }
        if (msg.targetGroup) {
            targeting.targetGroup = msg.targetGroup;
        }
        if (msg.senderEasyrtcid) {
            self.receivePeerDistribute(msg.senderEasyrtcid, msg, targeting);
        }
        else {
            if (receiveServerCB) {
                receiveServerCB(msg.msgType, msg.msgData, targeting);
            }
            else {
                webrtcUtils.log("Unhandled server message " + JSON.stringify(msg));
            }
        }
    };
    var onChannelCmd = function(msg, ackAcceptorFn) {

        var caller = msg.senderEasyrtcid;
        var msgType = msg.msgType;
        var msgData = msg.msgData;
        var pc;
        if (self.debugPrinter) {
            self.debugPrinter('received message of type ' + msgType);
        }

        if (typeof queuedMessages[caller] === "undefined") {
            clearQueuedMessages(caller);
        }

        var processCandidateBody = function(caller, msgData) {
            var candidate = null;

            if( iceCandidateFilter ) {
               msgData = iceCandidateFilter(msgData, true);
               if( !msgData ) {
                  return;
               }
            }

            if (window.mozRTCIceCandidate) {
                candidate = new mozRTCIceCandidate({
                    sdpMLineIndex: msgData.label,
                    candidate: msgData.candidate
                });
            }
            else {
                candidate = new RTCIceCandidate({
                    sdpMLineIndex: msgData.label,
                    candidate: msgData.candidate
                });
            }
            pc = peerConns[caller].pc;

            function iceAddSuccess() {}
            function iceAddFailure(domError) {
                easyrtc.showError(self.errCodes.ICECANDIDATE_ERR, "bad ice candidate (" + domError.name + "): " +
                    JSON.stringify(candidate));
            }
            pc.addIceCandidate(candidate, iceAddSuccess, iceAddFailure);

            if (msgData.candidate.indexOf("typ relay") > 0) {
                var ipAddress = msgData.candidate.match(/(udp|tcp) \d+ (\d+\.\d+\.\d+\.\d+)/i)[1];
                self._turnServers[ipAddress] = true;
            }
        };
        var flushCachedCandidates = function(caller) {
            var i;
            if (queuedMessages[caller]) {
                for (i = 0; i < queuedMessages[caller].candidates.length; i++) {
                    processCandidateBody(caller, queuedMessages[caller].candidates[i]);
                }
                delete queuedMessages[caller];
            }
        };
        var processOffer = function(caller, msgData) {

            var helper = function(wasAccepted, streamNames) {

                if (streamNames) {
                    if (typeof streamNames === "string") {
                        streamNames = [streamNames];
                    }
                    else if (streamNames.length === undefined) {
                        easyrtc.showError(self.errCodes.DEVELOPER_ERR, "accept callback passed invalid streamNames");
                        return;
                    }
                }
                if (self.debugPrinter) {
                    self.debugPrinter("offer accept=" + wasAccepted);
                }
                delete offersPending[caller];

                if (wasAccepted) {
                    if (!self.supportsPeerConnections()) {
                        callFailureCB(self.errCodes.CALL_ERR, self.getConstantString("noWebrtcSupport"));
                        return;
                    }
                    doAnswer(caller, msgData, streamNames);
                    flushCachedCandidates(caller);
                }
                else {
                    sendSignalling(caller, "reject", null, null, null);
                    clearQueuedMessages(caller);
                }
            };
            //
            // There is a very rare case of two callers sending each other offers
            // before receiving the others offer. In such a case, the caller with the
            // greater valued easyrtcid will delete its pending call information and do a
            // simple answer to the other caller's offer.
            //
            if (acceptancePending[caller] && caller < self.myEasyrtcid) {
                delete acceptancePending[caller];
                if (queuedMessages[caller]) {
                    delete queuedMessages[caller];
                }
                if (peerConns[caller].wasAcceptedCB) {
                    peerConns[caller].wasAcceptedCB(true, caller);
                }
                delete peerConns[caller];
                helper(true);
                return;
            }

            offersPending[caller] = msgData;
            if (!self.acceptCheck) {
                helper(true);
            }
            else {
                self.acceptCheck(caller, helper);
            }
        };
        function processReject(caller) {
            delete acceptancePending[caller];
            if (queuedMessages[caller]) {
                delete queuedMessages[caller];
            }
            if (peerConns[caller]) {
                if (peerConns[caller].wasAcceptedCB) {
                    peerConns[caller].wasAcceptedCB(false, caller);
                }
                delete peerConns[caller];
            }
        }

        function processAnswer(caller, msgData) {



            delete acceptancePending[caller];

            //
            // if we've discarded the peer connection, ignore the answer.
            //
            if (!peerConns[caller]) {
                return;
            }
            peerConns[caller].connectionAccepted = true;



            if (peerConns[caller].wasAcceptedCB) {
                peerConns[caller].wasAcceptedCB(true, caller);
            }

            var onSignalSuccess = function() {

            };
            var onSignalFailure = function(errorCode, errorText) {
                if (peerConns[caller]) {
                    delete peerConns[caller];
                }
                self.showError(errorCode, errorText);
            };
            // peerConns[caller].startedAV = true;
            sendQueuedCandidates(caller, onSignalSuccess, onSignalFailure);
            pc = peerConns[caller].pc;
            var sd = null;
            if (window.mozRTCSessionDescription) {
                sd = new mozRTCSessionDescription(msgData);
            }
            else {
                sd = new RTCSessionDescription(msgData);
            }
            if (!sd) {
                throw "Could not create the RTCSessionDescription";
            }

            if (self.debugPrinter) {
                self.debugPrinter("about to call initiating setRemoteDescription");
            }
            try {
                if (sdpRemoteFilter) {
                    sd.sdp = sdpRemoteFilter(sd.sdp);
                }
                pc.setRemoteDescription(sd, function() {
                    if (pc.connectDataConnection) {
                        if (self.debugPrinter) {
                            self.debugPrinter("calling connectDataConnection(5001,5002)");
                        }
                        pc.connectDataConnection(5001, 5002); // these are like ids for data channels
                    }
                }, function(message){
                     webrtcUtils.log("setRemoteDescription failed ", message);
                 });
            } catch (smdException) {
                webrtcUtils.log("setRemoteDescription failed ", smdException);
            }
            flushCachedCandidates(caller);
        }

        function processCandidateQueue(caller, msgData) {

            if (peerConns[caller] && peerConns[caller].pc) {
                processCandidateBody(caller, msgData);
            }
            else {
                if (!peerConns[caller]) {
                    queuedMessages[caller] = {
                        candidates: []
                    };
                }
                queuedMessages[caller].candidates.push(msgData);
            }
        }

        switch (msgType) {
            case "sessionData":
                processSessionData(msgData.sessionData);
                break;
            case "roomData":
                processRoomData(msgData.roomData);
                break;
            case "iceConfig":
                processIceConfig(msgData.iceConfig);
                break;
            case "forwardToUrl":
                if (msgData.newWindow) {
                    window.open(msgData.forwardToUrl.url);
                }
                else {
                    window.location.href = msgData.forwardToUrl.url;
                }
                break;
            case "offer":
                processOffer(caller, msgData);
                break;
            case "reject":
                processReject(caller);
                break;
            case "answer":
                processAnswer(caller, msgData);
                break;
            case "candidate":
                processCandidateQueue(caller, msgData);
                break;
            case "hangup":
                onRemoteHangup(caller);
                clearQueuedMessages(caller);
                break;
            case "error":
                self.showError(msg.errorCode, msg.errorText);
                break;
            default:
                console.error("received unknown message type from server, msgType is " + msgType);
                return;
        }

        if (ackAcceptorFn) {
            ackAcceptorFn(self.ackMessage);
        }
    };
    function connectToWSServer(successCallback, errorCallback) {
        var i;
        if (preallocatedSocketIo) {
            self.webSocket = preallocatedSocketIo;
        }
        else if (!self.webSocket) {
            try {
               self.webSocket = io.connect(serverPath, connectionOptions);
            } catch(socketErr) {
               errorCallback( self.errCodes.SYSTEM_ERROR,
                     socketError.toString());
               return;
            }
            if (!self.webSocket) {
                throw "io.connect failed";
            }
        }
        else {
            for (i in self.websocketListeners) {
                if (!self.websocketListeners.hasOwnProperty(i)) {
                    continue;
                }
                self.webSocket.removeEventListener(self.websocketListeners[i].event,
                        self.websocketListeners[i].handler);
            }
        }
        self.websocketListeners = [];
        function addSocketListener(event, handler) {
            self.webSocket.on(event, handler);
            self.websocketListeners.push({event: event, handler: handler});
        }

        addSocketListener("close", function(event) {
            webrtcUtils.log("the web socket closed");
        });
        addSocketListener('error', function(event) {
            function handleErrorEvent() {
                if (self.myEasyrtcid) {
                    //
                    // socket.io version 1 got rid of the socket member, moving everything up one level.
                    //
                    if (isSocketConnected(self.webSocket)) {
                        self.showError(self.errCodes.SIGNAL_ERROR, self.getConstantString("miscSignalError"));
                    }
                    else {
                        /* socket server went down. this will generate a 'disconnect' event as well, so skip this event */
                        errorCallback(self.errCodes.CONNECT_ERR, self.getConstantString("noServer"));
                    }
                }
                else {
                    errorCallback(self.errCodes.CONNECT_ERR, self.getConstantString("noServer"));
                }
            }
            handleErrorEvent();
        });
        function connectHandler(event) {
            self.webSocketConnected = true;
            if (!self.webSocket) {
                self.showError(self.errCodes.CONNECT_ERR, self.getConstantString("badsocket"));
            }

            if (self.debugPrinter) {
                self.debugPrinter("saw socket-server onconnect event");
            }
            if (self.webSocketConnected) {
                sendAuthenticate(successCallback, errorCallback);
            }
            else {
                errorCallback(self.errCodes.SIGNAL_ERROR, self.getConstantString("icf"));
            }
        }
        if (isSocketConnected(preallocatedSocketIo)) {
            connectHandler(null);
        }
        else {
            addSocketListener("connect", connectHandler);
        }
        addSocketListener("easyrtcMsg", onChannelMsg);
        addSocketListener("easyrtcCmd", onChannelCmd);
        addSocketListener("disconnect", function(/* code, reason, wasClean */) {
            self.webSocketConnected = false;
            updateConfigurationInfo = function() {
            }; // dummy update function
            oldConfig = {};
            disconnectBody();
            if (self.disconnectListener) {
                self.disconnectListener();
            }
        });
    }


    function buildDeltaRecord(added, deleted, modified) {
        function objectNotEmpty(obj) {
            var i;
            for (i in obj) {
                if (obj.hasOwnProperty(i)) {
                    return true;
                }
            }
            return false;
        }

        var result = {};
        if (objectNotEmpty(added)) {
            result.added = added;
        }

        if (objectNotEmpty(deleted)) {
            result.deleted = deleted;
        }

        if (objectNotEmpty(result)) {
            return result;
        }
        else {
            return null;
        }
    }

    function findDeltas(oldVersion, newVersion) {
        var i;
        var added = {}, deleted = {};
        var subPart;
        for (i in newVersion) {
            if (!newVersion.hasOwnProperty(i)) {
                // do nothing
            }
            else if (oldVersion === null || typeof oldVersion[i] === 'undefined') {
                added[i] = newVersion[i];
            }
            else if (typeof newVersion[i] === 'object') {
                subPart = findDeltas(oldVersion[i], newVersion[i]);
                if (subPart !== null) {
                    added[i] = newVersion[i];
                }
            }
            else if (newVersion[i] !== oldVersion[i]) {
                added[i] = newVersion[i];
            }
        }
        for (i in oldVersion) {
            if (!newVersion.hasOwnProperty(i)) {
                // do nothing
            }
            else if (typeof newVersion[i] === 'undefined') {
                deleted = oldVersion[i];
            }
        }

        return buildDeltaRecord(added, deleted);
    }

//
// this function collects configuration info that will be sent to the server.
// It returns that information, leaving it the responsibility of the caller to
// do the actual sending.
//
    function collectConfigurationInfo(/* forAuthentication */) {
        var p2pList = {};
        var i;
        for (i in peerConns) {
            if (!peerConns.hasOwnProperty(i)) {
                continue;
            }
            p2pList[i] = {
                connectTime: peerConns[i].connectTime,
                isInitiator: !!peerConns[i].isInitiator
            };
        }

        var newConfig = {
            userSettings: {
                sharingAudio: !!haveAudioVideo.audio,
                sharingVideo: !!haveAudioVideo.video,
                sharingData: !!dataEnabled,
                nativeVideoWidth: self.nativeVideoWidth,
                nativeVideoHeight: self.nativeVideoHeight,
                windowWidth: window.innerWidth,
                windowHeight: window.innerHeight,
                screenWidth: window.screen.width,
                screenHeight: window.screen.height,
                cookieEnabled: navigator.cookieEnabled,
                os: navigator.oscpu,
                language: navigator.language
            }
        };
        if (!isEmptyObj(p2pList)) {
            newConfig.p2pList = p2pList;
        }
        return newConfig;
    }
    function updateConfiguration() {

        var newConfig = collectConfigurationInfo(false);
        //
        // we need to give the getStats calls a chance to fish out the data.
        // The longest I've seen it take is 5 milliseconds so 100 should be overkill.
        //
        var sendDeltas = function() {
            var alteredData = findDeltas(oldConfig, newConfig);
            //
            // send all the configuration information that changes during the session
            //
            if (alteredData) {
                if (self.debugPrinter) {
                    self.debugPrinter("cfg=" + JSON.stringify(alteredData.added));
                }
                if (self.webSocket) {
                    sendSignalling(null, "setUserCfg", {setUserCfg: alteredData.added}, null, null);
                }
            }
            oldConfig = newConfig;
        };
        if (oldConfig === {}) {
            sendDeltas();
        }
        else {
            setTimeout(sendDeltas, 100);
        }
    }

    updateConfigurationInfo = function() {
        updateConfiguration();
    };
    /**
     * Sets the presence state on the server.
     * @param {String} state - one of 'away','chat','dnd','xa'
     * @param {String} statusText - User configurable status string. May be length limited.
     * @example   easyrtc.updatePresence('dnd', 'sleeping');
     */
    this.updatePresence = function(state, statusText) {
        self.presenceShow = state;
        self.presenceStatus = statusText;
        if (self.webSocketConnected) {
            sendSignalling(null, 'setPresence', {setPresence: {'show': state, 'status': statusText}}, null);
        }
    };
    /**
     * Fetch the collection of session fields as a map. The map has the structure:
     *  {key1: {"fieldName": key1, "fieldValue": value1}, ...,
     *   key2: {"fieldName": key2, "fieldValue": value2}
     *  }
     * @returns {Object}
     */
    this.getSessionFields = function() {
        return sessionFields;
    };
    /**
     * Fetch the value of a session field by name.
     * @param {String} name - name of the session field to be fetched.
     * @returns the field value (which can be anything). Returns undefined if the field does not exist.
     */
    this.getSessionField = function(name) {
        if (sessionFields[name]) {
            return sessionFields[name].fieldValue;
        }
        else {
            return undefined;
        }
    };
    function processSessionData(sessionData) {
        if (sessionData) {
            if (sessionData.easyrtcsid) {
                self.easyrtcsid = sessionData.easyrtcsid;
            }
            if (sessionData.field) {
                sessionFields = sessionData.field;
            }
        }
    }


    function processRoomData(roomData) {
        self.roomData = roomData;
        var roomName;
        var k;
        var stuffToRemove;
        var stuffToAdd;
        var id, removeId;
        for (roomName in self.roomData) {
            if (!self.roomData.hasOwnProperty(roomName)) {
                continue;
            }
            if (roomData[roomName].roomStatus === "join") {
                if (!(self.roomJoin[roomName])) {
                    self.roomJoin[roomName] = roomData[roomName];
                }
                var mediaIds = buildMediaIds();
                if (mediaIds !== {}) {
                    self.setRoomApiField(roomName, "mediaIds", mediaIds);
                }
            }
            else if (roomData[roomName].roomStatus === "leave") {
                if (self.roomEntryListener) {
                    self.roomEntryListener(false, roomName);
                }
                delete self.roomJoin[roomName];
                delete lastLoggedInList[roomName];
                continue;
            }

            if (roomData[roomName].clientList) {
                lastLoggedInList[roomName] = roomData[roomName].clientList;
            }
            else if (roomData[roomName].clientListDelta) {
                stuffToAdd = roomData[roomName].clientListDelta.updateClient;
                if (stuffToAdd) {
                    for (id in stuffToAdd) {
                        if (!stuffToAdd.hasOwnProperty(id)) {
                            continue;
                        }
                        if (!lastLoggedInList[roomName]) {
                            lastLoggedInList[roomName] = [];
                        }
                        if( !lastLoggedInList[roomName][id] ) {
                           lastLoggedInList[roomName][id] = stuffToAdd[id];
                        }
                        for( k in stuffToAdd[id] ) {
                           if( k == "apiField" || k == "presence") {
                              lastLoggedInList[roomName][id][k] = stuffToAdd[id][k];
                           }
                        }
                    }
                }
                stuffToRemove = roomData[roomName].clientListDelta.removeClient;
                if (stuffToRemove && lastLoggedInList[roomName]) {
                    for (removeId in stuffToRemove) {
                        if (stuffToRemove.hasOwnProperty(removeId)) {
                            delete lastLoggedInList[roomName][removeId];
                        }
                    }
                }
            }
            if (self.roomJoin[roomName] && roomData[roomName].field) {
                fields.rooms[roomName] = roomData[roomName].field;
            }
            if (roomData[roomName].roomStatus === "join") {
                if (self.roomEntryListener) {
                    self.roomEntryListener(true, roomName);
                }
            }
            processOccupantList(roomName, lastLoggedInList[roomName]);
        }
        self.emitEvent("roomOccupant", lastLoggedInList);
    }

    /**
     * Returns an array of easyrtcid's of peers in a particular room.
     * @param roomName
     * @returns {Array} of easyrtcids or null if the client is not in the room.
     * @example
     *     var occupants = easyrtc.getRoomOccupants("default");
     *     var i;
     *     for( i = 0; i < occupants.length; i++ ) {
     *         console.log( occupants[i] + " is in the room");
     *     }
     */
    this.getRoomOccupantsAsArray = function(roomName) {
        if (!lastLoggedInList[roomName]) {
            return null;
        }
        else {
            return Object.keys(lastLoggedInList[roomName]);
        }
    };

    /**
     * Returns a map of easyrtcid's of peers in a particular room. You should only test elements in the map to see if they are
     * null; their actual values are not guaranteed to be the same in different releases.
     * @param roomName
     * @returns {Object} of easyrtcids or null if the client is not in the room.
     * @example
     *      if( easyrtc.getRoomOccupantsAsMap("default")[some_easyrtcid]) {
     *          console.log("yep, " + some_easyrtcid + " is in the room");
     *      }
     */
    this.getRoomOccupantsAsMap = function(roomName) {
        return lastLoggedInList[roomName];
    };

    /**
     * Returns true if the ipAddress parameter was the address of a turn server. This is done by checking against information
     * collected during peer to peer calls. Don't expect it to work before the first call, or to identify turn servers that aren't
     * in the ice config.
     * @param ipAddress
     * @returns {boolean} true if ip address is known to be that of a turn server, false otherwise.
     */
    this.isTurnServer = function(ipAddress) {
        return !!self._turnServers[ipAddress];
    };
    function processIceConfig(iceConfig) {
        pc_config = {iceServers: []};
        self._turnServers = {};
        var i;
        var item, fixedItem, username, ipAddress;
       if( !iceConfig || !iceConfig.iceServers ||
              typeof iceConfig.iceServers.length === "undefined" ) {
            self.showError(self.errCodes.DEVELOPER_ERR, "iceConfig received from server didn't have an array called iceServers, ignoring it");
              iceConfig = { iceServers:[]};
         }

         pc_config = { iceServers: iceConfig.iceServers};

         //
         // collect turn server ip addresses
         //

         function processUrl(url) {
            if (url.indexOf('turn:') === 0 || url.indexOf('turns:') == 0) {
                ipAddress = url.split(/[@:&]/g)[1];
                self._turnServers[ipAddress] = true;
            }
        }
         
         for (i = 0; i < iceConfig.iceServers.length; i++) {
            var item = iceConfig.iceServers[i];
            if( item.urls && item.urls.length ) {
               var j;
               for( j = 0; j < item.urls.length; j++ ) {
                  processUrl(item.urls[j]);
               } 
            }
            else if( item.url ) {
               processUrl(item.url);
            }
         }

    }

    /**
     * Request fresh ice config information from the server.
     * This should be done periodically by long running applications.
     * @param {Function} callback is called with a value of true on success, false on failure.
     */
    this.getFreshIceConfig = function(callback) {
        var dataToShip = {
            msgType: "getIceConfig",
            msgData: {}
        };
        if (!callback) {
            callback = function() {
            };
        }
        self.webSocket.json.emit("easyrtcCmd", dataToShip,
                function(ackMsg) {
                    if (ackMsg.msgType === "iceConfig") {
                        processIceConfig(ackMsg.msgData.iceConfig);
                        callback(true);
                    }
                    else {
                        self.showError(ackMsg.msgData.errorCode, ackMsg.msgData.errorText);
                        callback(false);
                    }
                }
        );
    };
    function processToken(msg) {
        if (self.debugPrinter) {
            self.debugPrinter("entered process token");
        }
        var msgData = msg.msgData;
        if (msgData.easyrtcid) {
            self.myEasyrtcid = msgData.easyrtcid;
        }
        if (msgData.field) {
            fields.connection = msgData.field;
        }
        if (msgData.iceConfig) {
            processIceConfig(msgData.iceConfig);
        }

        if (msgData.sessionData) {
            processSessionData(msgData.sessionData);
        }

        if (msgData.roomData) {
            processRoomData(msgData.roomData);
        }

        if (msgData.application.field) {
            fields.application = msgData.application.field;
        }

    }

    function sendAuthenticate(successCallback, errorCallback) {
        //
        // find our easyrtcsid
        //
        var cookies, target, i;
        var easyrtcsid = null;
        if (self.cookieId && document.cookie) {
            cookies = document.cookie.split(/[; ]/g);
            target = self.cookieId + "=";
            for (i = 0; i < cookies.length; i++) {
                if (cookies[i].indexOf(target) === 0) {
                    easyrtcsid = cookies[i].substring(target.length);
                }
            }
        }

        if (!self.roomJoin) {
            self.roomJoin = {};
        }

        var msgData = {
            apiVersion: self.apiVersion,
            applicationName: self.applicationName,
            setUserCfg: collectConfigurationInfo(true)
        };
        if (self.presenceShow) {
            msgData.setPresence = {show: self.presenceShow, status: self.presenceStatus};
        }
        if (self.username) {
            msgData.username = self.username;
        }
        if (self.roomJoin && !isEmptyObj(self.roomJoin)) {
            msgData.roomJoin = self.roomJoin;
        }
        if (easyrtcsid) {
            msgData.easyrtcsid = easyrtcsid;
        }
        if (credential) {
            msgData.credential = credential;
        }

        self.webSocket.json.emit("easyrtcAuth",
                {msgType: "authenticate",
                    msgData: msgData
                },
        function(msg) {
            var room;
            if (msg.msgType === "error") {
                errorCallback(msg.msgData.errorCode, msg.msgData.errorText);
                self.roomJoin = {};
            }
            else {
                processToken(msg);
                if (self._roomApiFields) {
                    for (room in self._roomApiFields) {
                        if (self._roomApiFields.hasOwnProperty(room)) {
                            _enqueueSendRoomApi(room);
                        }
                    }
                }

                if (successCallback) {
                    successCallback(self.myEasyrtcid);
                }
            }
        }
        );
    }

    /** Get a list of the rooms you are in. You must be connected to call this function.
     * @returns {Object} A map whose keys are the room names
     */
    this.getRoomsJoined = function() {
        var roomsIn = {};
        var key;
        for (key in self.roomJoin) {
            if (self.roomJoin.hasOwnProperty(key)) {
                roomsIn[key] = true;
            }
        }
        return roomsIn;
    };
    /** Get server defined fields associated with a particular room. Only valid
     * after a connection has been made.
     * @param {String} roomName - the name of the room you want the fields for.
     * @returns {Object} A dictionary containing entries of the form {key:{'fieldName':key, 'fieldValue':value1}} or undefined
     * if you are not connected to the room.
     */
    this.getRoomFields = function(roomName) {
        if (!fields || !fields.rooms || !fields.rooms[roomName])
            return undefined;
        return fields.rooms[roomName];
    };
    /** Get server defined fields associated with the current application. Only valid
     * after a connection has been made.
     * @returns {Object} A dictionary containing entries of the form {key:{'fieldName':key, 'fieldValue':value1}}
     */
    this.getApplicationFields = function() {
        return fields.application;
    };
    /** Get server defined fields associated with the connection. Only valid
     * after a connection has been made.
     * @returns {Object} A dictionary containing entries of the form {key:{'fieldName':key, 'fieldValue':value1}}
     */
    this.getConnectionFields = function() {
        return fields.connection;
    };

    var preallocatedSocketIo = null;
    /**
     * Supply a socket.io connection that will be used instead of allocating a new socket.
     * The expected usage is that you allocate a websocket, assign options to it, call
     * easyrtc.useThisSocketConnection, followed by easyrtc.connect or easyrtc.easyApp. Easyrtc will not attempt to
     * close sockets that were supplied with easyrtc.useThisSocketConnection.
     * @param {Object} alreadyAllocatedSocketIo A value allocated with the connect method of socket.io.
     */
    this.useThisSocketConnection = function(alreadyAllocatedSocketIo) {
        preallocatedSocketIo = alreadyAllocatedSocketIo;
    };
    /**
     * Connect to the easyrtc signaling server.
     * @param applicationName
     * @param successCallback
     * @param errorCallback
     */
    this.connect = function(applicationName, successCallback, errorCallback) {

        if (!window.io) {
            self.showError(self.errCodes.DEVELOPER_ERR, "Your HTML has not included the socket.io.js library");
        }

        if (!preallocatedSocketIo && self.webSocket) {
            console.error("Developer error: attempt to connect when already connected to socket server");
            return;
        }
        pc_config = {};
        closedChannel = null;
        oldConfig = {}; // used internally by updateConfiguration
        queuedMessages = {};
        self.applicationName = applicationName;
        fields = {
            rooms: {},
            application: {},
            connection: {}
        };
        if (self.debugPrinter) {
            self.debugPrinter("attempt to connect to WebRTC signalling server with application name=" + applicationName);
        }

        if (errorCallback === null) {
            errorCallback = function(errorCode, errorText) {
                console.error("easyrtc.connect: " + errorText);
            };
        }

        connectToWSServer(successCallback, errorCallback);
    };
};
window.easyrtc = new Easyrtc();<|MERGE_RESOLUTION|>--- conflicted
+++ resolved
@@ -661,22 +661,6 @@
             constraints.video = false;
         }
         else {
-<<<<<<< HEAD
-            constraints.video = {mandatory: {}, optional: []};
-            if (self._desiredVideoProperties.width) {
-                constraints.video.mandatory.maxWidth = self._desiredVideoProperties.width;
-                constraints.video.mandatory.minWidth = self._desiredVideoProperties.width;
-            }
-            if (self._desiredVideoProperties.height) {
-                constraints.video.mandatory.maxHeight = self._desiredVideoProperties.height;
-                constraints.video.mandatory.minHeight = self._desiredVideoProperties.height;
-            }
-            if (self._desiredVideoProperties.frameRate) {
-                constraints.video.mandatory.maxFrameRate = self._desiredVideoProperties.frameRate;
-            }
-            if (self._desiredVideoProperties.videoSrcId) {
-                constraints.video.optional.push({sourceId: self._desiredVideoProperties.videoSrcId});
-=======
             if( isFirefox ) {
                 constraints.video = {}; 
                 if (self._desiredVideoProperties.width) {
@@ -691,7 +675,6 @@
                 if (self._desiredVideoProperties.videoSrcId) {
                     constraints.video.optional.push({sourceId: self._desiredVideoProperties.videoSrcId});
                 }
->>>>>>> d5507d8e
             }
             else { // chrome and opera
                 constraints.video = {mandatory: {}, optional: []};
@@ -3198,13 +3181,12 @@
             if (peerConns[otherUser].pc) {
                 var remoteStreams = peerConns[otherUser].pc.getRemoteStreams();
                 for (i = 0; i < remoteStreams.length; i++) {
-<<<<<<< HEAD
-                    if (isStreamActive(remoteStreams[i])) {
-                        stopStream(remoteStreams[i]);
-=======
                     if( isStreamActive(remoteStreams[i])) {
->>>>>>> d5507d8e
                         emitOnStreamClosed(otherUser, remoteStreams[i]);
+                        try {
+                            stopStream(remoteStreams[i]);
+                        } catch (err) {
+                        }
                     }
                 }
                 //
