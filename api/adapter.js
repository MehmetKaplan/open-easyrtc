/*
 *  Copyright (c) 2016 The WebRTC project authors. All Rights Reserved.
 *
 *  Use of this source code is governed by a BSD-style license
 *  that can be found in the LICENSE file in the root of the source
 *  tree.
 */

/* More information about these options at jshint.com/docs/options */
/* jshint browser: true, camelcase: true, curly: true, devel: true,
   eqeqeq: true, forin: false, globalstrict: true, node: true,
   quotmark: single, undef: true, unused: strict */
/* global mozRTCIceCandidate, mozRTCPeerConnection, Promise,
mozRTCSessionDescription, webkitRTCPeerConnection, MediaStreamTrack,
MediaStream, RTCIceGatherer, RTCIceTransport, RTCDtlsTransport,
RTCRtpSender, RTCRtpReceiver*/
/* exported trace,requestUserMedia */

'use strict';

var getUserMedia = null;
var attachMediaStream = null;
var reattachMediaStream = null;
var webrtcDetectedBrowser = null;
var webrtcDetectedVersion = null;
var webrtcMinimumVersion = null;
var webrtcUtils = {
  log: function() {
    // suppress console.log output when being included as a module.
    if (typeof module !== 'undefined' ||
        typeof require === 'function' && typeof define === 'function') {
      return;
    }
    console.log.apply(console, arguments);
  },
  extractVersion: function(uastring, expr, pos) {
    var match = uastring.match(expr);
    return match && match.length >= pos && parseInt(match[pos], 10);
  }
};

function trace(text) {
  // This function is used for logging.
  if (text[text.length - 1] === '\n') {
    text = text.substring(0, text.length - 1);
  }
  if (window.performance) {
    var now = (window.performance.now() / 1000).toFixed(3);
    webrtcUtils.log(now + ': ' + text);
  } else {
    webrtcUtils.log(text);
  }
}

if (typeof window === 'object') {
  if (window.HTMLMediaElement &&
    !('srcObject' in window.HTMLMediaElement.prototype)) {
    // Shim the srcObject property, once, when HTMLMediaElement is found.
    Object.defineProperty(window.HTMLMediaElement.prototype, 'srcObject', {
      get: function() {
        // If prefixed srcObject property exists, return it.
        // Otherwise use the shimmed property, _srcObject
        return 'mozSrcObject' in this ? this.mozSrcObject : this._srcObject;
      },
      set: function(stream) {
        if ('mozSrcObject' in this) {
          this.mozSrcObject = stream;
        } else {
          // Use _srcObject as a private property for this shim
          this._srcObject = stream;
          // TODO: revokeObjectUrl(this.src) when !stream to release resources?
          this.src = URL.createObjectURL(stream);
        }
      }
    });
  }
  // Proxy existing globals
  getUserMedia = window.navigator && window.navigator.getUserMedia;
}

// Attach a media stream to an element.
attachMediaStream = function(element, stream) {
  element.srcObject = stream;
};

reattachMediaStream = function(to, from) {
  to.srcObject = from.srcObject;
};

if (typeof window === 'undefined' || !window.navigator) {
  webrtcUtils.log('This does not appear to be a browser');
  webrtcDetectedBrowser = 'not a browser';
} else if (navigator.mozGetUserMedia) {
  webrtcUtils.log('This appears to be Firefox');

  webrtcDetectedBrowser = 'firefox';

  // the detected firefox version.
  webrtcDetectedVersion = webrtcUtils.extractVersion(navigator.userAgent,
      /Firefox\/([0-9]+)\./, 1);

  // the minimum firefox version still supported by adapter.
  webrtcMinimumVersion = 31;

  // Shim for RTCPeerConnection on older versions.
  if (!window.RTCPeerConnection) {
    window.RTCPeerConnection = function(pcConfig, pcConstraints) {
      if (webrtcDetectedVersion < 38) {
        // .urls is not supported in FF < 38.
        // create RTCIceServers with a single url.
        if (pcConfig && pcConfig.iceServers) {
          var newIceServers = [];
          for (var i = 0; i < pcConfig.iceServers.length; i++) {
            var server = pcConfig.iceServers[i];
            if (server.hasOwnProperty('urls')) {
              for (var j = 0; j < server.urls.length; j++) {
                var newServer = {
                  url: server.urls[j]
                };
                if (server.urls[j].indexOf('turn') === 0) {
                  newServer.username = server.username;
                  newServer.credential = server.credential;
                }
                newIceServers.push(newServer);
              }
            } else {
              newIceServers.push(pcConfig.iceServers[i]);
            }
          }
          pcConfig.iceServers = newIceServers;
        }
      }
      return new mozRTCPeerConnection(pcConfig, pcConstraints); // jscs:ignore requireCapitalizedConstructors
    };

    // wrap static methods. Currently just generateCertificate.
    if (mozRTCPeerConnection.generateCertificate) {
      Object.defineProperty(window.RTCPeerConnection, 'generateCertificate', {
        get: function() {
          if (arguments.length) {
            return mozRTCPeerConnection.generateCertificate.apply(null,
                arguments);
          } else {
            return mozRTCPeerConnection.generateCertificate;
          }
        }
      });
    }

    window.RTCSessionDescription = mozRTCSessionDescription;
    window.RTCIceCandidate = mozRTCIceCandidate;
  }

  // getUserMedia constraints shim.
  getUserMedia = function(constraints, onSuccess, onError) {
    var constraintsToFF37 = function(c) {
      if (typeof c !== 'object' || c.require) {
        return c;
      }
      var require = [];
      Object.keys(c).forEach(function(key) {
        if (key === 'require' || key === 'advanced' || key === 'mediaSource') {
          return;
        }
        var r = c[key] = (typeof c[key] === 'object') ?
            c[key] : {ideal: c[key]};
        if (r.min !== undefined ||
            r.max !== undefined || r.exact !== undefined) {
          require.push(key);
        }
        if (r.exact !== undefined) {
          if (typeof r.exact === 'number') {
            r.min = r.max = r.exact;
          } else {
            c[key] = r.exact;
          }
          delete r.exact;
        }
        if (r.ideal !== undefined) {
          c.advanced = c.advanced || [];
          var oc = {};
          if (typeof r.ideal === 'number') {
            oc[key] = {min: r.ideal, max: r.ideal};
          } else {
            oc[key] = r.ideal;
          }
          c.advanced.push(oc);
          delete r.ideal;
          if (!Object.keys(r).length) {
            delete c[key];
          }
        }
      });
      if (require.length) {
        c.require = require;
      }
      return c;
    };
    if (webrtcDetectedVersion < 38) {
      webrtcUtils.log('spec: ' + JSON.stringify(constraints));
      if (constraints.audio) {
        constraints.audio = constraintsToFF37(constraints.audio);
      }
      if (constraints.video) {
        constraints.video = constraintsToFF37(constraints.video);
      }
      webrtcUtils.log('ff37: ' + JSON.stringify(constraints));
    }
    return navigator.mozGetUserMedia(constraints, onSuccess, onError);
  };

  navigator.getUserMedia = getUserMedia;

  // Shim for mediaDevices on older versions.
  if (!navigator.mediaDevices) {
    navigator.mediaDevices = {getUserMedia: requestUserMedia,
      addEventListener: function() { },
      removeEventListener: function() { }
    };
  }
  navigator.mediaDevices.enumerateDevices =
      navigator.mediaDevices.enumerateDevices || function() {
    return new Promise(function(resolve) {
      var infos = [
        {kind: 'audioinput', deviceId: 'default', label: '', groupId: ''},
        {kind: 'videoinput', deviceId: 'default', label: '', groupId: ''}
      ];
      resolve(infos);
    });
  };

  if (webrtcDetectedVersion < 41) {
    // Work around http://bugzil.la/1169665
    var orgEnumerateDevices =
        navigator.mediaDevices.enumerateDevices.bind(navigator.mediaDevices);
    navigator.mediaDevices.enumerateDevices = function() {
      return orgEnumerateDevices().then(undefined, function(e) {
        if (e.name === 'NotFoundError') {
          return [];
        }
        throw e;
      });
    };
  }
} else if (navigator.webkitGetUserMedia && window.webkitRTCPeerConnection) {
  webrtcUtils.log('This appears to be Chrome');

  webrtcDetectedBrowser = 'chrome';

  // the detected chrome version.
  webrtcDetectedVersion = webrtcUtils.extractVersion(navigator.userAgent,
      /Chrom(e|ium)\/([0-9]+)\./, 2);

  // the minimum chrome version still supported by adapter.
  webrtcMinimumVersion = 38;

  // The RTCPeerConnection object.
  window.RTCPeerConnection = function(pcConfig, pcConstraints) {
    // Translate iceTransportPolicy to iceTransports,
    // see https://code.google.com/p/webrtc/issues/detail?id=4869
    if (pcConfig && pcConfig.iceTransportPolicy) {
      pcConfig.iceTransports = pcConfig.iceTransportPolicy;
    }

    var pc = new webkitRTCPeerConnection(pcConfig, pcConstraints); // jscs:ignore requireCapitalizedConstructors
    var origGetStats = pc.getStats.bind(pc);
    pc.getStats = function(selector, successCallback, errorCallback) { // jshint ignore: line
      var self = this;
      var args = arguments;

      // If selector is a function then we are in the old style stats so just
      // pass back the original getStats format to avoid breaking old users.
      if (arguments.length > 0 && typeof selector === 'function') {
        return origGetStats(selector, successCallback);
      }

      var fixChromeStats = function(response) {
        var standardReport = {};
        var reports = response.result();
        reports.forEach(function(report) {
          var standardStats = {
            id: report.id,
            timestamp: report.timestamp,
            type: report.type
          };
          report.names().forEach(function(name) {
            standardStats[name] = report.stat(name);
          });
          standardReport[standardStats.id] = standardStats;
        });

        return standardReport;
      };

      if (arguments.length >= 2) {
        var successCallbackWrapper = function(response) {
          args[1](fixChromeStats(response));
        };

        return origGetStats.apply(this, [successCallbackWrapper, arguments[0]]);
      }

      // promise-support
      return new Promise(function(resolve, reject) {
        if (args.length === 1 && selector === null) {
          origGetStats.apply(self, [
              function(response) {
                resolve.apply(null, [fixChromeStats(response)]);
              }, reject]);
        } else {
          origGetStats.apply(self, [resolve, reject]);
        }
      });
    };

    return pc;
  };

  // wrap static methods. Currently just generateCertificate.
  if (webkitRTCPeerConnection.generateCertificate) {
    Object.defineProperty(window.RTCPeerConnection, 'generateCertificate', {
      get: function() {
        if (arguments.length) {
          return webkitRTCPeerConnection.generateCertificate.apply(null,
              arguments);
        } else {
          return webkitRTCPeerConnection.generateCertificate;
        }
      }
    });
  }

  // add promise support
  ['createOffer', 'createAnswer'].forEach(function(method) {
    var nativeMethod = webkitRTCPeerConnection.prototype[method];
    webkitRTCPeerConnection.prototype[method] = function() {
      var self = this;
      if (arguments.length < 1 || (arguments.length === 1 &&
          typeof(arguments[0]) === 'object')) {
        var opts = arguments.length === 1 ? arguments[0] : undefined;
        return new Promise(function(resolve, reject) {
          nativeMethod.apply(self, [resolve, reject, opts]);
        });
      } else {
        return nativeMethod.apply(this, arguments);
      }
    };
  });

  ['setLocalDescription', 'setRemoteDescription',
      'addIceCandidate'].forEach(function(method) {
    var nativeMethod = webkitRTCPeerConnection.prototype[method];
    webkitRTCPeerConnection.prototype[method] = function() {
      var args = arguments;
      var self = this;
      return new Promise(function(resolve, reject) {
        nativeMethod.apply(self, [args[0],
            function() {
              resolve();
              if (args.length >= 2) {
                args[1].apply(null, []);
              }
            },
            function(err) {
              reject(err);
              if (args.length >= 3) {
                args[2].apply(null, [err]);
              }
            }]
          );
      });
    };
  });

  // getUserMedia constraints shim.
  var constraintsToChrome = function(c) {
    if (typeof c !== 'object' || c.mandatory || c.optional) {
      return c;
    }
    var cc = {};
    Object.keys(c).forEach(function(key) {
      if (key === 'require' || key === 'advanced' || key === 'mediaSource') {
        return;
      }
      var r = (typeof c[key] === 'object') ? c[key] : {ideal: c[key]};
      if (r.exact !== undefined && typeof r.exact === 'number') {
        r.min = r.max = r.exact;
      }
      var oldname = function(prefix, name) {
        if (prefix) {
          return prefix + name.charAt(0).toUpperCase() + name.slice(1);
        }
        return (name === 'deviceId') ? 'sourceId' : name;
      };
      if (r.ideal !== undefined) {
        cc.optional = cc.optional || [];
        var oc = {};
        if (typeof r.ideal === 'number') {
          oc[oldname('min', key)] = r.ideal;
          cc.optional.push(oc);
          oc = {};
          oc[oldname('max', key)] = r.ideal;
          cc.optional.push(oc);
        } else {
          oc[oldname('', key)] = r.ideal;
          cc.optional.push(oc);
        }
      }
      if (r.exact !== undefined && typeof r.exact !== 'number') {
        cc.mandatory = cc.mandatory || {};
        cc.mandatory[oldname('', key)] = r.exact;
      } else {
        ['min', 'max'].forEach(function(mix) {
          if (r[mix] !== undefined) {
            cc.mandatory = cc.mandatory || {};
            cc.mandatory[oldname(mix, key)] = r[mix];
          }
        });
      }
    });
    if (c.advanced) {
      cc.optional = (cc.optional || []).concat(c.advanced);
    }
    return cc;
  };

  getUserMedia = function(constraints, onSuccess, onError) {
    if (constraints.audio) {
      constraints.audio = constraintsToChrome(constraints.audio);
    }
    if (constraints.video) {
      constraints.video = constraintsToChrome(constraints.video);
    }
    webrtcUtils.log('chrome: ' + JSON.stringify(constraints));
    return navigator.webkitGetUserMedia(constraints, onSuccess, onError);
  };
  navigator.getUserMedia = getUserMedia;

  if (!navigator.mediaDevices) {
    navigator.mediaDevices = {getUserMedia: requestUserMedia,
                              enumerateDevices: function() {
      return new Promise(function(resolve) {
        var kinds = {audio: 'audioinput', video: 'videoinput'};
        return MediaStreamTrack.getSources(function(devices) {
          resolve(devices.map(function(device) {
            return {label: device.label,
                    kind: kinds[device.kind],
                    deviceId: device.id,
                    groupId: ''};
          }));
        });
      });
    }};
  }

  // A shim for getUserMedia method on the mediaDevices object.
  // TODO(KaptenJansson) remove once implemented in Chrome stable.
  if (!navigator.mediaDevices.getUserMedia) {
    navigator.mediaDevices.getUserMedia = function(constraints) {
      return requestUserMedia(constraints);
    };
  } else {
    // Even though Chrome 45 has navigator.mediaDevices and a getUserMedia
    // function which returns a Promise, it does not accept spec-style
    // constraints.
    var origGetUserMedia = navigator.mediaDevices.getUserMedia.
        bind(navigator.mediaDevices);
    navigator.mediaDevices.getUserMedia = function(c) {
      webrtcUtils.log('spec:   ' + JSON.stringify(c)); // whitespace for alignment
      c.audio = constraintsToChrome(c.audio);
      c.video = constraintsToChrome(c.video);
      webrtcUtils.log('chrome: ' + JSON.stringify(c));
      return origGetUserMedia(c);
    };
  }

  // Dummy devicechange event methods.
  // TODO(KaptenJansson) remove once implemented in Chrome stable.
  if (typeof navigator.mediaDevices.addEventListener === 'undefined') {
    navigator.mediaDevices.addEventListener = function() {
      webrtcUtils.log('Dummy mediaDevices.addEventListener called.');
    };
  }
  if (typeof navigator.mediaDevices.removeEventListener === 'undefined') {
    navigator.mediaDevices.removeEventListener = function() {
      webrtcUtils.log('Dummy mediaDevices.removeEventListener called.');
    };
  }

  // Attach a media stream to an element.
  attachMediaStream = function(element, stream) {
    if (webrtcDetectedVersion >= 43) {
      element.srcObject = stream;
    } else if (typeof element.src !== 'undefined') {
      element.src = URL.createObjectURL(stream);
    } else {
      webrtcUtils.log('Error attaching stream to element.');
    }
  };
  reattachMediaStream = function(to, from) {
    if (webrtcDetectedVersion >= 43) {
      to.srcObject = from.srcObject;
    } else {
      to.src = from.src;
    }
  };

} else if (navigator.mediaDevices && navigator.userAgent.match(
    /Edge\/(\d+).(\d+)$/)) {
  webrtcUtils.log('This appears to be Edge');
  webrtcDetectedBrowser = 'edge';

  webrtcDetectedVersion = webrtcUtils.extractVersion(navigator.userAgent,
      /Edge\/(\d+).(\d+)$/, 2);

  // The minimum version still supported by adapter.
  // This is the build number for Edge.
  webrtcMinimumVersion = 10547;

  if (window.RTCIceGatherer) {
    // Generate an alphanumeric identifier for cname or mids.
    // TODO: use UUIDs instead? https://gist.github.com/jed/982883
    var generateIdentifier = function() {
      return Math.random().toString(36).substr(2, 10);
    };

    // The RTCP CNAME used by all peerconnections from the same JS.
    var localCName = generateIdentifier();

    // SDP helpers - to be moved into separate module.
    var SDPUtils = {};

    // Splits SDP into lines, dealing with both CRLF and LF.
    SDPUtils.splitLines = function(blob) {
      return blob.trim().split('\n').map(function(line) {
        return line.trim();
      });
    };

    // Splits SDP into sessionpart and mediasections. Ensures CRLF.
    SDPUtils.splitSections = function(blob) {
      var parts = blob.split('\r\nm=');
      return parts.map(function(part, index) {
        return (index > 0 ? 'm=' + part : part).trim() + '\r\n';
      });
    };

    // Returns lines that start with a certain prefix.
    SDPUtils.matchPrefix = function(blob, prefix) {
      return SDPUtils.splitLines(blob).filter(function(line) {
        return line.indexOf(prefix) === 0;
      });
    };

    // Parses an ICE candidate line. Sample input:
    // candidate:702786350 2 udp 41819902 8.8.8.8 60769 typ relay raddr 8.8.8.8 rport 55996"
    SDPUtils.parseCandidate = function(line) {
      var parts;
      // Parse both variants.
      if (line.indexOf('a=candidate:') === 0) {
        parts = line.substring(12).split(' ');
      } else {
        parts = line.substring(10).split(' ');
      }

      var candidate = {
        foundation: parts[0],
        component: parts[1],
        protocol: parts[2].toLowerCase(),
        priority: parseInt(parts[3], 10),
        ip: parts[4],
        port: parseInt(parts[5], 10),
        // skip parts[6] == 'typ'
        type: parts[7]
      };

      for (var i = 8; i < parts.length; i += 2) {
        switch (parts[i]) {
          case 'raddr':
            candidate.relatedAddress = parts[i + 1];
            break;
          case 'rport':
            candidate.relatedPort = parseInt(parts[i + 1], 10);
            break;
          case 'tcptype':
            candidate.tcpType = parts[i + 1];
            break;
          default: // Unknown extensions are silently ignored.
            break;
        }
      }
      return candidate;
    };

    // Translates a candidate object into SDP candidate attribute.
    SDPUtils.writeCandidate = function(candidate) {
      var sdp = [];
      sdp.push(candidate.foundation);
      sdp.push(candidate.component);
      sdp.push(candidate.protocol.toUpperCase());
      sdp.push(candidate.priority);
      sdp.push(candidate.ip);
      sdp.push(candidate.port);

      var type = candidate.type;
      sdp.push('typ');
      sdp.push(type);
      if (type !== 'host' && candidate.relatedAddress &&
          candidate.relatedPort) {
        sdp.push('raddr');
        sdp.push(candidate.relatedAddress); // was: relAddr
        sdp.push('rport');
        sdp.push(candidate.relatedPort); // was: relPort
      }
      if (candidate.tcpType && candidate.protocol.toLowerCase() === 'tcp') {
        sdp.push('tcptype');
        sdp.push(candidate.tcpType);
      }
      return 'candidate:' + sdp.join(' ');
    };

    // Parses an rtpmap line, returns RTCRtpCoddecParameters. Sample input:
    // a=rtpmap:111 opus/48000/2
    SDPUtils.parseRtpMap = function(line) {
      var parts = line.substr(9).split(' ');
      var parsed = {
        payloadType: parseInt(parts.shift(), 10) // was: id
      };

      parts = parts[0].split('/');

      parsed.name = parts[0];
      parsed.clockRate = parseInt(parts[1], 10); // was: clockrate
      parsed.numChannels = parts.length === 3 ? parseInt(parts[2], 10) : 1; // was: channels
      return parsed;
    };

    // Generate an a=rtpmap line from RTCRtpCodecCapability or RTCRtpCodecParameters.
    SDPUtils.writeRtpMap = function(codec) {
      var pt = codec.payloadType;
      if (codec.preferredPayloadType !== undefined) {
        pt = codec.preferredPayloadType;
      }
      return 'a=rtpmap:' + pt + ' ' + codec.name + '/' + codec.clockRate +
          (codec.numChannels !== 1 ? '/' + codec.numChannels : '') + '\r\n';
    };

    // Parses an ftmp line, returns dictionary. Sample input:
    // a=fmtp:96 vbr=on;cng=on
    // Also deals with vbr=on; cng=on
    SDPUtils.parseFmtp = function(line) {
      var parsed = {};
      var kv;
      var parts = line.substr(line.indexOf(' ') + 1).split(';');
      for (var j = 0; j < parts.length; j++) {
        kv = parts[j].trim().split('=');
        parsed[kv[0].trim()] = kv[1];
      }
      return parsed;
    };

    // Generates an a=ftmp line from RTCRtpCodecCapability or RTCRtpCodecParameters.
    SDPUtils.writeFtmp = function(codec) {
      var line = '';
      var pt = codec.payloadType;
      if (codec.preferredPayloadType !== undefined) {
        pt = codec.preferredPayloadType;
      }
      if (codec.parameters && codec.parameters.length) {
        var params = [];
        Object.keys(codec.parameters).forEach(function(param) {
          params.push(param + '=' + codec.parameters[param]);
        });
        line += 'a=fmtp:' + pt + ' ' + params.join(';') + '\r\n';
      }
      return line;
    };

    // Parses an rtcp-fb line, returns RTCPRtcpFeedback object. Sample input:
    // a=rtcp-fb:98 nack rpsi
    SDPUtils.parseRtcpFb = function(line) {
      var parts = line.substr(line.indexOf(' ') + 1).split(' ');
      return {
        type: parts.shift(),
        parameter: parts.join(' ')
      };
    };
    // Generate a=rtcp-fb lines from RTCRtpCodecCapability or RTCRtpCodecParameters.
    SDPUtils.writeRtcpFb = function(codec) {
      var lines = '';
      var pt = codec.payloadType;
      if (codec.preferredPayloadType !== undefined) {
        pt = codec.preferredPayloadType;
      }
      if (codec.rtcpFeedback && codec.rtcpFeedback.length) {
        // FIXME: special handling for trr-int?
        codec.rtcpFeedback.forEach(function(fb) {
          lines += 'a=rtcp-fb:' + pt + ' ' + fb.type + ' ' + fb.parameter +
              '\r\n';
        });
      }
      return lines;
    };

    // Parses an RFC 5576 ssrc media attribute. Sample input:
    // a=ssrc:3735928559 cname:something
    SDPUtils.parseSsrcMedia = function(line) {
      var sp = line.indexOf(' ');
      var parts = {
        ssrc: line.substr(7, sp - 7),
      };
      var colon = line.indexOf(':', sp);
      if (colon > -1) {
        parts.attribute = line.substr(sp + 1, colon - sp - 1);
        parts.value = line.substr(colon + 1);
      } else {
        parts.attribute = line.substr(sp + 1);
      }
      return parts;
    };

    // Extracts DTLS parameters from SDP media section or sessionpart.
    // FIXME: for consistency with other functions this should only
    //   get the fingerprint line as input. See also getIceParameters.
    SDPUtils.getDtlsParameters = function(mediaSection, sessionpart) {
      var lines = SDPUtils.splitLines(mediaSection);
      lines = lines.concat(SDPUtils.splitLines(sessionpart)); // Search in session part, too.
      var fpLine = lines.filter(function(line) {
        return line.indexOf('a=fingerprint:') === 0;
      })[0].substr(14);
      // Note: a=setup line is ignored since we use the 'auto' role.
      var dtlsParameters = {
        role: 'auto',
        fingerprints: [{
          algorithm: fpLine.split(' ')[0],
          value: fpLine.split(' ')[1]
        }]
      };
      return dtlsParameters;
    };

    // Serializes DTLS parameters to SDP.
    SDPUtils.writeDtlsParameters = function(params, setupType) {
      var sdp = 'a=setup:' + setupType + '\r\n';
      params.fingerprints.forEach(function(fp) {
        sdp += 'a=fingerprint:' + fp.algorithm + ' ' + fp.value + '\r\n';
      });
      return sdp;
    };
    // Parses ICE information from SDP media section or sessionpart.
    // FIXME: for consistency with other functions this should only
    //   get the ice-ufrag and ice-pwd lines as input.
    SDPUtils.getIceParameters = function(mediaSection, sessionpart) {
      var lines = SDPUtils.splitLines(mediaSection);
      lines = lines.concat(SDPUtils.splitLines(sessionpart)); // Search in session part, too.
      var iceParameters = {
        usernameFragment: lines.filter(function(line) {
          return line.indexOf('a=ice-ufrag:') === 0;
        })[0].substr(12),
        password: lines.filter(function(line) {
          return line.indexOf('a=ice-pwd:') === 0;
        })[0].substr(10)
      };
      return iceParameters;
    };

    // Serializes ICE parameters to SDP.
    SDPUtils.writeIceParameters = function(params) {
      return 'a=ice-ufrag:' + params.usernameFragment + '\r\n' +
          'a=ice-pwd:' + params.password + '\r\n';
    };

    // Parses the SDP media section and returns RTCRtpParameters.
    SDPUtils.parseRtpParameters = function(mediaSection) {
      var description = {
        codecs: [],
        headerExtensions: [],
        fecMechanisms: [],
        rtcp: []
      };
      var lines = SDPUtils.splitLines(mediaSection);
      var mline = lines[0].split(' ');
      for (var i = 3; i < mline.length; i++) { // find all codecs from mline[3..]
        var pt = mline[i];
        var rtpmapline = SDPUtils.matchPrefix(
            mediaSection, 'a=rtpmap:' + pt + ' ')[0];
        if (rtpmapline) {
          var codec = SDPUtils.parseRtpMap(rtpmapline);
          var fmtps = SDPUtils.matchPrefix(
              mediaSection, 'a=fmtp:' + pt + ' ');
          // Only the first a=fmtp:<pt> is considered.
          codec.parameters = fmtps.length ? SDPUtils.parseFmtp(fmtps[0]) : {};
          codec.rtcpFeedback = SDPUtils.matchPrefix(
              mediaSection, 'a=rtcp-fb:' + pt + ' ')
            .map(SDPUtils.parseRtcpFb);
          description.codecs.push(codec);
        }
      }
      // FIXME: parse headerExtensions, fecMechanisms and rtcp.
      return description;
    };

    // Generates parts of the SDP media section describing the capabilities / parameters.
    SDPUtils.writeRtpDescription = function(kind, caps) {
      var sdp = '';

      // Build the mline.
      sdp += 'm=' + kind + ' ';
      sdp += caps.codecs.length > 0 ? '9' : '0'; // reject if no codecs.
      sdp += ' UDP/TLS/RTP/SAVPF ';
      sdp += caps.codecs.map(function(codec) {
        if (codec.preferredPayloadType !== undefined) {
          return codec.preferredPayloadType;
        }
        return codec.payloadType;
      }).join(' ') + '\r\n';

      sdp += 'c=IN IP4 0.0.0.0\r\n';
      sdp += 'a=rtcp:9 IN IP4 0.0.0.0\r\n';

      // Add a=rtpmap lines for each codec. Also fmtp and rtcp-fb.
      caps.codecs.forEach(function(codec) {
        sdp += SDPUtils.writeRtpMap(codec);
        sdp += SDPUtils.writeFtmp(codec);
        sdp += SDPUtils.writeRtcpFb(codec);
      });
      // FIXME: add headerExtensions, fecMechanismş and rtcp.
      sdp += 'a=rtcp-mux\r\n';
      return sdp;
    };

    SDPUtils.writeSessionBoilerplate = function() {
      // FIXME: sess-id should be an NTP timestamp.
      return 'v=0\r\n' +
          'o=thisisadapterortc 8169639915646943137 2 IN IP4 127.0.0.1\r\n' +
          's=-\r\n' +
          't=0 0\r\n';
    };

    SDPUtils.writeMediaSection = function(transceiver, caps, type, stream) {
      var sdp = SDPUtils.writeRtpDescription(transceiver.kind, caps);

      // Map ICE parameters (ufrag, pwd) to SDP.
      sdp += SDPUtils.writeIceParameters(
          transceiver.iceGatherer.getLocalParameters());

      // Map DTLS parameters to SDP.
      sdp += SDPUtils.writeDtlsParameters(
          transceiver.dtlsTransport.getLocalParameters(),
          type === 'offer' ? 'actpass' : 'active');

      sdp += 'a=mid:' + transceiver.mid + '\r\n';

      if (transceiver.rtpSender && transceiver.rtpReceiver) {
        sdp += 'a=sendrecv\r\n';
      } else if (transceiver.rtpSender) {
        sdp += 'a=sendonly\r\n';
      } else if (transceiver.rtpReceiver) {
        sdp += 'a=recvonly\r\n';
      } else {
        sdp += 'a=inactive\r\n';
      }

      // FIXME: for RTX there might be multiple SSRCs. Not implemented in Edge yet.
      if (transceiver.rtpSender) {
        var msid = 'msid:' + stream.id + ' ' +
            transceiver.rtpSender.track.id + '\r\n';
        sdp += 'a=' + msid;
        sdp += 'a=ssrc:' + transceiver.sendSsrc + ' ' + msid;
      }
      // FIXME: this should be written by writeRtpDescription.
      sdp += 'a=ssrc:' + transceiver.sendSsrc + ' cname:' +
          localCName + '\r\n';
      return sdp;
    };

    // Gets the direction from the mediaSection or the sessionpart.
    SDPUtils.getDirection = function(mediaSection, sessionpart) {
      // Look for sendrecv, sendonly, recvonly, inactive, default to sendrecv.
      var lines = SDPUtils.splitLines(mediaSection);
      for (var i = 0; i < lines.length; i++) {
        switch (lines[i]) {
          case 'a=sendrecv':
          case 'a=sendonly':
          case 'a=recvonly':
          case 'a=inactive':
            return lines[i].substr(2);
        }
      }
      if (sessionpart) {
        return SDPUtils.getDirection(sessionpart);
      }
      return 'sendrecv';
    };

    // ORTC defines an RTCIceCandidate object but no constructor.
    // Not implemented in Edge.
    if (!window.RTCIceCandidate) {
      window.RTCIceCandidate = function(args) {
        return args;
      };
    }
    // ORTC does not have a session description object but
    // other browsers (i.e. Chrome) that will support both PC and ORTC
    // in the future might have this defined already.
    if (!window.RTCSessionDescription) {
      window.RTCSessionDescription = function(args) {
        return args;
      };
    }

    window.RTCPeerConnection = function(config) {
      var self = this;

      this.onicecandidate = null;
      this.onaddstream = null;
      this.onremovestream = null;
      this.onsignalingstatechange = null;
      this.oniceconnectionstatechange = null;
      this.onnegotiationneeded = null;
      this.ondatachannel = null;

      this.localStreams = [];
      this.remoteStreams = [];
      this.getLocalStreams = function() { return self.localStreams; };
      this.getRemoteStreams = function() { return self.remoteStreams; };

      this.localDescription = new RTCSessionDescription({
        type: '',
        sdp: ''
      });
      this.remoteDescription = new RTCSessionDescription({
        type: '',
        sdp: ''
      });
      this.signalingState = 'stable';
      this.iceConnectionState = 'new';

      this.iceOptions = {
        gatherPolicy: 'all',
        iceServers: []
      };
      if (config && config.iceTransportPolicy) {
        switch (config.iceTransportPolicy) {
          case 'all':
          case 'relay':
            this.iceOptions.gatherPolicy = config.iceTransportPolicy;
            break;
          case 'none':
            // FIXME: remove once implementation and spec have added this.
            throw new TypeError('iceTransportPolicy "none" not supported');
        }
      }
      if (config && config.iceServers) {
        // Edge does not like
        // 1) stun:
        // 2) turn: that does not have all of turn:host:port?transport=udp
        // 3) an array of urls
        config.iceServers.forEach(function(server) {
          if (server.urls) {
            var url;
            if (typeof(server.urls) === 'string') {
              url = server.urls;
            } else {
              url = server.urls[0];
            }
            if (url.indexOf('transport=udp') !== -1) {
              self.iceServers.push({
                username: server.username,
                credential: server.credential,
                urls: url
              });
            }
          }
        });
      }

      // per-track iceGathers, iceTransports, dtlsTransports, rtpSenders, ...
      // everything that is needed to describe a SDP m-line.
      this.transceivers = [];

      // since the iceGatherer is currently created in createOffer but we
      // must not emit candidates until after setLocalDescription we buffer
      // them in this array.
      this._localIceCandidatesBuffer = [];
    };

    window.RTCPeerConnection.prototype._emitBufferedCandidates = function() {
      var self = this;
      // FIXME: need to apply ice candidates in a way which is async but in-order
      this._localIceCandidatesBuffer.forEach(function(event) {
        if (self.onicecandidate !== null) {
          self.onicecandidate(event);
        }
      });
      this._localIceCandidatesBuffer = [];
    };

    window.RTCPeerConnection.prototype.addStream = function(stream) {
      // Clone is necessary for local demos mostly, attaching directly
      // to two different senders does not work (build 10547).
      this.localStreams.push(stream.clone());
      this._maybeFireNegotiationNeeded();
    };

    window.RTCPeerConnection.prototype.removeStream = function(stream) {
      var idx = this.localStreams.indexOf(stream);
      if (idx > -1) {
        this.localStreams.splice(idx, 1);
        this._maybeFireNegotiationNeeded();
      }
    };

    // Determines the intersection of local and remote capabilities.
    window.RTCPeerConnection.prototype._getCommonCapabilities =
        function(localCapabilities, remoteCapabilities) {
      var commonCapabilities = {
        codecs: [],
        headerExtensions: [],
        fecMechanisms: []
      };
      localCapabilities.codecs.forEach(function(lCodec) {
        for (var i = 0; i < remoteCapabilities.codecs.length; i++) {
          var rCodec = remoteCapabilities.codecs[i];
          if (lCodec.name.toLowerCase() === rCodec.name.toLowerCase() &&
              lCodec.clockRate === rCodec.clockRate &&
              lCodec.numChannels === rCodec.numChannels) {
            // push rCodec so we reply with offerer payload type
            commonCapabilities.codecs.push(rCodec);

            // FIXME: also need to determine intersection between
            // .rtcpFeedback and .parameters
            break;
          }
        }
      });

      localCapabilities.headerExtensions.forEach(function(lHeaderExtension) {
        for (var i = 0; i < remoteCapabilities.headerExtensions.length; i++) {
          var rHeaderExtension = remoteCapabilities.headerExtensions[i];
          if (lHeaderExtension.uri === rHeaderExtension.uri) {
            commonCapabilities.headerExtensions.push(rHeaderExtension);
            break;
          }
        }
      });

      // FIXME: fecMechanisms
      return commonCapabilities;
    };

    // Create ICE gatherer, ICE transport and DTLS transport.
    window.RTCPeerConnection.prototype._createIceAndDtlsTransports =
        function(mid, sdpMLineIndex) {
      var self = this;
      var iceGatherer = new RTCIceGatherer(self.iceOptions);
      var iceTransport = new RTCIceTransport(iceGatherer);
      iceGatherer.onlocalcandidate = function(evt) {
        var event = {};
        event.candidate = {sdpMid: mid, sdpMLineIndex: sdpMLineIndex};

        var cand = evt.candidate;
        // Edge emits an empty object for RTCIceCandidateComplete‥
        if (!cand || Object.keys(cand).length === 0) {
          // polyfill since RTCIceGatherer.state is not implemented in Edge 10547 yet.
          if (iceGatherer.state === undefined) {
            iceGatherer.state = 'completed';
          }

          // Emit a candidate with type endOfCandidates to make the samples work.
          // Edge requires addIceCandidate with this empty candidate to start checking.
          // The real solution is to signal end-of-candidates to the other side when
          // getting the null candidate but some apps (like the samples) don't do that.
          event.candidate.candidate =
              'candidate:1 1 udp 1 0.0.0.0 9 typ endOfCandidates';
        } else {
          // RTCIceCandidate doesn't have a component, needs to be added
          cand.component = iceTransport.component === 'RTCP' ? 2 : 1;
          event.candidate.candidate = SDPUtils.writeCandidate(cand);
        }

        var complete = self.transceivers.every(function(transceiver) {
          return transceiver.iceGatherer &&
              transceiver.iceGatherer.state === 'completed';
        });
        // FIXME: update .localDescription with candidate and (potentially) end-of-candidates.
        //     To make this harder, the gatherer might emit candidates before localdescription
        //     is set. To make things worse, gather.getLocalCandidates still errors in
        //     Edge 10547 when no candidates have been gathered yet.

        if (self.onicecandidate !== null) {
          // Emit candidate if localDescription is set.
          // Also emits null candidate when all gatherers are complete.
          if (self.localDescription && self.localDescription.type === '') {
            self._localIceCandidatesBuffer.push(event);
            if (complete) {
              self._localIceCandidatesBuffer.push({});
            }
          } else {
            self.onicecandidate(event);
            if (complete) {
              self.onicecandidate({});
            }
          }
        }
      };
      iceTransport.onicestatechange = function() {
        self._updateConnectionState();
      };

      var dtlsTransport = new RTCDtlsTransport(iceTransport);
      dtlsTransport.ondtlsstatechange = function() {
        self._updateConnectionState();
      };
      dtlsTransport.onerror = function() {
        // onerror does not set state to failed by itself.
        dtlsTransport.state = 'failed';
        self._updateConnectionState();
      };

      return {
        iceGatherer: iceGatherer,
        iceTransport: iceTransport,
        dtlsTransport: dtlsTransport
      };
    };

    // Start the RTP Sender and Receiver for a transceiver.
    window.RTCPeerConnection.prototype._transceive = function(transceiver,
        send, recv) {
      var params = this._getCommonCapabilities(transceiver.localCapabilities,
          transceiver.remoteCapabilities);
      if (send && transceiver.rtpSender) {
        params.encodings = [{
          ssrc: transceiver.sendSsrc
        }];
        params.rtcp = {
          cname: localCName,
          ssrc: transceiver.recvSsrc
        };
        transceiver.rtpSender.send(params);
      }
      if (recv && transceiver.rtpReceiver) {
        params.encodings = [{
          ssrc: transceiver.recvSsrc
        }];
        params.rtcp = {
          cname: transceiver.cname,
          ssrc: transceiver.sendSsrc
        };
        transceiver.rtpReceiver.receive(params);
      }
    };

    window.RTCPeerConnection.prototype.setLocalDescription =
        function(description) {
      var self = this;
      if (description.type === 'offer') {
        if (!this._pendingOffer) {
        } else {
          this.transceivers = this._pendingOffer;
          delete this._pendingOffer;
        }
      } else if (description.type === 'answer') {
        var sections = SDPUtils.splitSections(self.remoteDescription.sdp);
        var sessionpart = sections.shift();
        sections.forEach(function(mediaSection, sdpMLineIndex) {
          var transceiver = self.transceivers[sdpMLineIndex];
          var iceGatherer = transceiver.iceGatherer;
          var iceTransport = transceiver.iceTransport;
          var dtlsTransport = transceiver.dtlsTransport;
          var localCapabilities = transceiver.localCapabilities;
          var remoteCapabilities = transceiver.remoteCapabilities;
          var rejected = mediaSection.split('\n', 1)[0]
              .split(' ', 2)[1] === '0';

          if (!rejected) {
            var remoteIceParameters = SDPUtils.getIceParameters(mediaSection,
                sessionpart);
            iceTransport.start(iceGatherer, remoteIceParameters, 'controlled');

            var remoteDtlsParameters = SDPUtils.getDtlsParameters(mediaSection,
              sessionpart);
            dtlsTransport.start(remoteDtlsParameters);

            // Calculate intersection of capabilities.
            var params = self._getCommonCapabilities(localCapabilities,
                remoteCapabilities);

            // Start the RTCRtpSender. The RTCRtpReceiver for this transceiver
            // has already been started in setRemoteDescription.
            self._transceive(transceiver,
                params.codecs.length > 0,
                false);
          }
        });
      }

      this.localDescription = description;
      switch (description.type) {
        case 'offer':
          this._updateSignalingState('have-local-offer');
          break;
        case 'answer':
          this._updateSignalingState('stable');
          break;
        default:
          throw new TypeError('unsupported type "' + description.type + '"');
      }

      // If a success callback was provided, emit ICE candidates after it has been
      // executed. Otherwise, emit callback after the Promise is resolved.
      var hasCallback = arguments.length > 1 &&
        typeof arguments[1] === 'function';
      if (hasCallback) {
        var cb = arguments[1];
        window.setTimeout(function() {
          cb();
          self._emitBufferedCandidates();
        }, 0);
      }
      var p = Promise.resolve();
      p.then(function() {
        if (!hasCallback) {
          window.setTimeout(self._emitBufferedCandidates.bind(self), 0);
        }
      });
      return p;
    };

    window.RTCPeerConnection.prototype.setRemoteDescription =
        function(description) {
      var self = this;
      var stream = new MediaStream();
      var sections = SDPUtils.splitSections(description.sdp);
      var sessionpart = sections.shift();
      sections.forEach(function(mediaSection, sdpMLineIndex) {
        var lines = SDPUtils.splitLines(mediaSection);
        var mline = lines[0].substr(2).split(' ');
        var kind = mline[0];
        var rejected = mline[1] === '0';
        var direction = SDPUtils.getDirection(mediaSection, sessionpart);

        var transceiver;
        var iceGatherer;
        var iceTransport;
        var dtlsTransport;
        var rtpSender;
        var rtpReceiver;
        var sendSsrc;
        var recvSsrc;
        var localCapabilities;

        // FIXME: ensure the mediaSection has rtcp-mux set.
        var remoteCapabilities = SDPUtils.parseRtpParameters(mediaSection);
        var remoteIceParameters;
        var remoteDtlsParameters;
        if (!rejected) {
          remoteIceParameters = SDPUtils.getIceParameters(mediaSection,
              sessionpart);
          remoteDtlsParameters = SDPUtils.getDtlsParameters(mediaSection,
              sessionpart);
        }
        var mid = SDPUtils.matchPrefix(mediaSection, 'a=mid:')[0].substr(6);

        var cname;
        // Gets the first SSRC. Note that with RTX there might be multiple SSRCs.
        var remoteSsrc = SDPUtils.matchPrefix(mediaSection, 'a=ssrc:')
            .map(function(line) {
              return SDPUtils.parseSsrcMedia(line);
            })
            .filter(function(obj) {
              return obj.attribute === 'cname';
            })[0];
        if (remoteSsrc) {
          recvSsrc = parseInt(remoteSsrc.ssrc, 10);
          cname = remoteSsrc.value;
        }

        if (description.type === 'offer') {
          var transports = self._createIceAndDtlsTransports(mid, sdpMLineIndex);

          localCapabilities = RTCRtpReceiver.getCapabilities(kind);
          sendSsrc = (2 * sdpMLineIndex + 2) * 1001;

          rtpReceiver = new RTCRtpReceiver(transports.dtlsTransport, kind);

          // FIXME: not correct when there are multiple streams but that is
          // not currently supported in this shim.
          stream.addTrack(rtpReceiver.track);

          // FIXME: look at direction.
          if (self.localStreams.length > 0 &&
              self.localStreams[0].getTracks().length >= sdpMLineIndex) {
            // FIXME: actually more complicated, needs to match types etc
            var localtrack = self.localStreams[0].getTracks()[sdpMLineIndex];
            rtpSender = new RTCRtpSender(localtrack, transports.dtlsTransport);
          }

          self.transceivers[sdpMLineIndex] = {
            iceGatherer: transports.iceGatherer,
            iceTransport: transports.iceTransport,
            dtlsTransport: transports.dtlsTransport,
            localCapabilities: localCapabilities,
            remoteCapabilities: remoteCapabilities,
            rtpSender: rtpSender,
            rtpReceiver: rtpReceiver,
            kind: kind,
            mid: mid,
            cname: cname,
            sendSsrc: sendSsrc,
            recvSsrc: recvSsrc
          };
          // Start the RTCRtpReceiver now. The RTPSender is started in setLocalDescription.
          self._transceive(self.transceivers[sdpMLineIndex],
              false,
              direction === 'sendrecv' || direction === 'sendonly');
        } else if (description.type === 'answer' && !rejected) {
          transceiver = self.transceivers[sdpMLineIndex];
          iceGatherer = transceiver.iceGatherer;
          iceTransport = transceiver.iceTransport;
          dtlsTransport = transceiver.dtlsTransport;
          rtpSender = transceiver.rtpSender;
          rtpReceiver = transceiver.rtpReceiver;
          sendSsrc = transceiver.sendSsrc;
          //recvSsrc = transceiver.recvSsrc;
          localCapabilities = transceiver.localCapabilities;

          self.transceivers[sdpMLineIndex].recvSsrc = recvSsrc;
          self.transceivers[sdpMLineIndex].remoteCapabilities =
              remoteCapabilities;
          self.transceivers[sdpMLineIndex].cname = cname;

          iceTransport.start(iceGatherer, remoteIceParameters, 'controlling');
          dtlsTransport.start(remoteDtlsParameters);

          self._transceive(transceiver,
              direction === 'sendrecv' || direction === 'recvonly',
              direction === 'sendrecv' || direction === 'sendonly');

          if (rtpReceiver &&
              (direction === 'sendrecv' || direction === 'sendonly')) {
            stream.addTrack(rtpReceiver.track);
          } else {
            // FIXME: actually the receiver should be created later.
            delete transceiver.rtpReceiver;
          }
        }
      });

      this.remoteDescription = description;
      switch (description.type) {
        case 'offer':
          this._updateSignalingState('have-remote-offer');
          break;
        case 'answer':
          this._updateSignalingState('stable');
          break;
        default:
          throw new TypeError('unsupported type "' + description.type + '"');
      }
      window.setTimeout(function() {
        if (self.onaddstream !== null && stream.getTracks().length) {
          self.remoteStreams.push(stream);
          window.setTimeout(function() {
            self.onaddstream({stream: stream});
          }, 0);
        }
      }, 0);
      if (arguments.length > 1 && typeof arguments[1] === 'function') {
        window.setTimeout(arguments[1], 0);
      }
      return Promise.resolve();
    };

    window.RTCPeerConnection.prototype.close = function() {
      this.transceivers.forEach(function(transceiver) {
        /* not yet
        if (transceiver.iceGatherer) {
          transceiver.iceGatherer.close();
        }
        */
        if (transceiver.iceTransport) {
          transceiver.iceTransport.stop();
        }
        if (transceiver.dtlsTransport) {
          transceiver.dtlsTransport.stop();
        }
        if (transceiver.rtpSender) {
          transceiver.rtpSender.stop();
        }
        if (transceiver.rtpReceiver) {
          transceiver.rtpReceiver.stop();
        }
      });
      // FIXME: clean up tracks, local streams, remote streams, etc
      this._updateSignalingState('closed');
    };

    // Update the signaling state.
    window.RTCPeerConnection.prototype._updateSignalingState =
        function(newState) {
      this.signalingState = newState;
      if (this.onsignalingstatechange !== null) {
        this.onsignalingstatechange();
      }
    };

    // Determine whether to fire the negotiationneeded event.
    window.RTCPeerConnection.prototype._maybeFireNegotiationNeeded =
        function() {
      // Fire away (for now).
      if (this.onnegotiationneeded !== null) {
        this.onnegotiationneeded();
      }
    };

    // Update the connection state.
    window.RTCPeerConnection.prototype._updateConnectionState =
        function() {
      var self = this;
      var newState;
      var states = {
        'new': 0,
        closed: 0,
        connecting: 0,
        checking: 0,
        connected: 0,
        completed: 0,
        failed: 0
      };
      this.transceivers.forEach(function(transceiver) {
        states[transceiver.iceTransport.state]++;
        states[transceiver.dtlsTransport.state]++;
      });
      // ICETransport.completed and connected are the same for this purpose.
      states.connected += states.completed;

      newState = 'new';
      if (states.failed > 0) {
        newState = 'failed';
      } else if (states.connecting > 0 || states.checking > 0) {
        newState = 'connecting';
      } else if (states.disconnected > 0) {
        newState = 'disconnected';
      } else if (states.new > 0) {
        newState = 'new';
      } else if (states.connecting > 0 || states.completed > 0) {
        newState = 'connected';
      }

      if (newState !== self.iceConnectionState) {
        self.iceConnectionState = newState;
        if (this.oniceconnectionstatechange !== null) {
          this.oniceconnectionstatechange();
        }
      }
    };

    window.RTCPeerConnection.prototype.createOffer = function() {
      var self = this;
      if (this._pendingOffer) {
        throw new Error('createOffer called while there is a pending offer.');
      }
      var offerOptions;
      if (arguments.length === 1 && typeof arguments[0] !== 'function') {
        offerOptions = arguments[0];
      } else if (arguments.length === 3) {
        offerOptions = arguments[2];
      }

      var tracks = [];
      var numAudioTracks = 0;
      var numVideoTracks = 0;
      // Default to sendrecv.
      if (this.localStreams.length) {
        numAudioTracks = this.localStreams[0].getAudioTracks().length;
        numVideoTracks = this.localStreams[0].getVideoTracks().length;
      }
      // Determine number of audio and video tracks we need to send/recv.
      if (offerOptions) {
        // Reject Chrome legacy constraints.
        if (offerOptions.mandatory || offerOptions.optional) {
          throw new TypeError(
              'Legacy mandatory/optional constraints not supported.');
        }
        if (offerOptions.offerToReceiveAudio !== undefined) {
          numAudioTracks = offerOptions.offerToReceiveAudio;
        }
        if (offerOptions.offerToReceiveVideo !== undefined) {
          numVideoTracks = offerOptions.offerToReceiveVideo;
        }
      }
      if (this.localStreams.length) {
        // Push local streams.
        this.localStreams[0].getTracks().forEach(function(track) {
          tracks.push({
            kind: track.kind,
            track: track,
            wantReceive: track.kind === 'audio' ?
                numAudioTracks > 0 : numVideoTracks > 0
          });
          if (track.kind === 'audio') {
            numAudioTracks--;
          } else if (track.kind === 'video') {
            numVideoTracks--;
          }
        });
      }
      // Create M-lines for recvonly streams.
      while (numAudioTracks > 0 || numVideoTracks > 0) {
        if (numAudioTracks > 0) {
          tracks.push({
            kind: 'audio',
            wantReceive: true
          });
          numAudioTracks--;
        }
        if (numVideoTracks > 0) {
          tracks.push({
            kind: 'video',
            wantReceive: true
          });
          numVideoTracks--;
        }
      }

      var sdp = SDPUtils.writeSessionBoilerplate();
      var transceivers = [];
      tracks.forEach(function(mline, sdpMLineIndex) {
        // For each track, create an ice gatherer, ice transport, dtls transport,
        // potentially rtpsender and rtpreceiver.
        var track = mline.track;
        var kind = mline.kind;
        var mid = generateIdentifier();

        var transports = self._createIceAndDtlsTransports(mid, sdpMLineIndex);

        var localCapabilities = RTCRtpSender.getCapabilities(kind);
        var rtpSender;
        var rtpReceiver;

        // generate an ssrc now, to be used later in rtpSender.send
        var sendSsrc = (2 * sdpMLineIndex + 1) * 1001;
        if (track) {
          rtpSender = new RTCRtpSender(track, transports.dtlsTransport);
        }

        if (mline.wantReceive) {
          rtpReceiver = new RTCRtpReceiver(transports.dtlsTransport, kind);
        }

        transceivers[sdpMLineIndex] = {
          iceGatherer: transports.iceGatherer,
          iceTransport: transports.iceTransport,
          dtlsTransport: transports.dtlsTransport,
          localCapabilities: localCapabilities,
          remoteCapabilities: null,
          rtpSender: rtpSender,
          rtpReceiver: rtpReceiver,
          kind: kind,
          mid: mid,
          sendSsrc: sendSsrc,
          recvSsrc: null
        };
        var transceiver = transceivers[sdpMLineIndex];
        sdp += SDPUtils.writeMediaSection(transceiver,
            transceiver.localCapabilities, 'offer', self.localStreams[0]);
      });

      this._pendingOffer = transceivers;
      var desc = new RTCSessionDescription({
        type: 'offer',
        sdp: sdp
      });
      if (arguments.length && typeof arguments[0] === 'function') {
        window.setTimeout(arguments[0], 0, desc);
      }
      return Promise.resolve(desc);
    };

    window.RTCPeerConnection.prototype.createAnswer = function() {
      var self = this;
      var answerOptions;
      if (arguments.length === 1 && typeof arguments[0] !== 'function') {
        answerOptions = arguments[0];
      } else if (arguments.length === 3) {
        answerOptions = arguments[2];
      }

      var sdp = SDPUtils.writeSessionBoilerplate();
      this.transceivers.forEach(function(transceiver) {
        // Calculate intersection of capabilities.
        var commonCapabilities = self._getCommonCapabilities(
            transceiver.localCapabilities,
            transceiver.remoteCapabilities);

        sdp += SDPUtils.writeMediaSection(transceiver, commonCapabilities,
            'answer', self.localStreams[0]);
      });

      var desc = new RTCSessionDescription({
        type: 'answer',
        sdp: sdp
      });
      if (arguments.length && typeof arguments[0] === 'function') {
        window.setTimeout(arguments[0], 0, desc);
      }
      return Promise.resolve(desc);
    };

    window.RTCPeerConnection.prototype.addIceCandidate = function(candidate) {
      var mLineIndex = candidate.sdpMLineIndex;
      if (candidate.sdpMid) {
        for (var i = 0; i < this.transceivers.length; i++) {
          if (this.transceivers[i].mid === candidate.sdpMid) {
            mLineIndex = i;
            break;
          }
        }
      }
      var transceiver = this.transceivers[mLineIndex];
      if (transceiver) {
        var cand = Object.keys(candidate.candidate).length > 0 ?
            SDPUtils.parseCandidate(candidate.candidate) : {};
        // Ignore Chrome's invalid candidates since Edge does not like them.
        if (cand.protocol === 'tcp' && cand.port === 0) {
          return;
        }
        // Ignore RTCP candidates, we assume RTCP-MUX.
        if (cand.component !== '1') {
          return;
        }
        // A dirty hack to make samples work.
        if (cand.type === 'endOfCandidates') {
          cand = {};
        }
        transceiver.iceTransport.addRemoteCandidate(cand);
      }
      if (arguments.length > 1 && typeof arguments[1] === 'function') {
        window.setTimeout(arguments[1], 0);
      }
      return Promise.resolve();
    };

    window.RTCPeerConnection.prototype.getStats = function() {
      var promises = [];
      this.transceivers.forEach(function(transceiver) {
        ['rtpSender', 'rtpReceiver', 'iceGatherer', 'iceTransport',
            'dtlsTransport'].forEach(function(method) {
          if (transceiver[method]) {
            promises.push(transceiver[method].getStats());
          }
        });
      });
      var cb = arguments.length > 1 && typeof arguments[1] === 'function' &&
          arguments[1];
      return new Promise(function(resolve) {
        var results = {};
        Promise.all(promises).then(function(res) {
          res.forEach(function(result) {
            Object.keys(result).forEach(function(id) {
              results[id] = result[id];
            });
          });
          if (cb) {
            window.setTimeout(cb, 0, results);
          }
          resolve(results);
        });
      });
    };
  }
} else {
  webrtcUtils.log('Browser does not appear to be WebRTC-capable');
}

// Polyfill ontrack on browsers that don't yet have it
if (typeof window === 'object' && !('ontrack' in window.RTCPeerConnection)) {
  Object.defineProperty(window.RTCPeerConnection.prototype, 'ontrack', {
    get: function() { return this._ontrack; },
    set: function(f) {
      if (this._ontrack) {
        this.removeEventListener('track', this._ontrack);
        this.removeEventListener('addstream', this._ontrackpoly);
      }
      this.addEventListener('track', this._ontrack = f);
      this.addEventListener('addstream', this._ontrackpoly = function(e) {
        e.stream.getTracks().forEach(function(track) {
          var event = new Event('track');
          event.track = track;
          event.receiver = {track: track};
          event.streams = [e.stream];
          this.dispatchEvent(event);
        }.bind(this));
      }.bind(this));
    }
  });
}

// Returns the result of getUserMedia as a Promise.
function requestUserMedia(constraints) {
  return new Promise(function(resolve, reject) {
    getUserMedia(constraints, resolve, reject);
  });
}

var webrtcTesting = {};
try {
  Object.defineProperty(webrtcTesting, 'version', {
    set: function(version) {
      webrtcDetectedVersion = version;
    }
  });
<<<<<<< HEAD
} catch (e) {}

if (typeof module !== 'undefined') {
  var RTCPeerConnection;
  var RTCIceCandidate;
  var RTCSessionDescription;
  if (typeof window !== 'undefined') {
    RTCPeerConnection = window.RTCPeerConnection;
    RTCIceCandidate = window.RTCIceCandidate;
    RTCSessionDescription = window.RTCSessionDescription;
  }
  module.exports = {
    RTCPeerConnection: RTCPeerConnection,
    RTCIceCandidate: RTCIceCandidate,
    RTCSessionDescription: RTCSessionDescription,
    getUserMedia: getUserMedia,
    attachMediaStream: attachMediaStream,
    reattachMediaStream: reattachMediaStream,
    webrtcDetectedBrowser: webrtcDetectedBrowser,
    webrtcDetectedVersion: webrtcDetectedVersion,
    webrtcMinimumVersion: webrtcMinimumVersion,
    webrtcTesting: webrtcTesting,
    webrtcUtils: webrtcUtils
    //requestUserMedia: not exposed on purpose.
    //trace: not exposed on purpose.
  };
} else if ((typeof require === 'function') && (typeof define === 'function')) {
  // Expose objects and functions when RequireJS is doing the loading.
  define([], function() {
    return {
      RTCPeerConnection: window.RTCPeerConnection,
      RTCIceCandidate: window.RTCIceCandidate,
      RTCSessionDescription: window.RTCSessionDescription,
      getUserMedia: getUserMedia,
      attachMediaStream: attachMediaStream,
      reattachMediaStream: reattachMediaStream,
      webrtcDetectedBrowser: webrtcDetectedBrowser,
      webrtcDetectedVersion: webrtcDetectedVersion,
      webrtcMinimumVersion: webrtcMinimumVersion,
      webrtcTesting: webrtcTesting,
      webrtcUtils: webrtcUtils
      //requestUserMedia: not exposed on purpose.
      //trace: not exposed on purpose.
    };
  });
}
=======
} catch (e) {}
>>>>>>> 807cfd4d
<|MERGE_RESOLUTION|>--- conflicted
+++ resolved
@@ -1712,53 +1712,4 @@
       webrtcDetectedVersion = version;
     }
   });
-<<<<<<< HEAD
-} catch (e) {}
-
-if (typeof module !== 'undefined') {
-  var RTCPeerConnection;
-  var RTCIceCandidate;
-  var RTCSessionDescription;
-  if (typeof window !== 'undefined') {
-    RTCPeerConnection = window.RTCPeerConnection;
-    RTCIceCandidate = window.RTCIceCandidate;
-    RTCSessionDescription = window.RTCSessionDescription;
-  }
-  module.exports = {
-    RTCPeerConnection: RTCPeerConnection,
-    RTCIceCandidate: RTCIceCandidate,
-    RTCSessionDescription: RTCSessionDescription,
-    getUserMedia: getUserMedia,
-    attachMediaStream: attachMediaStream,
-    reattachMediaStream: reattachMediaStream,
-    webrtcDetectedBrowser: webrtcDetectedBrowser,
-    webrtcDetectedVersion: webrtcDetectedVersion,
-    webrtcMinimumVersion: webrtcMinimumVersion,
-    webrtcTesting: webrtcTesting,
-    webrtcUtils: webrtcUtils
-    //requestUserMedia: not exposed on purpose.
-    //trace: not exposed on purpose.
-  };
-} else if ((typeof require === 'function') && (typeof define === 'function')) {
-  // Expose objects and functions when RequireJS is doing the loading.
-  define([], function() {
-    return {
-      RTCPeerConnection: window.RTCPeerConnection,
-      RTCIceCandidate: window.RTCIceCandidate,
-      RTCSessionDescription: window.RTCSessionDescription,
-      getUserMedia: getUserMedia,
-      attachMediaStream: attachMediaStream,
-      reattachMediaStream: reattachMediaStream,
-      webrtcDetectedBrowser: webrtcDetectedBrowser,
-      webrtcDetectedVersion: webrtcDetectedVersion,
-      webrtcMinimumVersion: webrtcMinimumVersion,
-      webrtcTesting: webrtcTesting,
-      webrtcUtils: webrtcUtils
-      //requestUserMedia: not exposed on purpose.
-      //trace: not exposed on purpose.
-    };
-  });
-}
-=======
-} catch (e) {}
->>>>>>> 807cfd4d
+} catch (e) {}