--- conflicted
+++ resolved
@@ -1,5045 +1,5040 @@
-//
-// the below code is a copy of the standard polyfill adapter.js
-//
-var getUserMedia = null;
-var attachMediaStream = null;
-var reattachMediaStream = null;
-var webrtcDetectedBrowser = null;
-var webrtcDetectedVersion = null;
-if (navigator.mozGetUserMedia) {
-// console.log("This appears to be Firefox");
-
-    webrtcDetectedBrowser = "firefox";
-    webrtcDetectedVersion =
-            parseInt(navigator.userAgent.match(/Firefox\/([0-9]+)\./)[1]);
-
-    //
-    // better version detection for gecko based browsers provided by
-    // KÃ©vin Poulet.
-    //
-    var matches = navigator.userAgent.match(/\srv:([0-9]+)\./);
-    if (matches !== null && matches.length > 1) {
-        webrtcDetectedVersion = parseInt(matches[1]);
-    }
-
-    // The RTCPeerConnection object.
-    window.RTCPeerConnection = mozRTCPeerConnection;
-    // The RTCSessionDescription object.
-    window.RTCSessionDescription = mozRTCSessionDescription;
-    // The RTCIceCandidate object.
-    window.RTCIceCandidate = mozRTCIceCandidate;
-    // Get UserMedia (only difference is the prefix).
-    // Code from Adam Barth.
-    window.getUserMedia = navigator.mozGetUserMedia.bind(navigator);
-    // Creates iceServer from the url for FF.
-    window.createIceServer = function(url, username, password) {
-        var iceServer = null;
-        var url_parts = url.split(':');
-        var turn_url_parts;
-        if (url_parts[0].indexOf('stun') === 0) {
-            // Create iceServer with stun url.
-            iceServer = {'url': url};
-        } else if (url_parts[0].indexOf('turn') === 0 &&
-                (url.indexOf('transport=udp') !== -1 ||
-                        url.indexOf('?transport') === -1)) {
-            // Create iceServer with turn url.
-            // Ignore the transport parameter from TURN url.
-            turn_url_parts = url.split("?");
-            iceServer = {'url': turn_url_parts[0],
-                'credential': password,
-                'username': username};
-        }
-        return iceServer;
-    };
-    // Attach a media stream to an element.
-    attachMediaStream = function(element, stream) {
-//        console.log("Attaching media stream");
-        element.mozSrcObject = stream;
-        element.play();
-    };
-    reattachMediaStream = function(to, from) {
-//        console.log("Reattaching media stream");
-        to.mozSrcObject = from.mozSrcObject;
-        to.play();
-    };
-    if (webrtcDetectedVersion < 23) {
-// Fake get{Video,Audio}Tracks
-        MediaStream.prototype.getVideoTracks = function() {
-            return [];
-        };
-        MediaStream.prototype.getAudioTracks = function() {
-            return [];
-        };
-    }
-} else if (navigator.webkitGetUserMedia) {
-//    console.log("This appears to be Chrome");
-
-    webrtcDetectedBrowser = "chrome";
-    webrtcDetectedVersion =
-            parseInt(navigator.userAgent.match(/Chrom(e|ium)\/([0-9]+)\./)[2]);
-    // Creates iceServer from the url for Chrome.
-    window.createIceServer = function(url, username, password) {
-        var iceServer = null;
-        var url_turn_parts;
-        var url_parts = url.split(':');
-        if (url_parts[0].indexOf('stun') === 0) {
-// Create iceServer with stun url.
-            iceServer = {'url': url};
-        } else if (url_parts[0].indexOf('turn') === 0) {
-            if (webrtcDetectedVersion < 28) {
-// For pre-M28 chrome versions use old TURN format.
-                url_turn_parts = url.split("turn:");
-                iceServer = {'url': 'turn:' + username + '@' + url_turn_parts[1],
-                    'credential': password};
-            } else {
-// For Chrome M28 & above use new TURN format.
-                iceServer = {'url': url,
-                    'credential': password,
-                    'username': username};
-            }
-        }
-        return iceServer;
-    };
-    // The RTCPeerConnection object.
-    window.RTCPeerConnection = webkitRTCPeerConnection;
-    // Get UserMedia (only difference is the prefix).
-    // Code from Adam Barth.
-    window.getUserMedia = navigator.webkitGetUserMedia.bind(navigator);
-    // Attach a media stream to an element.
-    attachMediaStream = function(element, stream) {
-        if (typeof element.srcObject !== 'undefined') {
-            element.srcObject = stream;
-        } else if (typeof element.mozSrcObject !== 'undefined') {
-            element.mozSrcObject = stream;
-        } else if (typeof element.src !== 'undefined') {
-            element.src = URL.createObjectURL(stream);
-        } else {
-            console.log('Error attaching stream to element.');
-        }
-    };
-    reattachMediaStream = function(to, from) {
-        to.src = from.src;
-    };
-    // The representation of tracks in a stream is changed in M26.
-    // Unify them for earlier Chrome versions in the coexisting period.
-    if (!webkitMediaStream.prototype.getVideoTracks) {
-        webkitMediaStream.prototype.getVideoTracks = function() {
-            return this.videoTracks;
-        };
-        webkitMediaStream.prototype.getAudioTracks = function() {
-            return this.audioTracks;
-        };
-    }
-
-// New syntax of getXXXStreams method in M26.
-    if (!webkitRTCPeerConnection.prototype.getLocalStreams) {
-        webkitRTCPeerConnection.prototype.getLocalStreams = function() {
-            return this.localStreams;
-        };
-        webkitRTCPeerConnection.prototype.getRemoteStreams = function() {
-            return this.remoteStreams;
-        };
-    }
-<<<<<<< HEAD
-//} else if( window.ActiveXObject ){ // appears to IE so check for the wrapper.
-//    var head = document.getElementsByTagName('head')[0];
-//    var i;
-//    var adapterAddress;
-//    var wrapperPresent = false;
-//
-//    //
-//    // we look for the adapter as well as the wrapper because if we don't find the
-//    // wrapper, we'll look for it in the same directory as the adapter was found.
-//    //
-//    for( i = 0; i < head.childNodes.length; i++) {
-//        var child = head.childNodes[i];
-//        if( /\/adapter.js$/.test(child.src)) {
-//            adapterAddress = child.src;
-//        }
-//        else if( /\/rtcplugin.js$/.test(child.src)) {
-//            wrapperPresent = true;
-//        }
-//    }
-//
-//
-//    if( wrapperPresent) {
-//        addIEDeclarations();
-//    }
-//    else if( adapterAddress) {
-//        var script = document.createElement('script');
-//        script.type = 'text/javascript';
-//        script.src = adapterAddress.replace(/\/adapter.js$/, "/rtcplugin.js");
-//        src.onload = addIEDeclarations;
-//        src.onerror = function () {
-//            alert("Developer error: this page requires the Priologic IE Webrtc plugin wrapper (rtcplugin.js) to run when using Internet Explorer, which the developer has not supplied.");
-//            throw new Error("No rtcplugin.js found. It should be in the same folder as your adapter.js or you can include it yourself before the adapter.js");
-//        }
-//        head.appendChild(script);
-//    }
-=======
->>>>>>> 407afe5f
-} else {
-    console.log("Browser does not appear to be WebRTC-capable");
-}
-
-if (!window.createIceServer) {
-    window.createIceServer = function(url, username, credential) {
-        return {'url': url, 'credential': credential, 'username': username};
-    };
-}/** @class
- *@version 1.0.12
- *<p>
- * Provides client side support for the EasyRTC framework.
- * Please see the easyrtc_client_api.md and easyrtc_client_tutorial.md
- * for more details.</p>
- *
- *<p>
- *copyright Copyright (c) 2014, Priologic Software Inc.
- *All rights reserved.</p>
- *
- *<p>
- *Redistribution and use in source and binary forms, with or without
- *modification, are permitted provided that the following conditions are met:
- *</p>
- * <ul>
- *   <li> Redistributions of source code must retain the above copyright notice,
- *      this list of conditions and the following disclaimer. </li>
- *   <li> Redistributions in binary form must reproduce the above copyright
- *      notice, this list of conditions and the following disclaimer in the
- *      documentation and/or other materials provided with the distribution. </li>
- *</ul>
- *<p>
- *THIS SOFTWARE IS PROVIDED BY THE COPYRIGHT HOLDERS AND CONTRIBUTORS "AS IS"
- *AND ANY EXPRESS OR IMPLIED WARRANTIES, INCLUDING, BUT NOT LIMITED TO, THE
- *IMPLIED WARRANTIES OF MERCHANTABILITY AND FITNESS FOR A PARTICULAR PURPOSE
- *ARE DISCLAIMED. IN NO EVENT SHALL THE COPYRIGHT HOLDER OR CONTRIBUTORS BE
- *LIABLE FOR ANY DIRECT, INDIRECT, INCIDENTAL, SPECIAL, EXEMPLARY, OR
- *CONSEQUENTIAL DAMAGES (INCLUDING, BUT NOT LIMITED TO, PROCUREMENT OF
- *SUBSTITUTE GOODS OR SERVICES; LOSS OF USE, DATA, OR PROFITS; OR BUSINESS
- *INTERRUPTION) HOWEVER CAUSED AND ON ANY THEORY OF LIABILITY, WHETHER IN
- *CONTRACT, STRICT LIABILITY, OR TORT (INCLUDING NEGLIGENCE OR OTHERWISE)
- *ARISING IN ANY WAY OUT OF THE USE OF THIS SOFTWARE, EVEN IF ADVISED OF THE
- *POSSIBILITY OF SUCH DAMAGE.
- *</p>
- */
-
-var Easyrtc = function() {
-    var self = this;
-    var isFirefox = (webrtcDetectedBrowser === "firefox");
-
-    var autoInitUserMedia = true;
-
-    /**
-     * Controls whether a default local media stream should be acquired automatically during calls and accepts
-     * if a list of streamNames is not supplied. The default is true, which mimicks the behaviour of earlier releases
-     * that didn't support multiple streams. This function should be called before easyrtc.call or before entering an 
-     * accept checker callback.
-     * @param {Boolean} flag true to allocate a default local media stream.
-     */
-    this.setAutoInitUserMedia = function(flag) {
-        autoInitUserMedia = !!flag;
-    }
-    /**
-     * This function performs a printf like formatting. It actually takes an unlimited
-     * number of arguments, the declared arguments arg1, arg2, arg3 are present just for
-     * documentation purposes.
-     * @param {String} format A string like "abcd{1}efg{2}hij{1}."
-     * @param {String} arg1 The value that replaces {1}
-     * @param {String} arg2 The value that replaces {2}
-     * @param {String} arg3 The value that replaces {3}
-     * @returns {String} the formatted string.
-     */
-    this.format = function(format, arg1, arg2, arg3) {
-        var formatted = arguments[0];
-        for (var i = 1; i < arguments.length; i++) {
-            var regexp = new RegExp('\\{' + (i - 1) + '\\}', 'gi');
-            formatted = formatted.replace(regexp, arguments[i]);
-        }
-        return formatted;
-    };
-
-
-    /** @private */
-    var haveAudioVideo = {audio: false, video: false};
-
-//
-// Maps a key to a language specific string using the easyrtc_constantStrings map.
-// Defaults to the key if the key can not be found, but outputs a warning in that case.
-// This function is only used internally by easyrtc.js 
-//
-    /**
-     * @private
-     * @param {String} key
-     */
-    this.getConstantString = function(key) {
-        if (easyrtc_constantStrings[key]) {
-            return easyrtc_constantStrings[key];
-        }
-        else {
-            console.warn("Could not find key='" + key + "' in easyrtc_constantStrings");
-            return key;
-        }
-    };
-
-
-    //
-    // this is a list of the events supported by the generalized event listener.
-    // currently, it's just the "roomOccupant" event.
-    //
-    var allowedEvents = {
-        roomOccupant: true
-    };
-    //
-    // A map of eventListeners. The key is the event type.
-    var eventListeners = {};
-
-    /** This function checks if an attempt was made to add an event listener or 
-     * or emit an unlisted event, since such is typically a typo. 
-     * @private
-     * @param {String} eventName
-     * @param {String} callingFunction the name of the calling function.
-     */
-    function eventChecker(eventName, callingFunction) {
-        if (typeof eventName !== 'string') {
-            self.showError(self.errCodes.DEVELOPER_ERR, src + " called without a string as the first argument");
-            throw "developer error";
-        }
-        if (!allowedEvents[eventName]) {
-            self.showError(self.errCodes.DEVELOPER_ERR, src + " called with a bad event name = " + eventName);
-            throw "developer error";
-        }
-    }
-
-    /**
-     * Adds an event listener for a particular type of event.
-     * Currently the only eventName supported is "roomOccupant".
-     * @param {String} eventName the type of the event
-     * @param {Function} eventListener the function that expects the event. 
-     * The eventListener gets called with the eventName as it's first argument, and the event
-     * data as it's second argument.
-     * @returns {void}
-     */
-    this.addEventListener = function(eventName, eventListener) {
-        eventChecker(eventName, "addEventListener");
-        if (typeof eventListener !== 'function') {
-            self.showError(self.errCodes.DEVELOPER_ERR, "addEventListener called with a non-function for second argument");
-            throw "developer error";
-        }
-        //
-        // remove the event listener if it's already present so we don't end up with two copies
-        //
-        self.removeEventListener(eventName, eventListener);
-        if (!eventListeners[eventName]) {
-            eventListeners[eventName] = [];
-        }
-        eventListeners[eventName][eventListeners[eventName].length] = eventListener;
-    };
-
-    /**
-     * Removes an event listener. 
-     * @param {String} eventName
-     * @param {Function} eventListener
-     */
-    this.removeEventListener = function(eventName, eventListener) {
-        eventChecker(eventName, "removeEventListener");
-        var listeners = eventListeners[eventName];
-        var i = 0;
-        if (listeners) {
-            for (i = 0; i < listeners.length; i++) {
-                if (listeners[i] === eventListener) {
-                    if (i < listeners.length - 1) {
-                        listeners[i] = listeners[listeners.length - 1];
-                    }
-                    listeners.length = listeners.length - 1;
-                }
-            }
-        }
-    };
-    /**
-     * Emits an event, or in otherwords, calls all the eventListeners for a 
-     * particular event.
-     * @param {String} eventName
-     * @param {Object} eventData
-     */
-    this.emitEvent = function(eventName, eventData) {
-        eventChecker(eventName, "emitEvent");
-        var listeners = eventListeners[eventName];
-        var i = 0;
-        if (listeners) {
-            for (i = 0; i < listeners.length; i++) {
-                listeners[i](eventName, eventData);
-            }
-        }
-    };
-
-
-    /** Error codes that the EasyRTC will use in the errorCode field of error object passed
-     *  to error handler set by easyrtc.setOnError. The error codes are short printable strings.
-     * @type Object
-     */
-    this.errCodes = {
-        BAD_NAME: "BAD_NAME", // a user name wasn't of the desired form
-        CALL_ERR: "CALL_ERR", // something went wrong creating the peer connection
-        DEVELOPER_ERR: "DEVELOPER_ERR", // the developer using the EasyRTC library made a mistake
-        SYSTEM_ERR: "SYSTEM_ERR", // probably an error related to the network
-        CONNECT_ERR: "CONNECT_ERR", // error occurred when trying to create a connection
-        MEDIA_ERR: "MEDIA_ERR", // unable to get the local media
-        MEDIA_WARNING: "MEDIA_WARNING", // didn't get the desired resolution
-        INTERNAL_ERR: "INTERNAL_ERR",
-        PEER_GONE: "PEER_GONE", // peer doesn't exist
-        ALREADY_CONNECTED: "ALREADY_CONNECTED",
-        "BAD_CREDENTIAL": "BAD_CREDENTIAL"
-    };
-    this.apiVersion = "1.0.12";
-    /** Most basic message acknowledgment object */
-    this.ackMessage = {msgType: "ack"};
-    /** Regular expression pattern for user ids. This will need modification to support non US character sets */
-    this.usernameRegExp = /^(.){1,64}$/;
-    /** @private */
-    var cookieId = "easyrtcsid";
-    /** @private */
-    var username = null;
-    /** @private */
-    var loggingOut = false;
-    /** @private */
-    var disconnecting = false;
-
-    //
-    // A map of ids to local media streams.
-    //
-    var namedLocalMediaStreams = {};
-
-
-
-
-    var sessionFields = [];
-
-    var receivedMediaContraints = {
-        'mandatory': {
-            'OfferToReceiveAudio': true,
-            'OfferToReceiveVideo': true
-        }
-    };
-    /**
-     * Control whether the client requests audio from a peer during a call.
-     * Must be called before the call to have an effect.
-     * @param value - true to receive audio, false otherwise. The default is true.
-     */
-    this.enableAudioReceive = function(value) {
-        receivedMediaContraints.mandatory.OfferToReceiveAudio = value;
-    };
-
-    /**
-     * Control whether the client requests audio from a peer during a call.
-     * Must be called before the call to have an effect.
-     * @param value - true to receive video, false otherwise. The default is true.
-     */
-    this.enableVideoReceive = function(value) {
-        receivedMediaContraints.mandatory.OfferToReceiveVideo = value;
-    };
-
- /**
-     * Gets a list of the available video sources (ie, cameras)
-     * @param {Function} callback receives list of {facing:String, label:String, id:String, kind:"video"}
-     * Note: the label string always seems to be the empty string if you aren't using https.
-     * Note: not supported by Firefox. 
-     * @example  easyrtc.getVideoSourceList( function(list) {
-     *               var i;
-     *               for( i = 0; i < list.length; i++ ) {
-     *                   console.log("label=" + list[i].label + ", id= " + list[i].id);
-     *               }
-     *          });
-     */
-    this.getVideoSourceList = function(callback) {
-        if( MediaStreamTrack.getSources ) {
-            MediaStreamTrack.getSources(function(sources) {
-                var results = [];
-                for (var i = 0; i < sources.length; i++) {
-                    var source = sources[i];
-                    if (source.kind === "video") {
-                        results.push(source);
-                    }
-                }
-                callback(results);
-            });
-        }
-        else {
-            callback([]);
-        }
-    };
-
-
-    /** @private */
-    var audioEnabled = true;
-
-    /** @private */
-    var videoEnabled = true;
-    /** @private */
-    var dataChannelName = "dc";
-    /** @private */
-    this.debugPrinter = null;
-    /** Your easyrtcid */
-    this.myEasyrtcid = "";
-    /** @private */
-    var oldConfig = {};
-    /** @private */
-    var offersPending = {};
-    /** @private */
-    var selfRoomJoinTime = 0;
-    /** The height of the local media stream video in pixels. This field is set an indeterminate period
-     * of time after easyrtc.initMediaSource succeeds. Note: in actuality, the dimensions of a video stream
-     * change dynamically in response to external factors, you should check the videoWidth and videoHeight attributes
-     * of your video objects before you use them for pixel specific operations.
-     */
-    this.nativeVideoHeight = 0;
-    /** The width of the local media stream video in pixels. This field is set an indeterminate period
-     * of time after easyrtc.initMediaSource succeeds.  Note: in actuality, the dimensions of a video stream
-     * change dynamically in response to external factors, you should check the videoWidth and videoHeight attributes
-     * of your video objects before you use them for pixel specific operations.
-     */
-    this.nativeVideoWidth = 0;
-    /** @private */
-    var credential = null;
-
-    /** The rooms the user is in. This only applies to room oriented applications and is set at the same
-     * time a token is received. 
-     */
-    this.roomJoin = {};
-
-
-    /** Checks if the supplied string is a valid user name (standard identifier rules)
-     * @param {String} name
-     * @return {Boolean} true for a valid user name
-     * @example
-     *    var name = document.getElementById('nameField').value;
-     *    if( !easyrtc.isNameValid(name)){
-     *        console.error("Bad user name");
-     *    }
-     */
-    this.isNameValid = function(name) {
-        return self.usernameRegExp.test(name);
-    };
-    /**
-     * This function sets the name of the cookie that client side library will look for
-     * and transmit back to the server as it's easyrtcsid in the first message.
-     * @param {String} cookieId
-     */
-    this.setCookieId = function(cookieId) {
-        self.cookieId = cookieId;
-    };
-    /**
-     * This method allows you to join a single room. It may be called multiple times to be in
-     * multiple rooms simultaneously. It may be called before or after connecting to the server.
-     * Note: the successCB and failureDB will only be called if you are already connected to the server.
-     * @param {String} roomName the room to be joined.
-     * @param {String} roomParameters application specific parameters, can be null.
-     * @param {Function} successCB called once, with a roomName as it's argument, once the room is joined.
-     * @param {Function} failureCB called if the room can not be joined. The arguments of failureCB are errorCode, errorText, roomName.
-     */
-    this.joinRoom = function(roomName, roomParameters, successCB, failureCB) {
-        if (self.roomJoin[roomName]) {
-            console.error("Developer error: attempt to join room " + roomName + " which you are already in.");
-            return;
-        }
-        var mediaIds = buildMediaIds();
-        var newRoomData = {roomName: roomName};
-        if (roomParameters) {
-            try {
-                JSON.stringify(roomParameters);
-            } catch (error) {
-                self.showError(self.errCodes.DEVELOPER_ERR, "non-jsonable parameter to easyrtc.joinRoom");
-                throw "Developer error, see application error messages";
-            }
-            var parameters = {};
-            for (var key in roomParameters) {
-                if (roomParameters.hasOwnProperty(key)) {
-                    parameters[key] = roomParameters[key];
-                }
-            }
-            newRoomData.roomParameter = parameters;
-        }
-        var msgData = {
-            roomJoin: {}
-        };
-        var roomData;
-        var signallingSuccess, signallingFailure;
-
-        if (self.webSocket) {
-
-            msgData.roomJoin[roomName] = newRoomData;
-
-            signallingSuccess = function(msgType, msgData) {
-
-                roomData = msgData.roomData;
-
-                self.roomJoin[roomName] = newRoomData;
-
-                if (successCB) {
-                    successCB(roomName);
-                }
-
-                processRoomData(roomData);
-            };
-
-
-            signallingFailure = function(errorCode, errorText) {
-                if (failureCB) {
-                    failureCB(errorCode, errorText, roomName);
-                }
-                else {
-                    self.showError(errorCode, self.format(self.getConstantString("unableToEnterRoom"), roomName, errorText));
-                }
-            };
-
-            sendSignalling(null, "roomJoin", msgData, signallingSuccess, signallingFailure);
-        }
-        else {
-            self.roomJoin[roomName] = newRoomData;
-        }
-        if (mediaIds !== {}) {
-            self.setRoomApiField(roomName, "mediaIds", mediaIds);
-        }
-
-    };
-    /**
-     * This function allows you to leave a single room. Note: the successCB and failureDB
-     *  arguments are optional and will only be called if you are already connected to the server.
-     * @param {String} roomName
-     * @param {Function} successCallback - A function which expects a roomName.
-     * @param {Function} failureCallback - A function which expects the following arguments: errorCode, errorText, roomName.
-     * @example
-     *    easyrtc.leaveRoom("freds_room");
-     *    easyrtc.leaveRoom("freds_room", function(roomName){ console.log("left the room")},
-     *                       function(errorCode, errorText, roomName){ console.log("left the room")});
-     */
-    this.leaveRoom = function(roomName, successCallback, failureCallback) {
-        var roomItem;
-        if (self.roomJoin[roomName]) {
-            if (!self.webSocket) {
-                delete self.roomJoin[roomName];
-            }
-            else {
-                roomItem = {};
-                roomItem[roomName] = {roomName: roomName};
-                sendSignalling(null, "roomLeave", {roomLeave: roomItem},
-                function(msgType, msgData) {
-                    var roomData = msgData.roomData;
-                    processRoomData(roomData);
-                    if (successCallback) {
-                        successCallback(roomName);
-                    }
-                },
-                        function(errorCode, errorText) {
-                            if (failureCallback) {
-                                failureCallback(errorCode, errorText, roomName);
-                            }
-                        });
-            }
-        }
-    };
-
-    /** @private */
-    this._desiredVideoProperties = {}; // default camera
-
-
-    /**
-     * Specify particular video source. Call this before you call easyrtc.initMediaSource().
-     * Note: this function isn't supported by Firefox.
-     * @param {String} videoSrcId is a id value from one of the entries fetched by getVideoSourceList. null for default.
-     * @example easyrtc.setVideoSrc( videoSrcId);
-     */
-    this.setVideoSource = function(videoSrcId) {
-        self._desiredVideoProperties.videoSrcId = videoSrcId;
-        delete self._desiredVideoProperties.screenCapture;
-    };
-
-    /**
-     * Temporary alias for easyrtc.setVideoSource
-     */
-    this.setVideoSrc = this.setVideoSource;
-
-
-    delete this._desiredVideoProperties.screenCapture;
-    /** This function is used to set the dimensions of the local camera, usually to get HD.
-     *  If called, it must be called before calling easyrtc.initMediaSource (explicitly or implicitly).
-     *  assuming it is supported. If you don't pass any parameters, it will default to 720p dimensions.
-     * @param {Number} width in pixels
-     * @param {Number} height in pixels
-     * @param {number} frameRate is optional
-     * @example
-     *    easyrtc.setVideoDims(1280,720);
-     * @example
-     *    easyrtc.setVideoDims();
-     */
-    this.setVideoDims = function(width, height, frameRate) {
-        if (!width) {
-            width = 1280;
-            height = 720;
-        }
-        self._desiredVideoProperties.width = width;
-        self._desiredVideoProperties.height = height;
-
-        if (frameRate !== undefined) {
-            self._desiredVideoProperties.frameRate = frameRate;
-        }
-    };
-   /** This function requests that screen capturing be used to provide the local media source
-     * rather than a webcam. If you have multiple screens, they are composited side by side.
-     * Note: this functionality is not supported by Firefox, has to be called before calling initMediaSource (or easyApp), we don't currently supply a way to 
-     * turn it off (once it's on), only works if the website is hosted SSL (https), and the image quality is rather 
-     * poor going across a network because it tries to transmit so much data. In short, screen sharing
-     * through WebRTC isn't worth using at this point, but it is provided here so people can try it out.
-     * @example
-     *    easyrtc.setScreenCapture();
-     * @deprecated: use easyrtc.initScreenCapture (same parameters as easyrtc.initMediaSource.
-     */
-    this.setScreenCapture = function(enableScreenCapture) {
-        self._desiredVideoProperties.screenCapture = (enableScreenCapture !== false);
-    };
-    /**
-     * Builds the constraint object passed to getUserMedia.
-     * @returns {Object} mediaConstraints
-     */
-    self.getUserMediaConstraints = function() {
-        var constraints = {};
-        if (!videoEnabled) {
-            constraints.video = false;
-        }
-        else if (self._desiredVideoProperties.screenCapture) {
-            return {
-                video: {
-                    mandatory: {
-                        chromeMediaSource: 'screen',
-                        maxWidth: screen.width,
-                        maxHeight: screen.height,
-                        minWidth: screen.width,
-                        minHeight: screen.height,
-                        minFrameRate: 1,
-                        maxFrameRate: 5},
-                    optional: []
-                }
-            };
-        }
-        else {
-            constraints.video = {mandatory: {}, optional: []};
-            if (self._desiredVideoProperties.width) {
-                constraints.video.mandatory.maxWidth = self._desiredVideoProperties.width;
-                constraints.video.mandatory.minWidth = self._desiredVideoProperties.width;
-            }
-            if (self._desiredVideoProperties.width) {
-                constraints.video.mandatory.maxHeight = self._desiredVideoProperties.height;
-                constraints.video.mandatory.minHeight = self._desiredVideoProperties.height;
-            }
-            if (self._desiredVideoProperties.frameRate) {
-                constraints.video.mandatory.maxFrameRate = self._desiredVideoProperties.frameRate;
-            }
-            if (self._desiredVideoProperties.videoSrcId) {
-                constraints.video.optional.push({sourceId: self._desiredVideoProperties.videoSrcId});
-            }
-        }
-        constraints.audio = audioEnabled;
-        return constraints;
-    };
-
-    /** Set the application name. Applications can only communicate with other applications
-     * that share the same API Key and application name. There is no predefined set of application
-     * names. Maximum length is
-     * @param {String} name
-     * @example
-     *    easyrtc.setApplicationName('simpleAudioVideo');
-     */
-    this.setApplicationName = function(name) {
-        self.applicationName = name;
-    };
-
-
-    /** Enable or disable logging to the console.
-     * Note: if you want to control the printing of debug messages, override the
-     *    easyrtc.debugPrinter variable with a function that takes a message string as it's argument.
-     *    This is exactly what easyrtc.enableDebug does when it's enable argument is true.
-     * @param {Boolean} enable - true to turn on debugging, false to turn off debugging. Default is false.
-     * @example
-     *    easyrtc.enableDebug(true);
-     */
-    this.enableDebug = function(enable) {
-        if (enable) {
-            self.debugPrinter = function(message) {
-                var stackString = new Error().stack;
-                var srcLine = "location unknown";
-                if (stackString) {
-                    var stackFrameStrings = stackString.split('\n');
-                    srcLine = "";
-                    if (stackFrameStrings.length >= 3) {
-                        srcLine = stackFrameStrings[2];
-                    }
-                }
-                console.log("debug " + (new Date()).toISOString() + " : " + message + " [" + srcLine + "]");
-            };
-        }
-        else {
-            self.debugPrinter = null;
-        }
-    };
-
-//
-// this is a temporary version used until we connect to the server.
-//
-    this.updatePresence = function(state, statusText) {
-        self.presenceShow = state;
-        self.presenceStatus = statusText;
-    };
-
-    /**
-     * Determines if the local browser supports WebRTC GetUserMedia (access to camera and microphone).
-     * @returns {Boolean} True getUserMedia is supported.
-     */
-    this.supportsGetUserMedia = function() {
-        return !!getUserMedia;
-    };
-    /**
-     * Determines if the local browser supports WebRTC Peer connections to the extent of being able to do video chats.
-     * @returns {Boolean} True if Peer connections are supported.
-     */
-    this.supportsPeerConnections = function() {
-        if (!self.supportsGetUserMedia()) {
-            return false;
-        }
-        if (!window.RTCPeerConnection) {
-            return false;
-        }
-        try {
-            self.createRTCPeerConnection({"iceServers": []}, null);
-        } catch (oops) {
-            return false;
-        }
-        return true;
-    };
-    /** @private
-     * @param pc_config ice configuration array
-     * @param optionalStuff peer constraints.
-     */
-    /** @private
-     * @param pc_config ice configuration array
-     * @param optionalStuff peer constraints.
-     */
-    this.createRTCPeerConnection = function(pc_config, optionalStuff) {
-        if (RTCPeerConnection) {
-            return new RTCPeerConnection(pc_config, optionalStuff);
-        }
-        else {
-            throw "Your browser doesn't support webRTC (RTCPeerConnection)";
-        }
-    };
-//
-// this should really be part of adapter.js
-// Versions of chrome < 31 don't support reliable data channels transport.
-// Firefox does.
-//
-    this.getDatachannelConstraints = function() {
-        if (webrtcDetectedBrowser === "chrome" && webrtcDetectedVersion < 31) {
-            return {reliable: false};
-        }
-        else {
-            return {reliable: true};
-        }
-    };
-    /** @private */
-    haveAudioVideo = {
-        audio: false,
-        video: false
-    };
-    /** @private */
-    var dataEnabled = false;
-    /** @private */
-    var serverPath = null;
-    /** @private */
-    var roomOccupantListener = null;
-    /** @private */
-    var onDataChannelOpen = null;
-    /** @private */
-    var onDataChannelClose = null;
-    /** @private */
-    var lastLoggedInList = {};
-    /** @private */
-    var receivePeer = {msgTypes: {}};
-    /** @private */
-    var receiveServerCB = null;
-    /** @private */
-    var updateConfigurationInfo = function() {
-
-    }; // dummy placeholder for when we aren't connected
-//
-//
-//  peerConns is a map from caller names to the below object structure
-//     {  startedAV: boolean,  -- true if we have traded audio/video streams
-//        dataChannelS: RTPDataChannel for outgoing messages if present
-//        dataChannelR: RTPDataChannel for incoming messages if present
-//        dataChannelReady: true if the data channel can be used for sending yet
-//        dataChannelWorks: true if the data channel has been tested and found to work.
-//        connectTime: timestamp when the connection was started
-//        sharingAudio: true if audio is being shared
-//        sharingVideo: true if video is being shared
-//        cancelled: temporarily true if a connection was cancelled by the peer asking to initiate it.
-//        candidatesToSend: SDP candidates temporarily queued
-//        pc: RTCPeerConnection
-//        mediaStream: mediaStream
-//     function callSuccessCB(string) - see the easyrtc.call documentation.
-//        function callFailureCB(errorCode, string) - see the easyrtc.call documentation.
-//        function wasAcceptedCB(boolean,string) - see the easyrtc.call documentation.
-//     }
-//
-    /** @private */
-    var peerConns = {};
-//
-// a map keeping track of whom we've requested a call with so we don't try to
-// call them a second time before they've responded.
-//
-    /** @private */
-    var acceptancePending = {};
-
-    /**
-     * Disconnect from the EasyRTC server.
-     * @example
-     *    easyrtc.disconnect();
-     */
-    this.disconnect = function() {
-    };
-    /** @private
-     * @param caller
-     * @param helper
-     */
-    this.acceptCheck = function(caller, helper) {
-        helper(true);
-    };
-    /** @private
-     * @param easyrtcid
-     * @param stream
-     */
-    this.streamAcceptor = function(easyrtcid, stream) {
-    };
-    /** @private
-     * @param easyrtcid
-     */
-    this.onStreamClosed = function(easyrtcid) {
-    };
-    /** @private
-     * @param easyrtcid
-     */
-    this.callCancelled = function(easyrtcid) {
-    };
-
-    /*
-     * This function gets the statistics for a particular peer connection.
-     * @param {String} peerId
-     * @param {String} callback gets a map of {userDefinedKey: value}
-     * @param {String} filter has is a map of maps of the form {reportNum:{googleKey: userDefinedKey}}
-     * It is still experimental and hence isn't advertised in the documentation.
-     */
-    this.getPeerStatistics = function(peerId, callback, filter) {
-        if (isFirefox) {
-            self.getFirefoxPeerStatistics(peerId, callback, filter);
-        }
-        else {
-            self.getChromePeerStatistics(peerId, callback, filter);
-        }
-    };
-
-    this.getFirefoxPeerStatistics = function(peerId, callback, filter) {
-
-        if (!peerConns[peerId]) {
-            callback({"notConnected": peerId});
-        }
-        else if (peerConns[peerId].pc.getStats) {
-            peerConns[peerId].pc.getStats(null, function(stats) {
-                var items = {};
-                var srcKey;
-                //
-                // the stats objects has a group of entries. Each entry is either an rtp entry
-                // or a candidate entry. the candidate entries don't tend to have interesting information
-                // in them so we filter them out.
-                stats.forEach(function(entry) {
-                    var majorKey;
-                    var subKey;
-                    if (entry.type.match(/boundrtp/)) {
-                        if (entry.id.match(/audio/)) {
-                            majorKey = entry.type + "_audio";
-                        }
-                        else if (entry.id.match(/video/)) {
-                            majorKey = entry.type + "_video";
-                        }
-                        else {
-                            return;
-                        }
-
-                        for (subKey in entry) {
-                            if (entry.hasOwnProperty(subKey)) {
-                                items[majorKey + "." + subKey] = entry[subKey];
-                            }
-                        }
-                    }
-                });
-                if (!filter) {
-                    callback(peerId, items);
-                }
-                else {
-                    var filteredItems = {};
-                    for (srcKey in filter) {
-                        if (filter.hasOwnProperty(srcKey) && items.hasOwnProperty(srcKey)) {
-                            filteredItems[ filter[srcKey]] = items[srcKey];
-                        }
-                    }
-                    callback(peerId, filteredItems);
-                }
-            },
-                    function(error) {
-                        console.log("unable to get statistics");
-                    });
-        }
-        else {
-            callback({"statistics": self.getConstantString("statsNotSupported")});
-        }
-    };
-
-
-    this.getChromePeerStatistics = function(peerId, callback, filter) {
-
-        if (!peerConns[peerId]) {
-            callback({"notConnected": peerId});
-        }
-        else if (peerConns[peerId].pc.getStats) {
-
-            peerConns[peerId].pc.getStats(function(stats) {
-
-                var localStats = {};
-                var part, parts = stats.result();
-                var i, j;
-                var itemKeys;
-                var itemKey;
-                var names;
-                var userKey;
-
-                var partNames = [];
-                var partList;
-                var bestBytes = 0;
-                var bestI;
-                var turnAddress = null;
-                var hasActive, curReceived;
-                var localAddress, remoteAddress;
-
-                if (!filter) {
-                    for (i = 0; i < parts.length; i++) {
-                        names = parts[i].names();
-                        for (j = 0; j < names.length; j++) {
-                            itemKey = names[j];
-                            localStats[parts[i].id + "." + itemKey] = parts[i].local.stat(itemKey);
-                        }
-                    }
-                }
-                else {
-                    for (i = 0; i < parts.length; i++) {
-                        partNames[i] = {};
-                        //
-                        // convert the names into a dictionary
-                        //
-                        names = parts[i].names();
-                        for (j = 0; j < names.length; j++) {
-                            partNames[i][names[j]] = true;
-                        }
-
-                        //
-                        // a chrome-firefox connection results in several activeConnections. 
-                        // we only want one, so we look for the one with the most data being received on it.
-                        //
-                        if (partNames[i].googRemoteAddress && partNames[i].googActiveConnection) {
-                            hasActive = parts[i].local.stat("googActiveConnection");
-                            if (hasActive === true || hasActive === "true") {
-                                curReceived = parseInt(parts[i].local.stat("bytesReceived")) +
-                                        parseInt(parts[i].local.stat("bytesSent"));
-                                if (curReceived > bestBytes) {
-                                    bestI = i;
-                                    bestBytes = curReceived;
-                                }
-                            }
-                        }
-                    }
-
-                    for (i = 0; i < parts.length; i++) {
-                        //
-                        // discard info from any inactive connection.
-                        //
-                        if (partNames[i].googActiveConnection) {
-                            if (i !== bestI) {
-                                partNames[i] = {};
-                            }
-                            else {
-                                localAddress = parts[i].local.stat("googLocalAddress").split(":")[0];
-                                remoteAddress = parts[i].local.stat("googRemoteAddress").split(":")[0];
-                                if (self.isTurnServer(localAddress)) {
-                                    turnAddress = localAddress;
-                                }
-                                else if (self.isTurnServer(remoteAddress)) {
-                                    turnAddress = remoteAddress;
-                                }
-                            }
-                        }
-                    }
-
-                    for (i = 0; i < filter.length; i++) {
-                        itemKeys = filter[i];
-                        partList = [];
-                        part = null;
-                        for (j = 0; j < parts.length; j++) {
-                            var fullMatch = true;
-                            for (itemKey in itemKeys) {
-                                if (itemKeys.hasOwnProperty(itemKey) && !partNames[j][itemKey]) {
-                                    fullMatch = false;
-                                    break;
-                                }
-                            }
-                            if (fullMatch && parts[j]) {
-                                partList.push(parts[j]);
-                            }
-                        }
-                        if (partList.length === 1) {
-                            for (j = 0; j < partList.length; j++) {
-                                part = partList[j];
-                                if (part.local) {
-                                    for (itemKey in itemKeys) {
-                                        if (itemKeys.hasOwnProperty(itemKey)) {
-                                            userKey = itemKeys[itemKey];
-                                            localStats[userKey] = part.local.stat(itemKey);
-                                        }
-                                    }
-                                }
-                            }
-                        }
-                        else if (partList.length > 1) {
-                            for (itemKey in itemKeys) {
-                                if (itemKeys.hasOwnProperty(itemKey)) {
-                                    localStats[itemKeys[itemKey]] = [];
-                                }
-                            }
-                            for (j = 0; j < partList.length; j++) {
-                                part = partList[j];
-                                if (part.local) {
-                                    for (itemKey in itemKeys) {
-                                        if (itemKeys.hasOwnProperty(itemKey)) {
-                                            userKey = itemKeys[itemKey];
-                                            localStats[userKey].push(part.local.stat(itemKey));
-                                        }
-                                    }
-                                }
-                            }
-                        }
-                    }
-                }
-
-                if (localStats.remoteAddress && turnAddress) {
-                    localStats.remoteAddress = turnAddress;
-                }
-                callback(peerId, localStats);
-            });
-        }
-        else {
-            callback({"statistics": self.getConstantString("statsNotSupported")});
-        }
-    };
-
-
-    this.chromeStatsFilter = [
-        {
-            "googTransmitBitrate": "transmitBitRate",
-            "googActualEncBitrate": "encodeRate",
-            "googAvailableSendBandwidth": "availableSendRate"
-        },
-        {
-            "googCodecName": "audioCodec",
-            "googTypingNoiseState": "typingNoise",
-            "packetsSent": "audioPacketsSent"
-        },
-        {
-            "googCodecName": "videoCodec",
-            "googFrameRateSent": "outFrameRate",
-            "packetsSent": "videoPacketsSent"
-        },
-        {
-            "packetsLost": "videoPacketsLost",
-            "packetsReceived": "videoPacketsReceived",
-            "googFrameRateOutput": "frameRateOut"
-        },
-        {
-            "packetsLost": "audioPacketsLost",
-            "packetsReceived": "audioPacketsReceived",
-            "audioOutputLevel": "audioOutputLevel"
-        },
-        {
-            "googRemoteAddress": "remoteAddress",
-            "googActiveConnection": "activeConnection"
-        },
-        {
-            "audioInputLevel": "audioInputLevel"
-        }
-    ];
-
-    this.firefoxStatsFilter = {
-        "outboundrtp_audio.packetsSent": "audioPacketsSent",
-        "outboundrtp_video.packetsSent": "videoPacketsSent",
-        "inboundrtp_video.packetsReceived": "videoPacketsReceived",
-        "inboundrtp_audio.packetsReceived": "audioPacketsReceived"
-    };
-
-
-
-    this.standardStatsFilter = isFirefox ? self.firefoxStatsFilter : self.chromeStatsFilter;
-
-
-    /** Provide a set of application defined fields that will be part of this instances
-     * configuration information. This data will get sent to other peers via the websocket
-     * path.
-     * @param {String} roomName - the room the field is attached to.
-     * @param {String} fieldName - the name of the field.
-     * @param {Object} fieldValue - the value of the field.
-     * @example
-     *   easyrtc.setRoomApiFields("trekkieRoom",  "favorite_alien", "Mr Spock");
-     *   easyrtc.setRoomOccupantListener( function(roomName, list){
-     *      for( var i in list ){
-     *         console.log("easyrtcid=" + i + " favorite alien is " + list[i].apiFields.favorite_alien);
-     *      }
-     *   });
-     */
-    this.setRoomApiField = function(roomName, fieldName, fieldValue) {
-        //
-        // if we're not connected yet, we'll just cache the fields until we are.
-        //
-        if (!self._roomApiFields) {
-            self._roomApiFields = {};
-        }
-        if (!fieldName && !fieldValue) {
-            delete self._roomApiFields[roomName];
-            return;
-        }
-
-        if (!self._roomApiFields[roomName]) {
-            self._roomApiFields[roomName] = {};
-        }
-        if (fieldValue !== undefined && fieldValue !== null) {
-            if (typeof fieldValue === "object") {
-                try {
-                    JSON.stringify(fieldValue);
-                }
-                catch (jsonError) {
-                    self.showError(self.errCodes.DEVELOPER_ERR, "easyrtc.setRoomApiField passed bad object ");
-                    return;
-                }
-            }
-            self._roomApiFields[roomName][fieldName] = {fieldName: fieldName, fieldValue: fieldValue};
-        }
-        else {
-            delete self._roomApiFields[roomName][fieldName];
-        }
-        if (self.webSocketConnected) {
-            _enqueueSendRoomApi(roomName);
-        }
-    };
-
-    var roomApiFieldTimer = null;
-    /** @private
-     * @param {String} roomName
-     */
-    function _enqueueSendRoomApi(roomName) {
-//
-// Rather than issue the send request immediately, we set a timer so we can accumulate other
-// calls
-//
-        if (roomApiFieldTimer) {
-            clearTimeout(roomApiFieldTimer);
-        }
-        roomApiFieldTimer = setTimeout(function() {
-            _sendRoomApiFields(roomName, self._roomApiFields[roomName]);
-            roomApiFieldTimer = null;
-        }, 10);
-    }
-    ;
-
-    /**
-     *  @private
-     *  @param roomName
-     * @param fields
-     */
-    function _sendRoomApiFields(roomName, fields) {
-        var fieldAsString = JSON.stringify(fields);
-        JSON.parse(fieldAsString);
-        var dataToShip = {
-            msgType: "setRoomApiField",
-            msgData: {
-                setRoomApiField: {
-                    roomName: roomName,
-                    field: fields
-                }
-            }
-        };
-        self.webSocket.json.emit("easyrtcCmd", dataToShip,
-                function(ackMsg) {
-                    if (ackMsg.msgType === "error") {
-                        self.showError(ackMsg.msgData.errorCode, ackMsg.msgData.errorText);
-                    }
-                }
-        );
-    }
-    ;
-    /** Default error reporting function. The default implementation displays error messages
-     *  in a programmatically created div with the id easyrtcErrorDialog. The div has title
-     *  component with a class name of easyrtcErrorDialog_title. The error messages get added to a
-     *  container with the id easyrtcErrorDialog_body. Each error message is a text node inside a div
-     *  with a class of easyrtcErrorDialog_element. There is an "okay" button with the className of easyrtcErrorDialog_okayButton.
-     *  @param {String} messageCode An error message code
-     *  @param {String} message the error message text without any markup.
-     *  @example
-     *      easyrtc.showError("BAD_NAME", "Invalid username");
-     */
-    this.showError = function(messageCode, message) {
-        self.onError({errorCode: messageCode, errorText: message});
-    };
-    /** @private
-     * @param errorObject
-     */
-    this.onError = function(errorObject) {
-        if (self.debugPrinter) {
-            self.debugPrinter("saw error " + errorObject.errorText);
-        }
-        var errorDiv = document.getElementById('easyrtcErrorDialog');
-        var errorBody;
-        if (!errorDiv) {
-            errorDiv = document.createElement("div");
-            errorDiv.id = 'easyrtcErrorDialog';
-            var title = document.createElement("div");
-            title.innerHTML = "Error messages";
-            title.className = "easyrtcErrorDialog_title";
-            errorDiv.appendChild(title);
-            errorBody = document.createElement("div");
-            errorBody.id = "easyrtcErrorDialog_body";
-            errorDiv.appendChild(errorBody);
-            var clearButton = document.createElement("button");
-            clearButton.appendChild(document.createTextNode("Okay"));
-            clearButton.className = "easyrtcErrorDialog_okayButton";
-            clearButton.onclick = function() {
-                errorBody.innerHTML = ""; // remove all inner nodes
-                errorDiv.style.display = "none";
-            };
-            errorDiv.appendChild(clearButton);
-            document.body.appendChild(errorDiv);
-        }
-
-        errorBody = document.getElementById("easyrtcErrorDialog_body");
-        var messageNode = document.createElement("div");
-        messageNode.className = 'easyrtcErrorDialog_element';
-        messageNode.appendChild(document.createTextNode(errorObject.errorText));
-        errorBody.appendChild(messageNode);
-        errorDiv.style.display = "block";
-    };
-
-
-
-//
-// easyrtc.createObjectURL builds a URL from a media stream.
-// Arguments:
-//     mediaStream - a media stream object.
-// The video object in Chrome expects a URL.
-//
-    /** @private
-     * @param mediaStream */
-    this.createObjectURL = function(mediaStream) {
-        var errMessage;
-        if (window.URL && window.URL.createObjectURL) {
-            return window.URL.createObjectURL(mediaStream);
-        }
-        else if (window.webkitURL && window.webkitURL.createObjectURL) {
-            return window.webkit.createObjectURL(mediaStream);
-        }
-        else {
-            errMessage = "Your browsers does not support URL.createObjectURL.";
-            if (self.debugPrinter) {
-                self.debugPrinter("saw exception " + errMessage);
-            }
-            throw errMessage;
-        }
-    };
-    /**
-     * A convenience function to ensure that a string doesn't have symbols that will be interpreted by HTML.
-     * @param {String} idString
-     * @return {String} The cleaned string.
-     * @example
-     *     console.log( easyrtc.cleanId('&hello'));
-     */
-    this.cleanId = function(idString) {
-        var MAP = {
-            '&': '&amp;',
-            '<': '&lt;',
-            '>': '&gt;'
-        };
-        return idString.replace(/[&<>]/g, function(c) {
-            return MAP[c];
-        });
-    };
-    /** Set a callback that will be invoked when the application enters or leaves a room.
-     *
-     * @param {Function} handler - the first parameter is true for entering a room, false for leaving a room. The second parameter is the room name.
-     * @example
-     *   easyrtc.setRoomEntryListener(function(entry, roomName){
-     *       if( entry ){
-     *           console.log("entering room " + roomName);
-     *       }
-     *       else{
-     *           console.log("leaving room " + roomName);
-     *       }
-     *   });
-     */
-    self.setRoomEntryListener = function(handler) {
-        self.roomEntryListener = handler;
-    };
-    /** Set the callback that will be invoked when the list of people logged in changes.
-     * The callback expects to receive a room name argument, and
-     *  a map whose ideas are easyrtcids and whose values are in turn maps
-     * supplying user specific information. The inner maps have the following keys:
-     *  username, applicationName, browserFamily, browserMajor, osFamily, osMajor, deviceFamily.
-     *  The third argument is the listener is the innerMap for the connections own data (not needed by most applications).
-     * @param {Function} listener
-     * @example
-     *   easyrtc.setRoomOccupantListener( function(roomName, list, selfInfo){
-     *      for( var i in list ){
-     *         ("easyrtcid=" + i + " belongs to user " + list[i].username);
-     *      }
-     *   });
-     */
-    self.setRoomOccupantListener = function(listener) {
-        roomOccupantListener = listener;
-    };
-    /**
-     * Sets a callback that is called when a data channel is open and ready to send data.
-     * The callback will be called with an easyrtcid as it's sole argument.
-     * @param {Function} listener
-     * @example
-     *    easyrtc.setDataChannelOpenListener( function(easyrtcid){
-     *         easyrtc.sendDataP2P(easyrtcid, "greeting", "hello");
-     *    });
-     */
-    this.setDataChannelOpenListener = function(listener) {
-        onDataChannelOpen = listener;
-    };
-    /** Sets a callback that is called when a previously open data channel closes.
-     * The callback will be called with an easyrtcid as it's sole argument.
-     * @param {Function} listener
-     * @example
-     *    easyrtc.setDataChannelCloseListener( function(easyrtcid){
-     *            ("No longer connected to " + easyrtc.idToName(easyrtcid));
-     *    });
-     */
-    this.setDataChannelCloseListener = function(listener) {
-        onDataChannelClose = listener;
-    };
-    /** Returns the number of live peer connections the client has.
-     * @return {Number}
-     * @example
-     *    ("You have " + easyrtc.getConnectionCount() + " peer connections");
-     */
-    this.getConnectionCount = function() {
-        var count = 0;
-        var i;
-        for (i in peerConns) {
-            if (peerConns.hasOwnProperty(i)) {
-                if (peerConns[i].startedAV) {
-                    count++;
-                }
-            }
-        }
-        return count;
-    };
-    /** Sets whether audio is transmitted by the local user in any subsequent calls.
-     * @param {Boolean} enabled true to include audio, false to exclude audio. The default is true.
-     * @example
-     *      easyrtc.enableAudio(false);
-     */
-    this.enableAudio = function(enabled) {
-        audioEnabled = enabled;
-    };
-    /**
-     *Sets whether video is transmitted by the local user in any subsequent calls.
-     * @param {Boolean} enabled - true to include video, false to exclude video. The default is true.
-     * @example
-     *      easyrtc.enableVideo(false);
-     */
-    this.enableVideo = function(enabled) {
-        videoEnabled = enabled;
-    };
-    /**
-     * Sets whether WebRTC data channels are used to send inter-client messages.
-     * This is only the messages that applications explicitly send to other applications, not the WebRTC signaling messages.
-     * @param {Boolean} enabled  true to use data channels, false otherwise. The default is false.
-     * @example
-     *     easyrtc.enableDataChannels(true);
-     */
-    this.enableDataChannels = function(enabled) {
-        dataEnabled = enabled;
-    };
-    /**
-     * @private
-     * @param {Boolean} enable
-     * @param {Array} tracks - an array of MediaStreamTrack
-     */
-    function enableMediaTracks(enable, tracks) {
-        var i;
-        if (tracks) {
-            for (i = 0; i < tracks.length; i++) {
-                var track = tracks[i];
-                track.enabled = enable;
-            }
-        }
-    }
-    ;
-
-    //
-    // fetches a stream by name. Treat a null/undefined streamName as "default".
-    //
-    function getLocalMediaStreamByName(streamName) {
-        if (!streamName) {
-            streamName = "default";
-        }
-        return namedLocalMediaStreams[streamName];
-    }
-
-    /**
-     * Returns the user assigned id's of currently active local media streams.
-     * @return {Array}
-     */
-    this.getLocalMediaIds = function() {
-        return Object.keys(namedLocalMediaStreams);
-    }
-
-    function buildMediaIds() {
-        var mediaMap = {};
-        var streamName;
-        for (streamName in namedLocalMediaStreams) {
-            mediaMap[streamName] = namedLocalMediaStreams[streamName].id;
-        }
-        return mediaMap;
-    }
-
-
-    function registerLocalMediaStreamByName(stream, streamName) {
-        var roomName;
-        if (!streamName) {
-            streamName = "default";
-        }
-        namedLocalMediaStreams[streamName] = stream;
-        if (streamName !== "default") {
-            var mediaIds = buildMediaIds();
-            for (roomName in self.roomData) {
-                self.setRoomApiField(roomName, "mediaIds", mediaIds);
-            }
-        }
-    }
-
-
-    //
-    // look up a stream's name from the stream.id
-    //
-    function getNameOfRemoteStream(easyrtcId, webrtcstreamName) {
-        var roomName;
-        var mediaIds;
-        var streamName;
-        for (roomName in self.roomData) {
-            mediaIds = self.getRoomApiField(roomName, easyrtcId, "mediaIds");
-            if (!mediaIds)
-                continue;
-            for (streamName in mediaIds) {
-                if (mediaIds.hasOwnProperty(streamName) &&
-                        mediaIds[streamName] === webrtcstreamName) {
-                    return streamName;
-                }
-            }
-        }
-        return undefined;
-    }
-
-    function closeLocalMediaStreamByName(streamName) {
-        if (!streamName) {
-            streamName = "default";
-        }
-        if (namedLocalMediaStreams[streamName]) {
-            namedLocalMediaStreams[streamName].stop();
-            delete namedLocalMediaStreams[streamName];
-            if (streamName !== "default") {
-                var mediaIds = buildMediaIds();
-                for (roomName in self.roomData) {
-                    self.setRoomApiField(roomName, "mediaIds", mediaIds);
-                }
-            }
-        }
-    }
-    /**
-     * Close the local media stream. You usually need to close the existing media stream
-     * of a camera before reacquring it at a different resolution.
-     * @param {String} streamName - an option stream name.
-     */
-    this.closeLocalMediaStream = function(streamName) {
-        return closeLocalMediaStream(streamName);
-    }
-    /**
-     * This function is used to enable and disable the local camera. If you disable the
-     * camera, video objects display it will "freeze" until the camera is re-enabled. *
-     * By default, a camera is enabled.
-     * @param {Boolean} enable - true to enable the camera, false to disable it.
-     * @param {String} streamName - the name of the stream, optional.
-     */
-    this.enableCamera = function(enable, streamName) {
-        var stream = getLocalMediaStreamByName(streamName);
-        if (stream && stream.getVideoTracks) {
-            enableMediaTracks(enable, stream.getVideoTracks());
-        }
-    };
-    /**
-     * This function is used to enable and disable the local microphone. If you disable
-     * the microphone, sounds stops being transmitted to your peers. By default, the microphone
-     * is enabled.
-     * @param {Boolean} enable - true to enable the microphone, false to disable it.
-     * @param {String} streamName - an optional streamName
-     */
-    this.enableMicrophone = function(enable, streamName) {
-        var stream = getLocalMediaStreamByName(streamName);
-        if (stream && stream.getAudioTracks) {
-            enableMediaTracks(enable, stream.getAudioTracks());
-        }
-    };
-    /**
-     * Mute a video object.
-     * @param {String} videoObjectName - A DOMObject or the id of the DOMObject.
-     * @param {Boolean} mute - true to mute the video object, false to unmute it.
-     */
-    self.muteVideoObject = function(videoObjectName, mute) {
-        var videoObject;
-        if (typeof (videoObjectName) === 'string') {
-            videoObject = document.getElementById(videoObjectName);
-            if (!videoObject) {
-                throw "Unknown video object " + videoObjectName;
-            }
-        }
-        else if (!videoObjectName) {
-            throw "muteVideoObject passed a null";
-        }
-        else {
-            videoObject = videoObjectName;
-        }
-        videoObject.muted = !!mute;
-    };
-    /**
-     * Returns a URL for your local camera and microphone.
-     *  It can be called only after easyrtc.initMediaSource has succeeded.
-     *  It returns a url that can be used as a source by the Chrome video element or the &lt;canvas&gt; element.
-     *  @param {String} streamName - an option stream name.
-     *  @return {URL}
-     *  @example
-     *      document.getElementById("myVideo").src = easyrtc.getLocalStreamAsUrl();
-     */
-    self.getLocalStreamAsUrl = function(streamName) {
-        var stream = getLocalMediaStreamByName(streamName);
-        if (stream === null) {
-            throw "Developer error: attempt to get a MediaStream without invoking easyrtc.initMediaSource successfully";
-        }
-        return self.createObjectURL(stream);
-    };
-    /**
-     * Returns a media stream for your local camera and microphone.
-     *  It can be called only after easyrtc.initMediaSource has succeeded.
-     *  It returns a stream that can be used as an argument to easyrtc.setVideoObjectSrc.
-     * @return {MediaStream}
-     * @example
-     *    easyrtc.setVideoObjectSrc( document.getElementById("myVideo"), easyrtc.getLocalStream());
-     */
-    this.getLocalStream = function(streamName) {
-        return getLocalMediaStreamByName(streamName);
-    };
-    /** Clears the media stream on a video object.
-     *
-     * @param {Object} element the video object.
-     * @example
-     *    easyrtc.clearMediaStream( document.getElementById('selfVideo'));
-     *
-     */
-    this.clearMediaStream = function(element) {
-        if (typeof element.srcObject !== 'undefined') {
-            element.srcObject = null;
-        } else if (typeof element.mozSrcObject !== 'undefined') {
-            element.mozSrcObject = null;
-        } else if (typeof element.src !== 'undefined') {
-            //noinspection JSUndefinedPropertyAssignment
-            element.src = "";
-        }
-    };
-    /**
-     *  Sets a video or audio object from a media stream.
-     *  Chrome uses the src attribute and expects a URL, while firefox
-     *  uses the mozSrcObject and expects a stream. This procedure hides
-     *  that from you.
-     *  If the media stream is from a local webcam, you may want to add the
-     *  easyrtcMirror class to the video object so it looks like a proper mirror.
-     *  The easyrtcMirror class is defined in this.css.
-     *  Which is could be added using the same path of easyrtc.js file to an HTML file
-     *  @param {Object} videoObject an HTML5 video object
-     *  @param {MediaStream|String} stream a media stream as returned by easyrtc.getLocalStream or your stream acceptor.
-     * @example
-     *    easyrtc.setVideoObjectSrc( document.getElementById("myVideo"), easyrtc.getLocalStream());
-     *
-     */
-    this.setVideoObjectSrc = function(videoObject, stream) {
-        if (stream && stream !== "") {
-            videoObject.autoplay = true;
-            attachMediaStream(videoObject, stream);
-            videoObject.play();
-        }
-        else {
-            self.clearMediaStream(videoObject);
-        }
-    };
-
-
-    /**
-     * This function builds a new named local media stream from a set of existing audio and video tracks from other media streams.
-     * @param {String} streamName is the name of the new media stream.
-     * @param {Array} audioTracks is an array of MediaStreamTracks
-     * @param {Array} videoTracks is an array of MediaStreamTracks
-     * @returns {void}
-     * @example
-     *    easyrtc.buildLocalMediaStream("myComposedStream",
-     *             easyrtc.getLocalStream("camera1").getVideoTracks(),
-     *             easyrtc.getLocalStream("camera2").getAudioTracks());
-     */
-    this.buildLocalMediaStream = function(streamName, audioTracks, videoTracks){
-       var fullTrackList = [];
-       var i;
-
-       if( typeof streamName !== 'string') {
-           easyrtc.showError( this.errCodes.DEVELOPER_ERR, "easyrtc.buildLocalMediaStream not supplied a stream name");
-           return;
-       }
-
-       if( audioTracks ) {
-           for( i = 0; i < audioTracks.length; i++ ) {
-              fullTrackList.push(audioTracks[i]);
-           }
-       }
-       
-       if( videoTracks ) {
-           for( i = 0; i < videoTracks.length; i++ ) {
-              fullTrackList.push(videoTracks[i]);
-           }
-       }
-       
-       var stream =  new MediaStream(fullTrackList);
-       registerLocalMediaStreamByName(stream, streamName);
-    };
-
-
-    /* @private*/
-    /** Load Easyrtc Stylesheet.
-     *   Easyrtc Stylesheet define easyrtcMirror class and some basic css class for using easyrtc.js.
-     *   That way, developers can override it or use it's own css file minified css or package.
-     * @example
-     *       easyrtc.loadStylesheet();
-     *
-     */
-    this.loadStylesheet = function() {
-
-        //
-        // check to see if we already have an easyrtc.css file loaded
-        // if we do, we can exit immediately.
-        //
-        var links = document.getElementsByTagName("link");
-        var cssIndex, css;
-        for (cssIndex in links) {
-            if (links.hasOwnProperty(cssIndex)) {
-                css = links[cssIndex];
-                if (css.href && (css.href.match(/\/easyrtc.css/))) {
-                    return;
-                }
-            }
-        }
-        //
-        // add the easyrtc.css file since it isn't present
-        //
-        var easySheet = document.createElement("link");
-        easySheet.setAttribute("rel", "stylesheet");
-        easySheet.setAttribute("type", "text/css");
-        easySheet.setAttribute("href", "/easyrtc/easyrtc.css");
-        var headSection = document.getElementsByTagName("head")[0];
-        var firstHead = headSection.childNodes[0];
-        headSection.insertBefore(easySheet, firstHead);
-    };
-
-    /** @private
-     * @param {String} x */
-    this.formatError = function(x) {
-        var name, result;
-        if (x === null || typeof x === 'undefined') {
-            return "null";
-        }
-        if (typeof x === 'string') {
-            return x;
-        }
-        else if (x.type && x.description) {
-            return x.type + " : " + x.description;
-        }
-        else if (typeof x === 'object') {
-            try {
-                return JSON.stringify(x);
-            }
-            catch (oops) {
-                result = "{";
-                for (name in x) {
-                    if (x.hasOwnProperty(name)) {
-                        if (typeof x[name] === 'string') {
-                            result = result + name + "='" + x[name] + "' ";
-                        }
-                    }
-                }
-                result = result + "}";
-                return result;
-            }
-        }
-        else {
-            return "Strange case";
-        }
-    };
-
-    /**
-     * This is the new desktop capture code. This code makes use of an API that is only available to google extensions, which are self-contained sets of files you download from the Chrome Store. It will not run in a page hosted on your website. 
-     * @param {function(Object)} successCallback - will be called with localmedia stream on success. 
-     * @param {function(String,String)} errorCallback - is called with an error code and error description.
-     * @param {String} streamName - an optional id for the media source so you can use multiple cameras and screen share simultaneously.
-     * @example
-     *       easyrtc.initScreenCapture(
-     *          function(mediastream){
-     *              easyrtc.setVideoObjectSrc( document.getElementById("mirrorVideo"), mediastream);
-     *          },
-     *          function(errorCode, errorText){
-     *               easyrtc.showError(errorCode, errorText);
-     *          });
-     */
-    this.initScreenCapture = function(onSuccess, onFailure, streamName) {
-        if (!chrome|| !chrome.desktopCapture || !chrome.desktopCapture.chooseDesktopMedia) {
-            onFailure(self.errCodes.DEVELOPER_ERR, "The initScreenCapture api can only be used inside a chrome extensions. This is chrome security feature. Sorry.");
-            return;
-        }
-        //
-        // the code for doing the screen capture was taken from Muaz-Khan's desktop sharing example.
-        //        
-        function onAccessApproved(desktop_id) {
-            if (!desktop_id) {
-                onFailure("user-err", "no desktop selected");
-                return;
-            }
-
-            navigator.webkitGetUserMedia({
-                audio: false,
-                video: {
-                    mandatory: {
-                        chromeMediaSource: 'desktop',
-                        chromeMediaSourceId: desktop_id,
-                        minWidth: 1280,
-                        maxWidth: 1280,
-                        minHeight: 720,
-                        maxHeight: 720
-                    }
-                }
-            }, gotStream, getUserMediaError);
-
-            function gotStream(stream) {
-                if (!stream) {
-                    onFailure(self.errCodes.MEDIA_ERR, self.format(self.getConstantString("gumFailed"), "cancelled"));
-                    return;
-                }
-                 registerLocalMediaStreamByName(stream, streamName);
-                 onSuccess(stream);
-                // create RTCPeerConnection to stream desktop in realtime!
-            }
-
-            function getUserMediaError(error) {
-                var errText;
-                if (typeof error === 'string') {
-                    errText = error;
-                }
-                else if (error.name) {
-                    errText = error.name;
-                }
-                else {
-                    errText = "Unknown";
-                }
-                if (errorCallback) {
-                    console.log("invoking error callback", errText);
-                    errorCallback(self.errCodes.MEDIA_ERR, self.format(self.getConstantString("gumFailed"), errText));
-                }
-            }
-        }
-
-        pre_desktop_id = chrome.desktopCapture.chooseDesktopMedia(
-                ["screen", "window"], onAccessApproved);
-
-    }
-    /** Initializes your access to a local camera and microphone.
-     *  Failure could be caused a browser that didn't support WebRTC, or by the user
-     * not granting permission.
-     * If you are going to call easyrtc.enableAudio or easyrtc.enableVideo, you need to do it before
-     * calling easyrtc.initMediaSource.
-     * @param {function(Object)} successCallback - will be called with localmedia stream on success. 
-     * @param {function(String,String)} errorCallback - is called with an error code and error description.
-     * @param {String} streamName - an optional name for the media source so you can use multiple cameras and screen share simultaneously.
-     * @example
-     *       easyrtc.initMediaSource(
-     *          function(mediastream){
-     *              easyrtc.setVideoObjectSrc( document.getElementById("mirrorVideo"), mediastream);
-     *          },
-     *          function(errorCode, errorText){
-     *               easyrtc.showError(errorCode, errorText);
-     *          });
-     *
-     */
-    this.initMediaSource = function(successCallback, errorCallback, streamName) {
-
-        if (self.debugPrinter) {
-            self.debugPrinter("about to request local media");
-        }
-
-        if (!streamName) {
-            streamName = "default";
-        }
-
-        haveAudioVideo = {
-            audio: audioEnabled,
-            video: videoEnabled
-        };
-
-        if (!errorCallback) {
-            errorCallback = function(errorCode, errorText) {
-                var message = "easyrtc.initMediaSource: " + self.formatError(errorText);
-                if (self.debugPrinter) {
-                    self.debugPrinter(message);
-                }
-                self.showError(self.errCodes.MEDIA_ERR, message);
-            };
-        }
-
-        if (!self.supportsGetUserMedia()) {
-            errorCallback(self.errCodes.MEDIA_ERR, self.getConstantString("noWebrtcSupport"));
-            return;
-        }
-
-
-        if (!successCallback) {
-            self.showError(self.errCodes.DEVELOPER_ERR,
-                    "easyrtc.initMediaSource not supplied a successCallback");
-            return;
-        }
-
-
-        var mode = self.getUserMediaConstraints();
-        /** @private
-         * @param {Object} stream - A mediaStream object.
-         *  */
-        var onUserMediaSuccess = function(stream) {
-            if (self.debugPrinter) {
-                self.debugPrinter("getUserMedia success callback entered");
-            }
-
-            if (self.debugPrinter) {
-                self.debugPrinter("successfully got local media");
-            }
-
-            registerLocalMediaStreamByName(stream, streamName);
-
-            var videoObj, triesLeft, tryToGetSize, ele;
-            if (haveAudioVideo.video) {
-                videoObj = document.createElement('video');
-                videoObj.muted = true;
-                triesLeft = 30;
-                tryToGetSize = function() {
-                    if (videoObj.videoWidth > 0 || triesLeft < 0) {
-                        self.nativeVideoWidth = videoObj.videoWidth;
-                        self.nativeVideoHeight = videoObj.videoHeight;
-                        if (self._desiredVideoProperties.height &&
-                                (self.nativeVideoHeight !== self._desiredVideoProperties.height ||
-                                        self.nativeVideoWidth !== self._desiredVideoProperties.width)) {
-                            self.showError(self.errCodes.MEDIA_WARNING,
-                                    self.format(self.getConstantString("resolutionWarning"),
-                                    self._desiredVideoProperties.width, self._desiredVideoProperties.height,
-                                    self.nativeVideoWidth, self.nativeVideoHeight));
-                        }
-                        self.setVideoObjectSrc(videoObj, "");
-                        if (videoObj.removeNode) {
-                            videoObj.removeNode(true);
-                        }
-                        else {
-                            ele = document.createElement('div');
-                            ele.appendChild(videoObj);
-                            ele.removeChild(videoObj);
-                        }
-
-                        updateConfigurationInfo();
-                        if (successCallback) {
-                            successCallback(stream);
-                        }
-                    }
-                    else {
-                        triesLeft -= 1;
-                        setTimeout(tryToGetSize, 300);
-                    }
-                };
-                self.setVideoObjectSrc(videoObj, stream);
-                tryToGetSize();
-            }
-            else {
-                updateConfigurationInfo();
-                if (successCallback) {
-                    successCallback(stream);
-                }
-            }
-        };
-        /** @private
-         * @param {String} error
-         */
-        var onUserMediaError = function(error) {
-            console.log("getusermedia failed");
-            if (self.debugPrinter) {
-                self.debugPrinter("failed to get local media");
-            }
-            var errText;
-            if (typeof error === 'string') {
-                errText = error;
-            }
-            else if (error.name) {
-                errText = error.name;
-            }
-            else {
-                errText = "Unknown";
-            }
-            if (errorCallback) {
-                console.log("invoking error callback", errText);
-                errorCallback(self.errCodes.MEDIA_ERR, self.format(self.getConstantString("gumFailed"), errText));
-            }
-            unregisterLocalMediaStreamByName(null, streamName);
-            haveAudioVideo = {
-                audio: false,
-                video: false
-            };
-            updateConfigurationInfo();
-        };
-        if (!audioEnabled && !videoEnabled) {
-            onUserMediaError(self.getConstantString("requireAudioOrVideo"));
-            return;
-        }
-
-        function getCurrentTime() {
-            return (new Date()).getTime();
-        }
-
-        var firstCallTime;
-
-        function tryAgain(error) {
-            var currentTime = getCurrentTime();
-            if (currentTime < firstCallTime + 1000) {
-                console.log("Trying getUserMedia a second time");
-                setTimeout(function() {
-                    getUserMedia(mode, onUserMediaSuccess, onUserMediaError);
-                }, 3000);
-            }
-            else {
-                onUserMediaError(error);
-            }
-        }
-
-        if (videoEnabled || audioEnabled) {
-            //
-            // getUserMedia sometimes fails the first time I call it. I suspect it's a page loading
-            // issue. So I'm going to try adding a 3 second delay to allow things to settle down first.
-            // In addition, I'm going to try again after 3 seconds.
-            //
-
-
-            setTimeout(function() {
-                try {
-                    firstCallTime = getCurrentTime();
-                    getUserMedia(mode, onUserMediaSuccess, tryAgain);
-                } catch (e) {
-                    tryAgain(e);
-                }
-            }, 1000);
-        }
-        else {
-            onUserMediaSuccess(null);
-        }
-    };
-    /**
-     * Sets the callback used to decide whether to accept or reject an incoming call.
-     * @param {Function} acceptCheck takes the arguments (callerEasyrtcid, function():boolean ){}
-     * The acceptCheck callback is passed (as it's second argument) a function that should be called with either
-     * a true value (accept the call) or false value( reject the call) as it's first argument. 
-     * An array of streamNames can be supplied as a second argument.
-     * @example
-     *      easyrtc.setAcceptChecker( function(easyrtcid, acceptor){
-     *           if( easyrtc.idToName(easyrtcid) === 'Fred' ){
-     *              acceptor(true);
-     *           }
-     *           else if( easyrtc.idToName(easyrtcid) === 'Barney' ){
-     *              setTimeout( function(){ acceptor(true)}, 10000);
-     *           }
-     *           else{
-     *              acceptor(false);
-     *           }
-     *      });
-     */
-    this.setAcceptChecker = function(acceptCheck) {
-        self.acceptCheck = acceptCheck;
-    };
-    /**
-     * easyrtc.setStreamAcceptor sets a callback to receive media streams from other peers, independent
-     * of where the call was initiated (caller or callee).
-     * @param {Function} acceptor takes arguments (caller, mediaStream)
-     * @example
-     *  easyrtc.setStreamAcceptor(function(easyrtcid, stream){
-     *     document.getElementById('callerName').innerHTML = easyrtc.idToName(easyrtcid);
-     *     easyrtc.setVideoObjectSrc( document.getElementById("callerVideo"), stream);
-     *  });
-     */
-    this.setStreamAcceptor = function(acceptor) {
-        self.streamAcceptor = acceptor;
-    };
-    /** Sets the easyrtc.onError field to a user specified function.
-     * @param {Function} errListener takes an object of the form {errorCode: String, errorText: String}
-     * @example
-     *    easyrtc.setOnError( function(errorObject){
-     *        document.getElementById("errMessageDiv").innerHTML += errorObject.errorText;
-     *    });
-     */
-    self.setOnError = function(errListener) {
-        self.onError = errListener;
-    };
-    /**
-     * Sets the callCancelled callback. This will be called when a remote user
-     * initiates a call to you, but does a "hangup" before you have a chance to get his video stream.
-     * @param {Function} callCancelled takes an easyrtcid as an argument and a boolean that indicates whether
-     *  the call was explicitly cancelled remotely (true), or actually accepted by the user attempting a call to
-     *  the same party.
-     * @example
-     *     easyrtc.setCallCancelled( function(easyrtcid, explicitlyCancelled){
-     *        if( explicitlyCancelled ){
-     *            console.log(easyrtc.idToName(easyrtcid) + " stopped trying to reach you");
-     *         }
-     *         else{
-     *            console.log("Implicitly called "  + easyrtc.idToName(easyrtcid));
-     *         }
-     *     });
-     */
-    this.setCallCancelled = function(callCancelled) {
-        self.callCancelled = callCancelled;
-    };
-    /**  Sets a callback to receive notification of a media stream closing. The usual
-     *  use of this is to clear the source of your video object so you aren't left with
-     *  the last frame of the video displayed on it.
-     *  @param {Function} onStreamClosed takes an easyrtcid as it's first parameter.
-     *  @example
-     *     easyrtc.setOnStreamClosed( function(easyrtcid){
-     *         easyrtc.setVideoObjectSrc( document.getElementById("callerVideo"), "");
-     *         ( easyrtc.idToName(easyrtcid) + " went away");
-     *     });
-     */
-    this.setOnStreamClosed = function(onStreamClosed) {
-        self.onStreamClosed = onStreamClosed;
-    };
-    /** @deprecated No longer supported by Google.
-     * Sets the bandwidth for sending video data.
-     * Setting the rate too low will cause connection attempts to fail. 40 is probably good lower limit.
-     * The default is 50. A value of zero will remove bandwidth limits.
-     * @param {Number} kbitsPerSecond is rate in kilobits per second.
-     * @example
-     *    easyrtc.setVideoBandwidth( 40);
-     */
-    this.setVideoBandwidth = function(kbitsPerSecond) {
-        self.showError("easyrtc.setVideoBandwidth is deprecated, it no longer has an effect.");
-    };
-
-    /** Determines whether the current browser supports the new data channels.
-     * EasyRTC will not open up connections with the old data channels.
-     * @returns {Boolean}
-     */
-    this.supportsDataChannels = function() {
-        if (navigator.userAgent.match(/android/i)) {
-            return webrtcDetectedVersion >= 34;
-        }
-        else {
-            return (webrtcDetectedBrowser === "firefox" || webrtcDetectedVersion >= 32);
-        }
-    };
-    /**
-     * Sets a listener for data sent from another client (either peer to peer or via websockets).
-     * If no msgType or source is provided, the listener applies to all events that aren't otherwise handled.
-     * If a msgType but no source is provided, the listener applies to all messages of that msgType that aren't otherwise handled.
-     * If a msgType and a source is provided, the listener applies to only message of the specified type coming from the specified peer.
-     * The most specific case takes priority over the more general.
-     * @param {Function} listener has the signature (easyrtcid, msgType, msgData, targeting).
-     *   msgType is a string. targeting is null if the message was received using WebRTC data channels, otherwise it
-     *   is an object that contains one or more of the following string valued elements {targetEasyrtcid, targetGroup, targetRoom}.
-     * @param {String} msgType - a string, optional.
-     * @param {String} source - the sender's easyrtcid, optional.
-     * @example
-     *     easyrtc.setPeerListener( function(easyrtcid, msgType, msgData, targeting){
-     *         console.log("From " + easyrtc.idToName(easyrtcid) +
-     *             " sent the following data " + JSON.stringify(msgData));
-     *     });
-     *     easyrtc.setPeerListener( function(easyrtcid, msgType, msgData, targeting){
-     *         console.log("From " + easyrtc.idToName(easyrtcid) +
-     *             " sent the following data " + JSON.stringify(msgData));
-     *     }, 'food', 'dkdjdekj44--');
-     *     easyrtc.setPeerListener( function(easyrtcid, msgType, msgData, targeting){
-     *         console.log("From " + easyrtcid +
-     *             " sent the following data " + JSON.stringify(msgData));
-     *     }, 'drink');
-     *
-     *
-     */
-    this.setPeerListener = function(listener, msgType, source) {
-        if (!msgType) {
-            receivePeer.cb = listener;
-        }
-        else {
-            if (!receivePeer.msgTypes[msgType]) {
-                receivePeer.msgTypes[msgType] = {sources: {}};
-            }
-            if (!source) {
-                receivePeer.msgTypes[msgType].cb = listener;
-            }
-            else {
-                receivePeer.msgTypes[msgType].sources[source] = {cb: listener};
-            }
-        }
-    };
-    /* This function serves to distribute peer messages to the various peer listeners */
-    /** @private
-     * @param {String} easyrtcid
-     * @param {Object} msg - needs to contain a msgType and a msgData field.
-     * @param {Object} targeting
-     */
-    this.receivePeerDistribute = function(easyrtcid, msg, targeting) {
-        var msgType = msg.msgType;
-        var msgData = msg.msgData;
-        if (!msgType) {
-            console.log("received peer message without msgType", msg);
-            return;
-        }
-
-        if (receivePeer.msgTypes[msgType]) {
-            if (receivePeer.msgTypes[msgType].sources[easyrtcid] &&
-                    receivePeer.msgTypes[msgType].sources[easyrtcid].cb) {
-                receivePeer.msgTypes[msgType].sources[easyrtcid].cb(easyrtcid, msgType, msgData, targeting);
-                return;
-            }
-            if (receivePeer.msgTypes[msgType].cb) {
-                receivePeer.msgTypes[msgType].cb(easyrtcid, msgType, msgData, targeting);
-                return;
-            }
-        }
-        if (receivePeer.cb) {
-            receivePeer.cb(easyrtcid, msgType, msgData, targeting);
-        }
-    };
-    /**
-     * Sets a listener for messages from the server.
-     * @param {Function} listener has the signature (msgType, msgData, targeting)
-     * @example
-     *     easyrtc.setServerListener( function(msgType, msgData, targeting){
-     *         ("The Server sent the following message " + JSON.stringify(msgData));
-     *     });
-     */
-    this.setServerListener = function(listener) {
-        receiveServerCB = listener;
-    };
-    /**
-     * Sets the url of the Socket server.
-     * The node.js server is great as a socket server, but it doesn't have
-     * all the hooks you'd like in a general web server, like PHP or Python
-     * plug-ins. By setting the serverPath your application can get it's regular
-     * pages from a regular web server, but the EasyRTC library can still reach the
-     * socket server.
-     * @param {String} socketUrl
-     * @example
-     *     easyrtc.setSocketUrl(":8080");
-     */
-    this.setSocketUrl = function(socketUrl) {
-        if (self.debugPrinter) {
-            self.debugPrinter("WebRTC signaling server URL set to " + socketUrl);
-        }
-        serverPath = socketUrl;
-    };
-    /**
-     * Sets the user name associated with the connection.
-     * @param {String} username must obey standard identifier conventions.
-     * @returns {Boolean} true if the call succeeded, false if the username was invalid.
-     * @example
-     *    if( !easyrtc.setUsername("JohnSmith") ){
-     *        console.error("bad user name);
-     *
-     */
-    this.setUsername = function(username) {
-
-        if (self.isNameValid(username)) {
-            self.username = username;
-            return true;
-        }
-        else {
-            self.showError(self.errCodes.BAD_NAME, self.format(self.getConstantString("badUserName"), username));
-            return false;
-        }
-    };
-
-    /**
-     * Get an array of easyrtcids that are using a particular username
-     * @param {String} username - the username of interest.
-     * @param {String} room - an optional room name argument limiting results to a particular room.
-     * @returns {Array} an array of {easyrtcid:id, roomName: roomName}.
-     */
-    this.usernameToIds = function(username, room) {
-        var results = [];
-        var id, roomName;
-        for (roomName in lastLoggedInList) {
-            if (!lastLoggedInList.hasOwnProperty(roomName)) {
-                continue;
-            }
-            if (room && roomName !== room) {
-                continue;
-            }
-            for (id in lastLoggedInList[roomName]) {
-                if (!lastLoggedInList[roomName].hasOwnProperty(id)) {
-                    continue;
-                }
-                if (lastLoggedInList[roomName][id].username === username) {
-                    results.push({
-                        easyrtcid: id,
-                        roomName: roomName
-                    });
-                }
-            }
-        }
-        return results;
-    };
-
-    /**
-     * Returns another peers API field, if it exists.
-     * @param {type} roomName
-     * @param {type} easyrtcid
-     * @param {type} fieldName
-     * @returns {Object}  Undefined if the attribute does not exist, its value otherwise.
-     */
-    this.getRoomApiField = function(roomName, easyrtcid, fieldName) {
-        if (lastLoggedInList[roomName] &&
-                lastLoggedInList[roomName][easyrtcid] &&
-                lastLoggedInList[roomName][easyrtcid].apiField &&
-                lastLoggedInList[roomName][easyrtcid].apiField[fieldName]) {
-            return lastLoggedInList[roomName][easyrtcid].apiField[fieldName].fieldValue;
-        }
-        else {
-            return undefined;
-        }
-    };
-
-    /**
-     * Set the authentication credential if needed.
-     * @param {Object} credentialParm - a JSONable object.
-     */
-    this.setCredential = function(credentialParm) {
-        try {
-            JSON.stringify(credentialParm);
-            credential = credentialParm;
-            return true;
-        }
-        catch (oops) {
-            self.showError(self.errCodes.BAD_CREDENTIAL, "easyrtc.setCredential passed a non-JSON-able object");
-            throw "easyrtc.setCredential passed a non-JSON-able object";
-        }
-    };
-    /**
-     * Sets the listener for socket disconnection by external (to the API) reasons.
-     * @param {Function} disconnectListener takes no arguments and is not called as a result of calling easyrtc.disconnect.
-     * @example
-     *    easyrtc.setDisconnectListener(function(){
-     *        easyrtc.showError("SYSTEM-ERROR", "Lost our connection to the socket server");
-     *    });
-     */
-    this.setDisconnectListener = function(disconnectListener) {
-        self.disconnectListener = disconnectListener;
-    };
-    /**
-     * Convert an easyrtcid to a user name. This is useful for labeling buttons and messages
-     * regarding peers.
-     * @param {String} easyrtcid
-     * @return {String} the username associated with the easyrtcid, or the easyrtcid if there is
-     * no associated username.
-     * @example
-     *    console.log(easyrtcid + " is actually " + easyrtc.idToName(easyrtcid));
-     */
-    this.idToName = function(easyrtcid) {
-        var roomName;
-        for (roomName in lastLoggedInList) {
-            if (!lastLoggedInList.hasOwnProperty(roomName)) {
-                continue;
-            }
-            if (lastLoggedInList[roomName][easyrtcid]) {
-                if (lastLoggedInList[roomName][easyrtcid].username) {
-                    return lastLoggedInList[roomName][easyrtcid].username;
-                }
-            }
-        }
-        return easyrtcid;
-    };
-
-
-    /* used in easyrtc.connect */
-    /** @private */
-    this.webSocket = null;
-    /** @private  */
-    var pc_config = {};
-    /** @private  */
-    var closedChannel = null;
-    /** @private
-     * @param easyrtcid
-     * @param checkAudio
-     */
-    function _haveTracks(easyrtcid, checkAudio, streamName) {
-        var stream, peerConnObj;
-        if (!easyrtcid) {
-            stream = getLocalMediaStreamByName(streamName);
-        }
-        else {
-            peerConnObj = peerConns[easyrtcid];
-            if (!peerConnObj) {
-                console.error("Developer error: haveTracks called about a peer you don't have a connection to");
-                return false;
-            }
-            stream = peerConnObj.getStreamByName(streamName);
-        }
-        if (!stream) {
-            return false;
-        }
-
-        var tracks;
-        try {
-            if (checkAudio) {
-                tracks = stream.getAudioTracks();
-            }
-            else {
-                tracks = stream.getVideoTracks();
-            }
-        } catch (oops) {
-            return true;
-        }
-        if (!tracks)
-            return false;
-        return tracks.length > 0;
-    }
-    ;
-    /** Determines if a particular peer2peer connection has an audio track.
-     * @param {String} easyrtcid - the id of the other caller in the connection. If easyrtcid is not supplied, checks the local media.
-     * @param {String} streamName - an optional stream id.
-     * @return {Boolean} true if there is an audio track or the browser can't tell us.
-     */
-    this.haveAudioTrack = function(easyrtcid, streamName) {
-        return _haveTracks(easyrtcid, true, streamName);
-    };
-    /** Determines if a particular peer2peer connection has a video track.
-     * @param {String} easyrtcid - the id of the other caller in the connection. If easyrtcid is not supplied, checks the local media.
-     * @param {String} streamName - an optional stream id.     *
-     * @return {Boolean} true if there is an video track or the browser can't tell us.
-     */
-    this.haveVideoTrack = function(easyrtcid, streamName) {
-        return _haveTracks(easyrtcid, false, streamName);
-    };
-
-    /**
-     * Gets a data field associated with a room.
-     * @param {String} roomName - the name of the room.
-     * @param {String} fieldName - the name of the field.
-     * @return {Object} dataValue - the value of the field if present, undefined if not present.
-     */
-    this.getRoomField = function(roomName, fieldName) {
-        var fields = self.getRoomFields(roomName);
-        if (!fields || !fields[fieldName])
-            return undefined;
-        return fields[fieldName].fieldValue;
-    };
-
-//
-// Experimental function to determine if statistics gathering is supported.
-//
-    this.supportsStatistics = function() {
-        var peer;
-        try {
-            peer = new RTCPeerConnection({iceServers: []}, {});
-            return !!peer.getStats;
-        }
-        catch (err) {
-            return false;
-        }
-    };
-    /**
-     * Connects to the EasyRTC signaling server. You must connect before trying to
-     * call other users.
-     * @param {String} applicationName is a string that identifies the application so that different applications can have different
-     *        lists of users. Note that the server configuration specifies a regular expression that is used to check application names
-     *        for validity. The default pattern is that of an identifier, spaces are not allowed.
-     * @param {Function} successCallback (easyrtcId, roomOwner) - is called on successful connect. easyrtcId is the
-     *   unique name that the client is known to the server by. A client usually only needs it's own easyrtcId for debugging purposes.
-     *       roomOwner is true if the user is the owner of a room. It's value is random if the user is in multiple rooms.
-     * @param {Function} errorCallback (errorCode, errorText) - is called on unsuccessful connect. if null, an alert is called instead.
-     *  The errorCode takes it's value from easyrtc.errCodes.
-     * @example
-     *   easyrtc.connect("mychat_app",
-     *                   function(easyrtcid, roomOwner){
-     *                       if( roomOwner){ console.log("I'm the room owner"); }
-     *                       console.log("my id is " + easyrtcid);
-     *                   },
-     *                   function(errorText){
-     *                       console.log("failed to connect ", erFrText);
-     *                   });
-     */
-
-    var fields = null;
-
-
-    function isEmptyObj(obj) {
-        if (obj === null || obj === undefined) {
-            return true;
-        }
-        var key;
-        for (key in obj) {
-            if (obj.hasOwnProperty(key)) {
-                return false;
-            }
-        }
-        return true;
-    }
-
-    //
-// easyrtc.disconnect performs a clean disconnection of the client from the server.
-//
-    function disconnectBody() {
-        var key;
-        self.loggingOut = true;
-        offersPending = {};
-        acceptancePending = {};
-        self.disconnecting = true;
-        closedChannel = self.webSocket;
-        if (self.webSocketConnected) {
-            self.webSocket.close();
-            self.webSocketConnected = false;
-        }
-        self.hangupAll();
-        if (roomOccupantListener) {
-            for (key in lastLoggedInList) {
-                if (lastLoggedInList.hasOwnProperty(key)) {
-                    roomOccupantListener(key, {}, false);
-                }
-            }
-        }
-        self.emitEvent("roomOccupant", {});
-        self.loggingOut = false;
-        self.disconnecting = false;
-        oldConfig = {};
-    }
-    ;
-    this.disconnect = function() {
-
-        if (self.debugPrinter) {
-            self.debugPrinter("attempt to disconnect from WebRTC signalling server");
-        }
-
-        self.disconnecting = true;
-        self.hangupAll();
-        self.loggingOut = true;
-
-        //
-        // The hangupAll may try to send configuration information back to the server.
-        // Collecting that information is asynchronous, we don't actually close the
-        // connection until it's had a chance to be sent. We allocate 100ms for collecting
-        // the info, so 250ms should be sufficient for the disconnecting.
-        //
-        setTimeout(function() {
-            if (self.webSocket) {
-                try {
-                    self.webSocket.disconnect();
-                } catch (e) {
-                    // we don't really care if this fails.
-                }
-
-                closedChannel = self.webSocket;
-                self.webSocket = 0;
-            }
-            self.loggingOut = false;
-            self.disconnecting = false;
-            if (roomOccupantListener) {
-                roomOccupantListener(null, {}, false);
-            }
-            self.emitEvent("roomOccupant", {});
-            oldConfig = {};
-        }, 250);
-    };
-
-
-    //
-    // This function is used to send WebRTC signaling messages to another client. These messages all the form:
-    //   destUser: some id or null
-    //   msgType: one of ["offer"/"answer"/"candidate","reject","hangup", "getRoomList"]
-    //   msgData: either null or an SDP record
-    //   successCallback: a function with the signature  function(msgType, wholeMsg);
-    //   errorCallback: a function with signature function(errorCode, errorText)
-    //
-    function sendSignalling(destUser, msgType, msgData, successCallback, errorCallback) {
-        if (!self.webSocket) {
-            throw "Attempt to send message without a valid connection to the server.";
-        }
-        else {
-            var dataToShip = {
-                msgType: msgType
-            };
-            if (destUser) {
-                dataToShip.targetEasyrtcid = destUser;
-            }
-            if (msgData) {
-                dataToShip.msgData = msgData;
-            }
-
-            if (self.debugPrinter) {
-                self.debugPrinter("sending socket message " + JSON.stringify(dataToShip));
-            }
-            self.webSocket.json.emit("easyrtcCmd", dataToShip,
-                    function(ackMsg) {
-                        if (ackMsg.msgType !== "error") {
-                            if (successCallback) {
-                                successCallback(ackMsg.msgType, ackMsg.msgData);
-                            }
-                        }
-                        else {
-                            if (errorCallback) {
-                                errorCallback(ackMsg.msgData.errorCode, ackMsg.msgData.errorText);
-                            }
-                            else {
-                                self.showError(ackMsg.msgData.errorCode, ackMsg.msgData.errorText);
-                            }
-                        }
-                    }
-            );
-        }
-    }
-
-
-    /**
-     *Sends data to another user using previously established data channel. This method will
-     * fail if no data channel has been established yet. Unlike the easyrtc.sendWS method,
-     * you can't send a dictionary, convert dictionaries to strings using JSON.stringify first.
-     * What data types you can send, and how large a data type depends on your browser.
-     * @param {String} destUser (an easyrtcid)
-     * @param {String} msgType - the type of message being sent (application specific).
-     * @param {Object} msgData - a JSONable object.
-     * @example
-     *     easyrtc.sendDataP2P(someEasyrtcid, "roomData", {room:499, bldgNum:'asd'});
-     */
-    this.sendDataP2P = function(destUser, msgType, msgData) {
-
-        var flattenedData = JSON.stringify({msgType: msgType, msgData: msgData});
-        if (self.debugPrinter) {
-            self.debugPrinter("sending p2p message to " + destUser + " with data=" + JSON.stringify(flattenedData));
-        }
-
-        if (!peerConns[destUser]) {
-            self.showError(self.errCodes.DEVELOPER_ERR, "Attempt to send data peer to peer without a connection to " + destUser + ' first.');
-        }
-        else if (!peerConns[destUser].dataChannelS) {
-            self.showError(self.errCodes.DEVELOPER_ERR, "Attempt to send data peer to peer without establishing a data channel to " + destUser + ' first.');
-        }
-        else if (!peerConns[destUser].dataChannelReady) {
-            self.showError(self.errCodes.DEVELOPER_ERR, "Attempt to use data channel to " + destUser + " before it's ready to send.");
-        }
-        else {
-            try {
-                peerConns[destUser].dataChannelS.send(flattenedData);
-            } catch (oops) {
-                console.log("error=", oops);
-                throw oops;
-            }
-        }
-    };
-    /** Sends data to another user using websockets. The easyrtc.sendServerMessage or easyrtc.sendPeerMessage methods
-     * are wrappers for this method; application code should use them instead.
-     * @param {String} destination - either a string containing the easyrtcId of the other user, or an object containing some subset of the following fields: targetEasyrtcid, targetGroup, targetRoom.
-     * Specifying multiple fields restricts the scope of the destination (operates as a logical AND, not a logical OR).
-     * @param {String} msgType -the type of message being sent (application specific).
-     * @param {Object} msgData - a JSONable object.
-     * @param {Function} ackhandler - by default, the ackhandler handles acknowledgments from the server that your message was delivered to it's destination.
-     * However, application logic in the server can over-ride this. If you leave this null, a stub ackHandler will be used. The ackHandler
-     * gets passed a message with the same msgType as your outgoing message, or a message type of "error" in which case
-     * msgData will contain a errorCode and errorText fields.
-     * @example
-     *    easyrtc.sendDataWS(someEasyrtcid, "setPostalAddress", {room:499, bldgNum:'asd'},
-     *      function(ackMsg){
-     *          console.log("saw the following acknowledgment " + JSON.stringify(ackMsg));
-     *      }
-     *    );
-     */
-    this.sendDataWS = function(destination, msgType, msgData, ackhandler) {
-        if (self.debugPrinter) {
-            self.debugPrinter("sending client message via websockets to " + destination + " with data=" + JSON.stringify(msgData));
-        }
-        if (!ackhandler) {
-            ackhandler = function(msg) {
-                if (msg.msgType === "error") {
-                    self.showError(msg.msgData.errorCode, msg.msgData.errorText);
-                }
-            };
-        }
-
-        var outgoingMessage = {
-            msgType: msgType,
-            msgData: msgData
-        };
-        if (destination) {
-            if (typeof destination === 'string') {
-                outgoingMessage.targetEasyrtcid = destination;
-            }
-            else if (typeof destination === 'object') {
-                if (destination.targetEasyrtcid) {
-                    outgoingMessage.targetEasyrtcid = destination.targetEasyrtcid;
-                }
-                if (destination.targetRoom) {
-                    outgoingMessage.targetRoom = destination.targetRoom;
-                }
-                if (destination.targetGroup) {
-                    outgoingMessage.targetGroup = destination.targetGroup;
-                }
-            }
-        }
-
-
-        if (self.webSocket) {
-            self.webSocket.json.emit("easyrtcMsg", outgoingMessage, ackhandler);
-        }
-        else {
-            if (self.debugPrinter) {
-                self.debugPrinter("websocket failed because no connection to server");
-            }
-            throw "Attempt to send message without a valid connection to the server.";
-        }
-    };
-    /** Sends data to another user. This method uses data channels if one has been set up, or websockets otherwise.
-     * @param {String} destUser - a string containing the easyrtcId of the other user.
-     * Specifying multiple fields restricts the scope of the destination (operates as a logical AND, not a logical OR).
-     * @param {String} msgType -the type of message being sent (application specific).
-     * @param {Object} msgData - a JSONable object.
-     * @param {Function} ackHandler - a function which receives acknowledgments. May only be invoked in
-     *  the websocket case.
-     * @example
-     *    easyrtc.sendData(someEasyrtcid, "roomData",  {room:499, bldgNum:'asd'},
-     *       function ackHandler(msgType, msgData);
-     *    );
-     */
-    this.sendData = function(destUser, msgType, msgData, ackHandler) {
-        if (peerConns[destUser] && peerConns[destUser].dataChannelReady) {
-            self.sendDataP2P(destUser, msgType, msgData);
-        }
-        else {
-            self.sendDataWS(destUser, msgType, msgData, ackHandler);
-        }
-    };
-    /**
-     * Sends a message to another peer on the easyrtcMsg channel.
-     * @param {String} destination - either a string containing the easyrtcId of the other user, or an object containing some subset of the following fields: targetEasyrtcid, targetGroup, targetRoom.
-     * Specifying multiple fields restricts the scope of the destination (operates as a logical AND, not a logical OR).
-     * @param {String} msgType - the type of message being sent (application specific).
-     * @param {Object} msgData - a JSONable object with the message contents.
-     * @param {function(String, Object)} successCB - a callback function with results from the server.
-     * @param {function(String, String)} failureCB - a callback function to handle errors.
-     * @example
-     *     easyrtc.sendPeerMessage(otherUser, 'offer_candy', {candy_name:'mars'},
-     *             function(msgType, msgBody ){
-     *                console.log("message was sent");
-     *             },
-     *             function(errorCode, errorText){
-     *                console.log("error was " + errorText);
-     *             });
-     */
-    this.sendPeerMessage = function(destination, msgType, msgData, successCB, failureCB) {
-        if (!destination) {
-            console.error("Developer error, destination was null in sendPeerMessage");
-        }
-
-        if (self.debugPrinter) {
-            self.debugPrinter("sending peer message " + JSON.stringify(msgData));
-        }
-        function ackHandler(response) {
-            if (response.msgType === "error") {
-                if (failureCB) {
-                    failureCB(response.msgData.errorCode, response.msgData.errorText);
-                }
-            }
-            else {
-                if (successCB) {
-                    // firefox complains if you pass an undefined as an parameter.
-                    successCB(response.msgType, response.msgData ? response.msgData : null);
-                }
-            }
-        }
-
-        self.sendDataWS(destination, msgType, msgData, ackHandler);
-    };
-    /**
-     * Sends a message to the application code in the server (ie, on the easyrtcMsg channel).
-     * @param {String} msgType - the type of message being sent (application specific).
-     * @param {Object} msgData - a JSONable object with the message contents.
-     * @param {function(String, Object)} successCB - a callback function with results from the server.
-     * @param {function(String, String)} failureCB - a callback function to handle errors.
-     * @example
-     *     easyrtc.sendServerMessage('get_candy', {candy_name:'mars'},
-     *             function(msgType, msgData ){
-     *                console.log("got candy count of " + msgData.barCount);
-     *             },
-     *             function(errorCode, errorText){
-     *                console.log("error was " + errorText);
-     *             });
-     */
-    this.sendServerMessage = function(msgType, msgData, successCB, failureCB) {
-        if (self.debugPrinter) {
-            var dataToShip = {msgType: msgType, msgData: msgData};
-            self.debugPrinter("sending server message " + JSON.stringify(dataToShip));
-        }
-        function ackhandler(response) {
-            if (response.msgType === "error") {
-                if (failureCB) {
-                    failureCB(response.msgData.errorCode, response.msgData.errorText);
-                }
-            }
-            else {
-                if (successCB) {
-                    successCB(response.msgType, response.msgData ? response.msgData : null);
-                }
-            }
-        }
-
-        self.sendDataWS(null, msgType, msgData, ackhandler);
-    };
-    /** Sends the server a request for the list of rooms the user can see.
-     * You must have already be connected to use this function.
-     * @param {function(Object)} callback - on success, this function is called with a map of the form  { roomName:{"roomName":String, "numberClients": Number}}.
-     * The roomName appears as both the key to the map, and as the value of the "roomName" field.
-     * @param {function(String, String)} errorCallback   is called on failure. It gets an errorCode and errorText as it's too arguments.
-     * @example
-     *    easyrtc.getRoomList(
-     *        function(roomList){
-     *           for(roomName in roomList){
-     *              console.log("saw room " + roomName);
-     *           }
-     *         },
-     *         function(errorCode, errorText){
-     *            easyrtc.showError(errorCode, errorText);
-     *         }
-     *    );
-     */
-    this.getRoomList = function(callback, errorCallback) {
-        sendSignalling(null, "getRoomList", null,
-                function(msgType, msgData) {
-                    callback(msgData.roomList);
-                },
-                function(errorCode, errorText) {
-                    if (errorCallback) {
-                        errorCallback(errorCode, errorText);
-                    }
-                    else {
-                        self.showError(errorCode, errorText);
-                    }
-                }
-        );
-    };
-    /** Value returned by easyrtc.getConnectStatus if the other user isn't connected to us. */
-    this.NOT_CONNECTED = "not connected";
-    /** Value returned by easyrtc.getConnectStatus if the other user is in the process of getting connected */
-    this.BECOMING_CONNECTED = "connection in progress to us.";
-    /** Value returned by easyrtc.getConnectStatus if the other user is connected to us. */
-    this.IS_CONNECTED = "is connected";
-    /**
-     * Check if the client has a peer-2-peer connection to another user.
-     * The return values are text strings so you can use them in debugging output.
-     *  @param {String} otherUser - the easyrtcid of the other user.
-     *  @return {String} one of the following values: easyrtc.NOT_CONNECTED, easyrtc.BECOMING_CONNECTED, easyrtc.IS_CONNECTED
-     *  @example
-     *     if( easyrtc.getConnectStatus(otherEasyrtcid) == easyrtc.NOT_CONNECTED ){
-     *         easyrtc.call(otherEasyrtcid,
-     *                  function(){ console.log("success"); },
-     *                  function(){ console.log("failure"); });
-     *     }
-     */
-    this.getConnectStatus = function(otherUser) {
-        if (typeof peerConns[otherUser] === 'undefined') {
-            return self.NOT_CONNECTED;
-        }
-        var peer = peerConns[otherUser];
-        if ((peer.sharingAudio || peer.sharingVideo) && !peer.startedAV) {
-            return self.BECOMING_CONNECTED;
-        }
-        else if (peer.sharingData && !peer.dataChannelReady) {
-            return self.BECOMING_CONNECTED;
-        }
-        else {
-            return self.IS_CONNECTED;
-        }
-    };
-    /**
-     * @private
-     */
-    function buildPeerConstraints() {
-        var options = [];
-        options.push({'DtlsSrtpKeyAgreement': 'true'}); // for interoperability
-        return {optional: options};
-    }
-
-    /**
-     *  Initiates a call to another user. If it succeeds, the streamAcceptor callback will be called.
-     * @param {String} otherUser - the easyrtcid of the peer being called.
-     * @param {Function} callSuccessCB (otherCaller, mediaType) - is called when the datachannel is established or the MediaStream is established. mediaType will have a value of "audiovideo" or "datachannel"
-     * @param {Function} callFailureCB (errorCode, errMessage) - is called if there was a system error interfering with the call.
-     * @param {Function} wasAcceptedCB (wasAccepted:boolean,otherUser:string) - is called when a call is accepted or rejected by another party. It can be left null.
-     * @param {Array} streamNames - optional array of streamNames.
-     * @example
-     *    easyrtc.call( otherEasyrtcid,
-     *        function(easyrtcid, mediaType){
-     *           console.log("Got mediaType " + mediaType + " from " + easyrtc.idToName(easyrtcid));
-     *        },
-     *        function(errorCode, errMessage){
-     *           console.log("call to  " + easyrtc.idToName(otherEasyrtcid) + " failed:" + errMessage);
-     *        },
-     *        function(wasAccepted, easyrtcid){
-     *            if( wasAccepted ){
-     *               console.log("call accepted by " + easyrtc.idToName(easyrtcid));
-     *            }
-     *            else{
-     *                console.log("call rejected" + easyrtc.idToName(easyrtcid));
-     *            }
-     *        });
-     */
-    this.call = function(otherUser, callSuccessCB, callFailureCB, wasAcceptedCB, streamNames) {
-
-        if (streamNames) {
-            if (typeof streamNames === "string") { // accept a string argument if passed.
-                streamNames = [streamNames];
-            }
-            else if (streamNames.length === undefined) {
-                easyrtc.showError(self.errCodes.DEVELOPER_ERR, "easyrtc.call passed bad streamNames");
-                return;
-            }
-        }
-
-        if (self.debugPrinter) {
-            self.debugPrinter("initiating peer to peer call to " + otherUser +
-                    " audio=" + audioEnabled +
-                    " video=" + videoEnabled +
-                    " data=" + dataEnabled);
-        }
-
-        if (!self.supportsPeerConnections()) {
-            callFailureCB(self.errCodes.CALL_ERR, self.getConstantString("noWebrtcSupport"));
-            return;
-        }
-
-        var message;
-        //
-        // If we are sharing audio/video and we haven't allocated the local media stream yet,
-        // we'll do so, recalling ourself on success.
-        //
-        if (!streamNames && autoInitUserMedia) {
-            var stream = self.getLocalStream();
-            if (stream === null && (audioEnabled || videoEnabled)) {
-                self.initMediaSource(function() {
-                    self.call(otherUser, callSuccessCB, callFailureCB, wasAcceptedCB);
-                }, callFailureCB);
-                return;
-            }
-        }
-        if (!self.webSocket) {
-            message = "Attempt to make a call prior to connecting to service";
-            if (self.debugPrinter) {
-                self.debugPrinter(message);
-            }
-            throw message;
-        }
-
-        //
-        // If B calls A, and then A calls B before accepting, then A should treat the attempt to
-        // call B as a positive offer to B's offer.
-        //
-        if (offersPending[otherUser]) {
-            wasAcceptedCB(true);
-            doAnswer(otherUser, offersPending[otherUser], streamNames);
-            delete offersPending[otherUser];
-            self.callCancelled(otherUser, false);
-            return;
-        }
-
-        // do we already have a pending call?
-        if (typeof acceptancePending[otherUser] !== 'undefined') {
-            message = "Call already pending acceptance";
-            if (self.debugPrinter) {
-                self.debugPrinter(message);
-            }
-            callFailureCB(self.errCodes.ALREADY_CONNECTED, message);
-            return;
-        }
-
-        acceptancePending[otherUser] = true;
-        var pc = buildPeerConnection(otherUser, true, callFailureCB, streamNames);
-        if (!pc) {
-            message = "buildPeerConnection failed, call not completed";
-            if (self.debugPrinter) {
-                self.debugPrinter(message);
-            }
-            throw message;
-        }
-
-        peerConns[otherUser].callSuccessCB = callSuccessCB;
-        peerConns[otherUser].callFailureCB = callFailureCB;
-        peerConns[otherUser].wasAcceptedCB = wasAcceptedCB;
-        var peerConnObj = peerConns[otherUser];
-        var setLocalAndSendMessage0 = function(sessionDescription) {
-            if (peerConnObj.cancelled) {
-                return;
-            }
-            var sendOffer = function() {
-
-                sendSignalling(otherUser, "offer", sessionDescription, null, callFailureCB);
-            };
-            pc.setLocalDescription(sessionDescription, sendOffer,
-                    function(errorText) {
-                        callFailureCB(self.errCodes.CALL_ERR, errorText);
-                    });
-        };
-        setTimeout(function() {
-            pc.createOffer(setLocalAndSendMessage0, function(errorObj) {
-                callFailureCB(self.errCodes.CALL_ERR, JSON.stringify(errorObj));
-            },
-                    receivedMediaContraints);
-        }, 100);
-    };
-
-
-    function hangupBody(otherUser) {
-        if (self.debugPrinter) {
-            self.debugPrinter("Hanging up on " + otherUser);
-        }
-        clearQueuedMessages(otherUser);
-        if (peerConns[otherUser]) {
-            if (peerConns[otherUser].startedAV) {
-                try {
-                    peerConns[otherUser].pc.close();
-                } catch (ignoredError) {
-                }
-
-                if (self.onStreamClosed) {
-                    self.onStreamClosed(otherUser);
-                }
-            }
-
-            peerConns[otherUser].cancelled = true;
-            delete peerConns[otherUser];
-            if (self.webSocket) {
-                sendSignalling(otherUser, "hangup", null, function() {
-                }, function(errorCode, errorText) {
-                    if (self.debugPrinter) {
-                        self.debugPrinter("hangup failed:" + errorText);
-                    }
-                });
-            }
-            if (acceptancePending[otherUser]) {
-                delete acceptancePending[otherUser];
-            }
-        }
-    }
-
-    /**
-     * Hang up on a particular user or all users.
-     *  @param {String} otherUser - the easyrtcid of the person to hang up on.
-     *  @example
-     *     easyrtc.hangup(someEasyrtcid);
-     */
-    this.hangup = function(otherUser) {
-        hangupBody(otherUser);
-        updateConfigurationInfo();
-    };
-    /**
-     * Hangs up on all current connections.
-     * @example
-     *    easyrtc.hangupAll();
-     */
-    this.hangupAll = function() {
-
-        var sawAConnection = false,
-                onHangupSuccess = function() {
-        },
-                onHangupFailure = function(errorCode, errorText) {
-            if (self.debugPrinter) {
-                self.debugPrinter("hangup failed:" + errorText);
-            }
-        };
-
-        for (var otherUser in peerConns) {
-            if (!peerConns.hasOwnProperty(otherUser)) {
-                continue;
-            }
-            sawAConnection = true;
-
-            hangupBody(otherUser);
-
-            if (self.webSocket) {
-                sendSignalling(otherUser, "hangup", null, onHangupSuccess, onHangupFailure);
-            }
-        }
-
-        if (sawAConnection) {
-            updateConfigurationInfo();
-        }
-    };
-
-    /** Checks to see if data channels work between two peers.
-     * @param {String} otherUser - the other peer.
-     * @returns {Boolean} true if data channels work and are ready to be used
-     *   between the two peers.
-     */
-    this.doesDataChannelWork = function(otherUser) {
-        if (!peerConns[otherUser]) {
-            return false;
-        }
-        return !!peerConns[otherUser].dataChannelReady;
-    };
-
-    /**
-     * Return the media stream shared by a particular peer. This is needed when you
-     * add a stream in the middle of a call.
-     * @param {String} easyrtcid the peer.
-     * @param {String} remotestreamName an optional argument supplying the streamName.
-     * @returns {Object} A mediaStream.
-     */
-    this.getRemoteStream = function(easyrtcid, remotestreamName) {
-        if (!peerConns[easyrtcid]) {
-            self.showError(self.errCodes.DEVELOPER_ERR, "attempt to get stream of uncalled party");
-        }
-        else {
-            return peerConns[easyrtcid].getRemoteStreamByName(remotestreamName);
-        }
-    }
-    /**
-     * Assign a local streamName to a remote stream so that it can be forwarded to other callers.
-     * @param {String} easyrtcid the peer supplying the remote stream
-     * @param {String} remotestreamName the streamName supplied by the peer.
-     * @param {String} localstreamName streamName used when passing the stream to other peers.
-     * @example
-     *    easyrtc.makeLocalStreamFromRemoteStream(sourcePeer, "default", "forwardedStream");
-     *    easyrtc.call(nextPeer, callSuccessCB, callFailureCB, wasAcceptedCB, ["forwardedStream"]);
-     */
-    this.makeLocalStreamFromRemoteStream = function(easyrtcid, remotestreamName, localstreamName) {
-        if (!streamName) {
-            streamName = "default";
-        }
-        var remoteStream;
-        if (peerConns[easyrtcid].pc) {
-            remoteStream = peerConns[easyrtcid].getRemoteStreamByName(remotestreamName);
-
-            if (remoteStream) {
-                registerLocalMediaStreamByName(remoteStream, localstreamName);
-            }
-            else {
-                throw "Developer err: no such stream"
-            }
-        }
-        else {
-            throw "Developer err: no such peer ";
-        }
-    }
-
-    /**
-     * Add a named local stream to a call.
-     * @param {String} easyrtcId The id of client receiving the stream.
-     * @param {String} streamName The name of the stream.
-     */
-    this.addStreamToCall = function(easyrtcId, streamName) {
-        console.log("adding stream with id " + streamName + " to call(" + easyrtcId + ")");
-        var stream = getLocalMediaStreamByName(streamName);
-        if (!stream) {
-            console.log("attempt to add nonexistent stream " + streamName);
-        }
-        else if (!peerConns[easyrtcId] || !peerConns[easyrtcId].pc) {
-            console.log("Can't add stream before a call has started.");
-        }
-        else {
-            var pc = peerConns[easyrtcId].pc;
-            pc.addStream(stream);
-            pc.createOffer(function(sdp) {
-                pc.setLocalDescription(sdp, function() {
-                    self.sendPeerMessage(easyrtcId, "_addedMediaStream", {sdp: sdp});
-                }, function() {
-                });
-            }, function(errorObj) {
-                console.log("unexpected error in creating offer");
-            });
-        }
-    }
-
-    //
-    // these two listeners support the ability to add additional mediastreams on the fly.
-    //
-    this.setPeerListener(function(easyrtcid, msgType, msgData) {
-        if (!peerConns[easyrtcid] || !peerConns[easyrtcid].pc) {
-            easyrtc.showError(self.errCodes.DEVELOPER_ERR, "Attempt to add additional stream before establising the base call.");
-        }
-        else {
-            var sdp = msgData.sdp;
-            var pc = peerConns[easyrtcid].pc;
-            pc.setRemoteDescription(new RTCSessionDescription(sdp));
-            pc.createAnswer(function(sdp) {
-                pc.setLocalDescription(sdp, function() {
-                    self.sendPeerMessage(easyrtcid, "__gotAddedMediaStream", {sdp: sdp});
-                }, function() {
-                });
-            }, function(errorObj) {
-                console.log("unexpected error creating answer");
-            });
-        }
-    }, "_addedMediaStream");
-
-    this.setPeerListener(function(easyrtcid, msgType, msgData) {
-        if (!peerConns[easyrtcid] || !peerConns[easyrtcid].pc) {
-        }
-        else {
-            var sdp = msgData.sdp;
-            var pc = peerConns[easyrtcid].pc;
-            pc.setRemoteDescription(new RTCSessionDescription(sdp));
-        }
-
-    }, "__gotAddedMediaStream");
-
-
-    this.dumpPeerConnectionInfo = function() {
-        for (var peer in peerConns) {
-            console.log("For peer " + peer);
-            var pc = peerConns[peer].pc;
-            var remotes = pc.getRemoteStreams();
-            var remoteIds = [];
-            for (var i = 0; i < remotes.length; i++) {
-                remoteIds.push(remotes[i].id);
-            }
-            var locals = pc.getLocalStreams();
-            var localIds = [];
-            for (var i = 0; i < locals.length; i++) {
-                localIds.push(locals[i].id);
-            }
-            console.log("    " + JSON.stringify({local: localIds, remote: remoteIds}));
-        }
-    }
-
-
-    var buildPeerConnection = function(otherUser, isInitiator, failureCB, streamNames) {
-        var pc;
-        var message;
-        var newPeerConn;
-
-        if (self.debugPrinter) {
-            self.debugPrinter("building peer connection to " + otherUser);
-        }
-
-        //
-        // we don't support data channels on chrome versions < 31
-        //
-        try {
-            pc = self.createRTCPeerConnection(pc_config, buildPeerConstraints());
-            if (!pc) {
-                message = "Unable to create PeerConnection object, check your ice configuration(" +
-                        JSON.stringify(pc_config) + ")";
-                if (self.debugPrinter) {
-                    self.debugPrinter(message);
-                }
-                throw(message);
-            }
-
-            //
-            // turn off data channel support if the browser doesn't support it.
-            //
-            if (dataEnabled && typeof pc.createDataChannel === 'undefined') {
-                dataEnabled = false;
-            }
-
-            pc.onconnection = function() {
-                if (self.debugPrinter) {
-                    self.debugPrinter("onconnection called prematurely");
-                }
-            };
-            newPeerConn = {
-                pc: pc,
-                candidatesToSend: [],
-                startedAV: false,
-                isInitiator: isInitiator,
-                getRemoteStreamByName: function(streamName) {
-                    var remoteStreams = pc.getRemoteStreams();
-                    var i = 0;
-                    var keyToMatch = null;
-                    var roomName;
-                    if (streamName) {
-                        //
-                        // there is a better way of mapping user assigned mediasream ids to 
-                        // webrtc assigned mediastream ids. It hasn't occurred to me what it
-                        // might be yet though.
-                        //
-                        for (roomName in self.roomData) {
-                            var mediaIds = self.getRoomApiField(roomName, otherUser, "mediaIds");
-                            keyToMatch = mediaIds ? mediaIds[streamName] : null;
-                            if (keyToMatch) {
-                                break;
-                            }
-                        }
-                        if (!keyToMatch) {
-                            self.showError(self.errCodes.DEVELOPER_ERR, "remote peer does not have media stream called " + streamName);
-                        }
-                    }
-                    for (i = 0; i < remoteStreams.length; i++) {
-                        if (!keyToMatch || remoteStreams[i].id === keyToMatch) {
-                            return remoteStreams[i];
-                        }
-                    }
-                    return null;
-                }
-                //                var remoteStreams = peerConns[i].pc.getRemoteStreams();
-            };
-            pc.onicecandidate = function(event) {
-//                if(self.debugPrinter){
-//                    self.debugPrinter("saw ice message:\n" + event.candidate);
-//                }
-                if (newPeerConn.cancelled) {
-                    return;
-                }
-                var candidateData;
-                if (event.candidate && peerConns[otherUser]) {
-                    candidateData = {
-                        type: 'candidate',
-                        label: event.candidate.sdpMLineIndex,
-                        id: event.candidate.sdpMid,
-                        candidate: event.candidate.candidate
-                    };
-
-                    //
-                    // some candidates include ip addresses of turn servers. we'll want those 
-                    // later so we can see if our actual connection uses a turn server.
-                    // The keyword "relay" in the candidate identifies it as referencing a 
-                    // turn server. The \d symbol in the regular expression matches a number.
-                    // 
-                    if (event.candidate.candidate.indexOf("typ relay") > 0) {
-                        var ipAddress = event.candidate.candidate.match(/(udp|tcp) \d+ (\d+\.\d+\.\d+\.\d+)/i)[2];
-                        self._turnServers[ipAddress] = true;
-                    }
-
-                    if (peerConns[otherUser].startedAV) {
-                        sendSignalling(otherUser, "candidate", candidateData, null, function() {
-                            failureCB(self.errCodes.PEER_GONE, "Candidate disappeared");
-                        });
-                    }
-                    else {
-                        peerConns[otherUser].candidatesToSend.push(candidateData);
-                    }
-                }
-            };
-
-            pc.onaddstream = function(event) {
-                if (self.debugPrinter) {
-                    self.debugPrinter("saw incoming media stream");
-                }
-                if (newPeerConn.cancelled)
-                    return;
-                if (!peerConns[otherUser].startedAV) {
-                    peerConns[otherUser].startedAV = true;
-                    peerConns[otherUser].sharingAudio = haveAudioVideo.audio;
-                    peerConns[otherUser].sharingVideo = haveAudioVideo.video;
-                    peerConns[otherUser].connectTime = new Date().getTime();
-                    if (peerConns[otherUser].callSuccessCB) {
-                        if (peerConns[otherUser].sharingAudio || peerConns[otherUser].sharingVideo) {
-                            peerConns[otherUser].callSuccessCB(otherUser, "audiovideo");
-                        }
-                    }
-                    if (audioEnabled || videoEnabled) {
-                        updateConfiguration();
-                    }
-                }
-                if (self.streamAcceptor) {
-                    self.streamAcceptor(otherUser, event.stream, getNameOfRemoteStream(otherUser, event.stream.id));
-                }
-            };
-
-            pc.onremovestream = function(event) {
-                if (self.debugPrinter) {
-                    self.debugPrinter("saw remove on remote media stream");
-                }
-
-                if (peerConns[otherUser]) {
-                    if (self.onStreamClosed) {
-                        self.onStreamClosed(otherUser, event.stream);
-                    }
-//                  delete peerConns[otherUser];
-                    updateConfigurationInfo();
-                }
-
-            };
-            peerConns[otherUser] = newPeerConn;
-        } catch (e) {
-            if (self.debugPrinter) {
-                self.debugPrinter(JSON.stringify(e));
-            }
-            failureCB(self.errCodes.SYSTEM_ERR, e.message);
-            return null;
-        }
-
-        var i, stream;
-        if (streamNames) {
-            for (i = 0; i < streamNames.length; i++) {
-                stream = getLocalMediaStreamByName(streamNames[i]);
-                if (stream) {
-                    pc.addStream(stream);
-                }
-                else {
-                    console.log("Developer error, attempt to access unknown local media stream " + streamNames[i]);
-                }
-            }
-        }
-        else if (autoInitUserMedia && (videoEnabled || audioEnabled)) {
-            stream = self.getLocalStream();
-            pc.addStream(stream);
-        }
-
-        //
-        // This function handles data channel message events.
-        //
-        function dataChannelMessageHandler(event) {
-            if (self.debugPrinter) {
-                self.debugPrinter("saw dataChannel.onmessage event: " + JSON.stringify(event.data));
-            }
-
-            if (event.data === "dataChannelPrimed") {
-                self.sendDataWS(otherUser, "dataChannelPrimed", "");
-            }
-            else {
-                //
-                // Chrome and Firefox Interop is passing a event with a strange data="", perhaps
-                // as it's own form of priming message. Comparing the data against "" doesn't
-                // work, so I'm going with parsing and trapping the parse error.
-                // 
-                try {
-                    var msg = JSON.parse(event.data);
-                    if (msg) {
-                        self.receivePeerDistribute(otherUser, msg, null);
-                    }
-                }
-                catch (oops) {
-                }
-            }
-        }
-
-        function initOutGoingChannel(otherUser) {
-            if (self.debugPrinter) {
-                self.debugPrinter("saw initOutgoingChannel call");
-            }
-            var dataChannel = pc.createDataChannel(dataChannelName, self.getDatachannelConstraints());
-            peerConns[otherUser].dataChannelS = dataChannel;
-            peerConns[otherUser].dataChannelR = dataChannel;
-            dataChannel.onmessage = dataChannelMessageHandler;
-
-
-            dataChannel.onopen = function(event) {
-                if (self.debugPrinter) {
-                    self.debugPrinter("saw dataChannel.onopen event");
-                }
-                if (peerConns[otherUser]) {
-                    dataChannel.send("dataChannelPrimed");
-                }
-            };
-
-
-            dataChannel.onclose = function(event) {
-                if (self.debugPrinter) {
-                    self.debugPrinter("saw dataChannelS.onclose event");
-                }
-                if (peerConns[otherUser]) {
-                    peerConns[otherUser].dataChannelReady = false;
-                    delete peerConns[otherUser].dataChannelS;
-                }
-                if (onDataChannelClose) {
-                    onDataChannelClose(otherUser);
-                }
-
-                updateConfigurationInfo();
-            };
-        }
-
-        function initIncomingChannel(otherUser) {
-            if (self.debugPrinter) {
-                self.debugPrinter("initializing incoming channel handler for " + otherUser);
-            }
-
-            peerConns[otherUser].pc.ondatachannel = function(event) {
-
-                if (self.debugPrinter) {
-                    self.debugPrinter("saw incoming data channel");
-                }
-
-                var dataChannel = event.channel;
-                peerConns[otherUser].dataChannelR = dataChannel;
-
-                peerConns[otherUser].dataChannelS = dataChannel;
-                peerConns[otherUser].dataChannelReady = true;
-                dataChannel.onmessage = dataChannelMessageHandler;
-                dataChannel.onclose = function(event) {
-                    if (self.debugPrinter) {
-                        self.debugPrinter("saw dataChannelR.onclose event");
-                    }
-                    if (peerConns[otherUser]) {
-                        peerConns[otherUser].dataChannelReady = false;
-                        delete peerConns[otherUser].dataChannelR;
-                    }
-                    if (onDataChannelClose) {
-                        onDataChannelClose(otherUser);
-                    }
-
-                    updateConfigurationInfo();
-                };
-
-                dataChannel.onopen = function(event) {
-                    if (self.debugPrinter) {
-                        self.debugPrinter("saw dataChannel.onopen event");
-                    }
-                    if (peerConns[otherUser]) {
-                        dataChannel.send("dataChannelPrimed");
-                    }
-                };
-
-            };
-        }
-
-        //
-        //  added for interoperability
-        //
-        var doDataChannels = dataEnabled;
-        if (doDataChannels) {
-
-            // check if both sides have the same browser and versions 
-        }
-
-        if (doDataChannels) {
-            self.setPeerListener(function() {
-                peerConns[otherUser].dataChannelReady = true;
-                if (peerConns[otherUser].callSuccessCB) {
-                    peerConns[otherUser].callSuccessCB(otherUser, "datachannel");
-                }
-                if (onDataChannelOpen) {
-                    onDataChannelOpen(otherUser, true);
-                }
-                updateConfigurationInfo();
-
-            }, "dataChannelPrimed", otherUser);
-
-            if (isInitiator) {
-                try {
-
-                    initOutGoingChannel(otherUser);
-                } catch (channelErrorEvent) {
-                    console.log("failed to init outgoing channel");
-                    failureCB(self.errCodes.SYSTEM_ERR,
-                            self.formatError(channelErrorEvent));
-                }
-            }
-            if (!isInitiator) {
-                initIncomingChannel(otherUser);
-            }
-        }
-
-        pc.onconnection = function() {
-            if (self.debugPrinter) {
-                self.debugPrinter("setup pc.onconnection ");
-            }
-        };
-        return pc;
-    };
-
-    var doAnswer = function(caller, msgData, streamNames) {
-        if (!streamNames && autoInitUserMedia) {
-            var localStream = self.getLocalStream();
-            if (!localStream && (videoEnabled || audioEnabled)) {
-                self.initMediaSource(
-                        function() {
-                            doAnswer(caller, msgData);
-                        },
-                        function(errorCode, errorObj) {
-                            self.showError(self.errCodes.MEDIA_ERR, self.format(self.getConstantString("localMediaError")));
-                        });
-                return;
-            }
-        }
-
-        var pc = buildPeerConnection(caller, false, function(message) {
-            self.showError(self.errCodes.SYSTEM_ERR, message);
-        }, streamNames);
-        var newPeerConn = peerConns[caller];
-        if (!pc) {
-            if (self.debugPrinter) {
-                self.debugPrinter("buildPeerConnection failed. Call not answered");
-            }
-            return;
-        }
-        var setLocalAndSendMessage1 = function(sessionDescription) {
-            if (newPeerConn.cancelled)
-                return;
-            var sendAnswer = function() {
-                if (self.debugPrinter) {
-                    self.debugPrinter("sending answer");
-                }
-                sendSignalling(caller, "answer", sessionDescription,
-                        null,
-                        function(errorCode, errorText) {
-                            delete peerConns[caller];
-                            self.showError(errorCode, errorText);
-                        });
-                peerConns[caller].startedAV = true;
-                if (pc.connectDataConnection) {
-                    if (self.debugPrinter) {
-                        self.debugPrinter("calling connectDataConnection(5002,5001)");
-                    }
-                    pc.connectDataConnection(5002, 5001);
-                }
-            };
-            pc.setLocalDescription(sessionDescription, sendAnswer, function(message) {
-                self.showError(self.errCodes.INTERNAL_ERR, "setLocalDescription: " + message);
-            });
-        };
-        var sd = null;
-        if (window.mozRTCSessionDescription) {
-            sd = new mozRTCSessionDescription(msgData);
-        }
-        else {
-            sd = new RTCSessionDescription(msgData);
-        }
-        if (self.debugPrinter) {
-            self.debugPrinter("sdp ||  " + JSON.stringify(sd));
-        }
-        var invokeCreateAnswer = function() {
-            if (newPeerConn.cancelled)
-                return;
-            pc.createAnswer(setLocalAndSendMessage1,
-                    function(message) {
-                        self.showError(self.errCodes.INTERNAL_ERR, "create-answer: " + message);
-                    },
-                    receivedMediaContraints);
-        };
-        if (self.debugPrinter) {
-            self.debugPrinter("about to call setRemoteDescription in doAnswer");
-        }
-        try {
-
-            pc.setRemoteDescription(sd, invokeCreateAnswer, function(message) {
-                self.showError(self.errCodes.INTERNAL_ERR, "set-remote-description: " + message);
-            });
-        } catch (srdError) {
-            console.log("set remote description failed");
-            if (self.debugPrinter) {
-                self.debugPrinter("saw exception in setRemoteDescription");
-            }
-            self.showError(self.errCodes.INTERNAL_ERR, "setRemoteDescription failed: " + srdError.message);
-        }
-    };
-
-    var onRemoteHangup = function(caller) {
-        delete offersPending[caller];
-        if (self.debugPrinter) {
-            self.debugPrinter("Saw onRemote hangup event");
-        }
-        if (peerConns[caller]) {
-            peerConns[caller].cancelled = true;            
-            if (peerConns[caller].pc) {
-                //
-                // close any remote streams.
-                //
-                var remoteStreams = peerConns[caller].pc.getRemoteStreams();
-                if( remoteStreams ) {
-                    var i;
-                    for( i = 0; i < remoteStreams.length; i++) {
-                       remoteStreams[i].stop();
-                    }
-                }
-                if (self.onStreamClosed) {
-                    self.onStreamClosed(caller);
-                }
-                try {
-                    peerConns[caller].pc.close();
-                } catch (anyErrors) {
-                }
-            }
-            else {
-                if (self.callCancelled) {
-                    self.callCancelled(caller, true);
-                }
-            }
-            delete peerConns[caller];
-            updateConfigurationInfo();
-        }
-        else {
-            if (self.callCancelled) {
-                self.callCancelled(caller, true);
-            }
-        }
-    };
-    var queuedMessages = {};
-    var clearQueuedMessages = function(caller) {
-        queuedMessages[caller] = {
-            candidates: []
-        };
-    };
-
-
-    //
-    // checks to see if a particular peer is in any room at all.
-    //
-    function isPeerInAnyRoom(id) {
-        var roomName;
-        for (roomName in lastLoggedInList) {
-            if (!lastLoggedInList.hasOwnProperty(roomName)) {
-                continue;
-            }
-            if (lastLoggedInList[roomName][id]) {
-                return true;
-            }
-        }
-        return false;
-    }
-    //
-    //
-    //
-    function processLostPeers(peersInRoom) {
-        var id;
-        //
-        // check to see the person is still in at least one room. If not, we'll hangup
-        // on them. This isn't the correct behavior, but it's the best we can do without
-        // changes to the server.
-        //
-
-
-        for (id in peerConns) {
-            if (peerConns.hasOwnProperty(id) &&
-                    typeof peersInRoom[id] === 'undefined') {
-                if (!isPeerInAnyRoom(id)) {
-                    if (peerConns[id].startedAV || peerConns[id].isInitiator) {
-                        onRemoteHangup(id);
-                    }
-                    delete offersPending[id];
-                    delete acceptancePending[id];
-                    clearQueuedMessages(id);
-                }
-            }
-        }
-
-        for (id in offersPending) {
-            if (offersPending.hasOwnProperty(id) && !isPeerInAnyRoom(id)) {
-                onRemoteHangup(id);
-                clearQueuedMessages(id);
-                delete offersPending[id];
-                delete acceptancePending[id];
-            }
-        }
-
-        for (id in acceptancePending) {
-            if (acceptancePending.hasOwnProperty(id) && !isPeerInAnyRoom(id)) {
-                onRemoteHangup(id);
-                clearQueuedMessages(id);
-                delete acceptancePending[id];
-            }
-        }
-
-    }
-
-    //
-    // this function gets called for each room when there is a room update.
-    //
-    function processOccupantList(roomName, occupantList) {
-        var myInfo = null;
-        self.reducedList = {};
-        var id;
-        for (id in occupantList) {
-            if (occupantList.hasOwnProperty(id)) {
-                if (id === self.myEasyrtcid) {
-                    myInfo = occupantList[id];
-                }
-                else {
-                    self.reducedList[id] = occupantList[id];
-                }
-            }
-        }
-        //
-        // processLostPeers detects peers that have gone away and performs
-        // house keeping accordingly.
-        //
-        processLostPeers(self.reducedList);
-        if (roomOccupantListener) {
-            roomOccupantListener(roomName, self.reducedList, myInfo);
-        }
-    }
-
-    var onChannelMsg = function(msg, ackAcceptorFunc) {
-
-        var targeting = {};
-        if (ackAcceptorFunc) {
-            ackAcceptorFunc(self.ackMessage);
-        }
-        if (msg.targetEasyrtcid) {
-            targeting.targetEasyrtcid = msg.targetEasyrtcid;
-        }
-        if (msg.targetRoom) {
-            targeting.targetRoom = msg.targetRoom;
-        }
-        if (msg.targetGroup) {
-            targeting.targetGroup = msg.targetGroup;
-        }
-        if (msg.senderEasyrtcid) {
-            self.receivePeerDistribute(msg.senderEasyrtcid, msg, targeting);
-        }
-        else {
-            if (receiveServerCB) {
-                receiveServerCB(msg.msgType, msg.msgData, targeting);
-            }
-            else {
-                console.log("Unhandled server message " + JSON.stringify(msg));
-            }
-        }
-    };
-
-    var onChannelCmd = function(msg, ackAcceptorFn) {
-
-        var caller = msg.senderEasyrtcid;
-        var msgType = msg.msgType;
-        var msgData = msg.msgData;
-        var pc;
-
-        if (self.debugPrinter) {
-            self.debugPrinter('received message of type ' + msgType);
-        }
-
-        if (typeof queuedMessages[caller] === "undefined") {
-            clearQueuedMessages(caller);
-        }
-
-        var processCandidateBody = function(caller, msgData) {
-            var candidate = null;
-            if (window.mozRTCIceCandidate) {
-                candidate = new mozRTCIceCandidate({
-                    sdpMLineIndex: msgData.label,
-                    candidate: msgData.candidate
-                });
-            }
-            else {
-                candidate = new RTCIceCandidate({
-                    sdpMLineIndex: msgData.label,
-                    candidate: msgData.candidate
-                });
-            }
-            pc = peerConns[caller].pc;
-            pc.addIceCandidate(candidate);
-
-            if (msgData.candidate.indexOf("typ relay") > 0) {
-                var ipAddress = msgData.candidate.match(/(udp|tcp) \d+ (\d+\.\d+\.\d+\.\d+)/i)[1];
-                self._turnServers[ipAddress] = true;
-            }
-        };
-
-        var flushCachedCandidates = function(caller) {
-            var i;
-            if (queuedMessages[caller]) {
-                for (i = 0; i < queuedMessages[caller].candidates.length; i++) {
-                    processCandidateBody(caller, queuedMessages[caller].candidates[i]);
-                }
-                delete queuedMessages[caller];
-            }
-        };
-
-        var processOffer = function(caller, msgData) {
-
-            var helper = function(wasAccepted, streamNames) {
-
-                if (streamNames) {
-                    if (typeof streamNames === "string") {
-                        streamNames = [streamNames];
-                    }
-                    else if (streamNames.length === undefined) {
-                        easyrtc.showError(self.errCodes.DEVELOPER_ERR, "accept callback passed invalid streamNames");
-                        return;
-                    }
-                }
-                if (self.debugPrinter) {
-                    self.debugPrinter("offer accept=" + wasAccepted);
-                }
-                delete offersPending[caller];
-                if (!self.supportsPeerConnections()) {
-                    callFailureCB(self.errCodes.CALL_ERR, self.getConstantString("noWebrtcSupport"));
-                    return;
-                }
-
-                if (wasAccepted) {
-                    doAnswer(caller, msgData, streamNames);
-                    flushCachedCandidates(caller);
-                }
-                else {
-                    sendSignalling(caller, "reject", null, null, null);
-                    clearQueuedMessages(caller);
-                }
-            };
-            //
-            // There is a very rare case of two callers sending each other offers
-            // before receiving the others offer. In such a case, the caller with the
-            // greater valued easyrtcid will delete its pending call information and do a
-            // simple answer to the other caller's offer.
-            //
-            if (acceptancePending[caller] && caller < self.myEasyrtcid) {
-                delete acceptancePending[caller];
-                if (queuedMessages[caller]) {
-                    delete queuedMessages[caller];
-                }
-                if (peerConns[caller].wasAcceptedCB) {
-                    peerConns[caller].wasAcceptedCB(true, caller);
-                }
-                delete peerConns[caller];
-                helper(true);
-                return;
-            }
-
-            offersPending[caller] = msgData;
-            if (!self.acceptCheck) {
-                helper(true);
-            }
-            else {
-                self.acceptCheck(caller, helper);
-            }
-        };
-
-        function processReject(caller) {
-            delete acceptancePending[caller];
-            if (queuedMessages[caller]) {
-                delete queuedMessages[caller];
-            }
-            if (peerConns[caller]) {
-                if (peerConns[caller].wasAcceptedCB) {
-                    peerConns[caller].wasAcceptedCB(false, caller);
-                }
-                delete peerConns[caller];
-            }
-        }
-
-        function processAnswer(caller, msgData) {
-
-            delete acceptancePending[caller];
-            if (peerConns[caller].wasAcceptedCB) {
-                peerConns[caller].wasAcceptedCB(true, caller);
-            }
-
-            var onSignalSuccess = function() {
-
-            };
-
-            var onSignalFailure = function(errorCode, errorText) {
-                if (peerConns[caller]) {
-                    delete peerConns[caller];
-                }
-                self.showError(errorCode, errorText);
-            };
-            var i;
-            peerConns[caller].startedAV = true;
-            for (i = 0; i < peerConns[caller].candidatesToSend.length; i++) {
-                sendSignalling(
-                        caller,
-                        "candidate",
-                        peerConns[caller].candidatesToSend[i],
-                        onSignalSuccess,
-                        onSignalFailure
-                        );
-            }
-
-            pc = peerConns[caller].pc;
-            var sd = null;
-            if (window.mozRTCSessionDescription) {
-                sd = new mozRTCSessionDescription(msgData);
-            }
-            else {
-                sd = new RTCSessionDescription(msgData);
-            }
-            if (!sd) {
-                throw "Could not create the RTCSessionDescription";
-            }
-
-            if (self.debugPrinter) {
-                self.debugPrinter("about to call initiating setRemoteDescription");
-            }
-            try {
-                pc.setRemoteDescription(sd, function() {
-                    if (pc.connectDataConnection) {
-                        if (self.debugPrinter) {
-                            self.debugPrinter("calling connectDataConnection(5001,5002)");
-                        }
-                        pc.connectDataConnection(5001, 5002); // these are like ids for data channels
-                    }
-                });
-            } catch (smdException) {
-                console.log("setRemoteDescription failed ", smdException);
-            }
-            flushCachedCandidates(caller);
-        }
-
-        function processCandidateQueue(caller, msgData) {
-
-            if (peerConns[caller] && peerConns[caller].startedAV) {
-                processCandidateBody(caller, msgData);
-            }
-            else {
-                if (!peerConns[caller]) {
-                    queuedMessages[caller] = {
-                        candidates: []
-                    };
-                }
-                queuedMessages[caller].candidates.push(msgData);
-            }
-        }
-
-        switch (msgType) {
-            case "sessionData":
-                processSessionData(msgData.sessionData);
-                break;
-            case "roomData":
-                processRoomData(msgData.roomData);
-                break;
-            case "iceConfig":
-                processIceConfig(msgData.iceConfig);
-                break;
-            case "forwardToUrl":
-                if (msgData.newWindow) {
-                    window.open(msgData.forwardToUrl.url);
-                }
-                else {
-                    window.location.href = msgData.forwardToUrl.url;
-                }
-                break;
-            case "offer":
-                processOffer(caller, msgData);
-                break;
-            case "reject":
-                processReject(caller);
-                break;
-            case "answer":
-                processAnswer(caller, msgData);
-                break;
-            case "candidate":
-                processCandidateQueue(caller, msgData);
-                break;
-            case "hangup":
-                onRemoteHangup(caller);
-                clearQueuedMessages(caller);
-                break;
-            case "error":
-                self.showError(msg.errorCode, msg.errorText);
-                break;
-            default:
-                console.error("received unknown message type from server, msgType is " + msgType);
-                return;
-        }
-
-        if (ackAcceptorFn) {
-            ackAcceptorFn(self.ackMessage);
-        }
-    };
-
-
-    function connectToWSServer(successCallback, errorCallback) {
-        var i;
-        if (!self.webSocket) {
-            self.webSocket = io.connect(serverPath, {
-                'connect timeout': 10000,
-                'force new connection': true
-            });
-            if (!self.webSocket) {
-                throw "io.connect failed";
-            }
-        }
-        else {
-            for (i in self.websocketListeners) {
-                if (!self.websocketListeners.hasOwnProperty(i)) {
-                    continue;
-                }
-                self.webSocket.removeEventListener(self.websocketListeners[i].event,
-                        self.websocketListeners[i].handler);
-            }
-        }
-        self.websocketListeners = [];
-        function addSocketListener(event, handler) {
-            self.webSocket.on(event, handler);
-            self.websocketListeners.push({event: event, handler: handler});
-        }
-
-        addSocketListener("close", function(event) {
-            console.log("the web socket closed");
-        });
-        addSocketListener('error', function(event) {
-            function handleErrorEvent() {
-                if (self.myEasyrtcid) {
-                    if (self.webSocket.socket.connected) {
-                        self.showError(self.errCodes.SIGNAL_ERROR, self.getConstantString("miscSignalError"));
-                    }
-                    else {
-                        /* socket server went down. this will generate a 'disconnect' event as well, so skip this event */
-                        console.warn("The connection to the EasyRTC socket server went down. It may come back by itself.");
-                    }
-                }
-                else {
-                    errorCallback(self.errCodes.CONNECT_ERR, self.getConstantString("noServer"));
-                }
-            }
-
-            setTimeout(handleErrorEvent, 1);
-        });
-        addSocketListener("connect", function(event) {
-
-            self.webSocketConnected = true;
-            if (!self.webSocket || !self.webSocket.socket || !self.webSocket.socket.sessionid) {
-                self.showError(self.errCodes.CONNECT_ERR, self.getConstantString("badsocket"));
-            }
-
-            if (self.debugPrinter) {
-                self.debugPrinter("saw socketserver onconnect event");
-            }
-            if (self.webSocketConnected) {
-                sendAuthenticate(successCallback, errorCallback);
-            }
-            else {
-                errorCallback(self.errCodes.SIGNAL_ERROR, self.getConstantString("icf"));
-            }
-        }
-        );
-        addSocketListener("easyrtcMsg", onChannelMsg);
-        addSocketListener("easyrtcCmd", onChannelCmd);
-        addSocketListener("disconnect", function(/* code, reason, wasClean */) {
-            self.webSocketConnected = false;
-            updateConfigurationInfo = function() {
-            }; // dummy update function
-            oldConfig = {};
-            disconnectBody();
-            if (self.disconnectListener) {
-                self.disconnectListener();
-            }
-        });
-    }
-
-
-    function buildDeltaRecord(added, deleted, modified) {
-        function objectNotEmpty(obj) {
-            var i;
-            for (i in obj) {
-                if (obj.hasOwnProperty(i)) {
-                    return true;
-                }
-            }
-            return false;
-        }
-
-        var result = {};
-        if (objectNotEmpty(added)) {
-            result.added = added;
-        }
-
-        if (objectNotEmpty(deleted)) {
-            result.deleted = deleted;
-        }
-
-        if (objectNotEmpty(result)) {
-            return result;
-        }
-        else {
-            return null;
-        }
-    }
-
-    function findDeltas(oldVersion, newVersion) {
-        var i;
-        var added = {}, deleted = {};
-        var subPart;
-        for (i in newVersion) {
-            if (!newVersion.hasOwnProperty(i)) {
-                // do nothing
-            }
-            else if (oldVersion === null || typeof oldVersion[i] === 'undefined') {
-                added[i] = newVersion[i];
-            }
-            else if (typeof newVersion[i] === 'object') {
-                subPart = findDeltas(oldVersion[i], newVersion[i]);
-                if (subPart !== null) {
-                    added[i] = newVersion[i];
-                }
-            }
-            else if (newVersion[i] !== oldVersion[i]) {
-                added[i] = newVersion[i];
-            }
-        }
-        for (i in oldVersion) {
-            if (!newVersion.hasOwnProperty(i)) {
-                // do nothing
-            }
-            else if (typeof newVersion[i] === 'undefined') {
-                deleted = oldVersion[i];
-            }
-        }
-
-        return buildDeltaRecord(added, deleted);
-    }
-
-//
-// this function collects configuration info that will be sent to the server.
-// It returns that information, leaving it the responsibility of the caller to
-// do the actual sending.
-//
-    function collectConfigurationInfo(/* forAuthentication */) {
-        var p2pList = {};
-        var i;
-        for (i in peerConns) {
-            if (!peerConns.hasOwnProperty(i)) {
-                continue;
-            }
-            p2pList[i] = {
-                connectTime: peerConns[i].connectTime,
-                isInitiator: !!peerConns[i].isInitiator
-            };
-        }
-
-        var newConfig = {
-            userSettings: {
-                sharingAudio: !!haveAudioVideo.audio,
-                sharingVideo: !!haveAudioVideo.video,
-                sharingData: !!dataEnabled,
-                nativeVideoWidth: self.nativeVideoWidth,
-                nativeVideoHeight: self.nativeVideoHeight,
-                windowWidth: window.innerWidth,
-                windowHeight: window.innerHeight,
-                screenWidth: window.screen.width,
-                screenHeight: window.screen.height,
-                cookieEnabled: navigator.cookieEnabled,
-                os: navigator.oscpu,
-                language: navigator.language
-            }
-        };
-        if (!isEmptyObj(p2pList)) {
-            newConfig.p2pList = p2pList;
-        }
-        return newConfig;
-    }
-    ;
-    function updateConfiguration() {
-
-        var newConfig = collectConfigurationInfo(false);
-        //
-        // we need to give the getStats calls a chance to fish out the data.
-        // The longest I've seen it take is 5 milliseconds so 100 should be overkill.
-        //
-        var sendDeltas = function() {
-            var alteredData = findDeltas(oldConfig, newConfig);
-            //
-            // send all the configuration information that changes during the session
-            //
-            if (alteredData) {
-                if (self.debugPrinter) {
-                    self.debugPrinter("cfg=" + JSON.stringify(alteredData.added));
-                }
-                if (self.webSocket) {
-                    sendSignalling(null, "setUserCfg", {setUserCfg: alteredData.added}, null, null);
-                }
-            }
-            oldConfig = newConfig;
-        };
-        if (oldConfig === {}) {
-            sendDeltas();
-        }
-        else {
-            setTimeout(sendDeltas, 100);
-        }
-    }
-
-    updateConfigurationInfo = function() {
-        updateConfiguration();
-    };
-    /**
-     * Sets the presence state on the server.
-     * @param {String} state - one of 'away','chat','dnd','xa'
-     * @param {String} statusText - User configurable status string. May be length limited.
-     * @example   easyrtc.updatePresence('dnd', 'sleeping');
-     */
-    this.updatePresence = function(state, statusText) {
-        self.presenceShow = state;
-        self.presenceStatus = statusText;
-        if (self.webSocketConnected) {
-            sendSignalling(null, 'setPresence', {setPresence: {'show': state, 'status': statusText}}, null);
-        }
-    };
-    /**
-     * Fetch the collection of session fields as a map. The map has the structure:
-     *  {key1: {"fieldName": key1, "fieldValue": value1}, ...,
-     *   key2: {"fieldName": key2, "fieldValue": value2}
-     *  }
-     * @returns {Object}
-     */
-    this.getSessionFields = function() {
-        return sessionFields;
-    };
-    /**
-     * Fetch the value of a session field by name.
-     * @param {String} name - name of the session field to be fetched.
-     * @returns the field value (which can be anything). Returns undefined if the field does not exist.
-     */
-    this.getSessionField = function(name) {
-        if (sessionFields[name]) {
-            return sessionFields[name].fieldValue;
-        }
-        else {
-            return undefined;
-        }
-    };
-
-
-    function processSessionData(sessionData) {
-        if (sessionData) {
-            if (sessionData.easyrtcsid) {
-                self.easyrtcsid = sessionData.easyrtcsid;
-            }
-            if (sessionData.field) {
-                sessionFields = sessionData.field;
-            }
-        }
-    }
-
-
-    function processRoomData(roomData) {
-        self.roomData = roomData;
-        var roomName;
-        var stuffToRemove;
-        var stuffToAdd;
-        var id, removeId;
-        for (roomName in self.roomData) {
-            if (!self.roomData.hasOwnProperty(roomName)) {
-                continue;
-            }
-            if (roomData[roomName].roomStatus === "join") {
-                if (!(self.roomJoin[roomName])) {
-                    self.roomJoin[roomName] = roomData[roomName];
-                }
-            }
-            else if (roomData[roomName].roomStatus === "leave") {
-                if (self.roomEntryListener) {
-                    self.roomEntryListener(false, roomName);
-                }
-                delete self.roomJoin[roomName];
-                continue;
-            }
-
-            if (roomData[roomName].clientList) {
-                lastLoggedInList[roomName] = roomData[roomName].clientList;
-            }
-            else if (roomData[roomName].clientListDelta) {
-                stuffToAdd = roomData[roomName].clientListDelta.updateClient;
-                if (stuffToAdd) {
-                    for (id in stuffToAdd) {
-                        if (!stuffToAdd.hasOwnProperty(id)) {
-                            continue;
-                        }
-                        if (!lastLoggedInList[roomName]) {
-                            lastLoggedInList[roomName] = [];
-                        }
-                        lastLoggedInList[roomName][id] = stuffToAdd[id];
-                    }
-                }
-                stuffToRemove = roomData[roomName].clientListDelta.removeClient;
-                if (stuffToRemove && lastLoggedInList[roomName]) {
-                    for (removeId in stuffToRemove) {
-                        if (stuffToRemove.hasOwnProperty(removeId)) {
-                            delete lastLoggedInList[roomName][removeId];
-                        }
-                    }
-                }
-            }
-            if (self.roomJoin[roomName] && roomData[roomName].field) {
-                fields.rooms[roomName] = roomData[roomName].field;
-            }
-            if (roomData[roomName].roomStatus === "join") {
-                if (self.roomEntryListener) {
-                    self.roomEntryListener(true, roomName);
-                }
-            }
-            processOccupantList(roomName, lastLoggedInList[roomName]);
-        }
-        self.emitEvent("roomOccupant", lastLoggedInList);
-    }
-
-    /**
-     * Returns an array of easyrtcid's of peers in a particular room.
-     * @param roomName
-     * @returns {Array} of easyrtcids or null if the client is not in the room.
-     * @example
-     *     var occupants = easyrtc.getRoomOccupants("default");
-     *     var i;
-     *     for( i = 0; i < occupants.length; i++ ) {
-     *         console.log( occupants[i] + " is in the room");
-     *     }
-     */
-    this.getRoomOccupantsAsArray = function(roomName) {
-        if( !lastLoggedInList[roomName]) {
-            return null;
-        }
-        else {
-            return lastLoggedInList[roomName].keys();
-        }
-    }
-
-    /**
-     * Returns a map of easyrtcid's of peers in a particular room. You should only test elements in the map to see if they are
-     * null; their actual values are not guaranteed to be the same in different releases.
-     * @param roomName
-     * @returns {Object} of easyrtcids or null if the client is not in the room.
-     * @example
-     *      if( easyrtc.getRoomOccupantsAsMap("default")[some_easyrtcid]) {
-     *          console.log("yep, " + some_easyrtcid + " is in the room");
-     *      }
-     */
-    this.getRoomOccupantsAsMap = function(roomName) {
-         return lastLoggedInList[roomName];
-    }
-
-    /**
-     * Returns true if the ipAddress parameter was the address of a turn server. This is done by checking against information
-     * collected during peer to peer calls. Don't expect it to work before the first call, or to identify turn servers that aren't
-     * in the ice config.
-     * @param ipAddress
-     * @returns {boolean} true if ip address is known to be that of a turn server, false otherwise.
-     */
-    this.isTurnServer = function(ipAddress) {
-        return !!self._turnServers[ipAddress];
-    };
-
-    function processIceConfig(iceConfig) {
-        pc_config = {iceServers: []};
-        self._turnServers = {};
-        var i;
-        var item, fixedItem, username, ipAddress;
-
-        if (!window.createIceServer) {
-            return;
-        }
-        for (i = 0; i < iceConfig.iceServers.length; i++) {
-            item = iceConfig.iceServers[i];
-            if (item.url.indexOf('turn:') === 0) {
-                if (item.username) {
-                    fixedItem = createIceServer(item.url, item.username, item.credential);
-                }
-                else {
-                    self.showError("Developer error", "Iceserver entry doesn't have a username: " + JSON.stringify(item));
-                }
-                ipAddress = item.url.split(/[@:&]/g)[1];
-                self._turnServers[ipAddress] = true;
-            }
-            else { // is stun server entry
-                fixedItem = item;
-            }
-            if (fixedItem) {
-                pc_config.iceServers.push(fixedItem);
-            }
-        }
-    }
-
-    /**
-     * Request fresh ice config information from the server.
-     * This should be done periodically by long running applications.
-     * There are no parameters or return values.
-     */
-    this.getFreshIceConfig = function() {
-        var dataToShip = {
-            msgType: "getIceConfig",
-            msgData: {}
-        };
-        self.webSocket.json.emit("easyrtcCmd", dataToShip,
-                function(ackMsg) {
-                    if (ackMsg.msgType === "iceConfig") {
-                        processIceConfig(ackMsg.msgData.iceConfig);
-                    }
-                    else {
-                        self.showError(ackMsg.msgData.errorCode, ackMsg.msgData.errorText);
-                    }
-                }
-        );
-    };
-
-    function processToken(msg) {
-        if (self.debugPrinter) {
-            self.debugPrinter("entered process token");
-        }
-        var msgData = msg.msgData;
-        if (msgData.easyrtcid) {
-            self.myEasyrtcid = msgData.easyrtcid;
-        }
-        if (msgData.field) {
-            fields.connection = msgData.field;
-        }
-        if (msgData.iceConfig) {
-            processIceConfig(msgData.iceConfig);
-        }
-
-        if (msgData.sessionData) {
-            processSessionData(msgData.sessionData);
-        }
-
-        if (msgData.roomData) {
-            processRoomData(msgData.roomData);
-        }
-
-        if (msgData.application.field) {
-            fields.application = msgData.application.field;
-        }
-
-    }
-
-    function sendAuthenticate(successCallback, errorCallback) {
-        //
-        // find our easyrtcsid
-        //  
-        var cookies, target, i;
-        var easyrtcsid = null;
-        if (self.cookieId && document.cookie) {
-            cookies = document.cookie.split(/[; ]/g);
-            target = self.cookieId + "=";
-            for (i = 0; i < cookies.length; i++) {
-                if (cookies[i].indexOf(target) === 0) {
-                    easyrtcsid = cookies[i].substring(target.length);
-                }
-            }
-        }
-
-        if (!self.roomJoin) {
-            self.roomJoin = {};
-        }
-
-        var msgData = {
-            apiVersion: self.apiVersion,
-            applicationName: self.applicationName,
-            setUserCfg: collectConfigurationInfo(true)
-        };
-        if (self.presenceShow) {
-            msgData.setPresence = {show: self.presenceShow, status: self.presenceStatus};
-        }
-        if (self.username) {
-            msgData.username = self.username;
-        }
-        if (self.roomJoin && !isEmptyObj(self.roomJoin)) {
-            msgData.roomJoin = self.roomJoin;
-        }
-        if (easyrtcsid) {
-            msgData.easyrtcsid = easyrtcsid;
-        }
-        if (credential) {
-            msgData.credential = credential;
-        }
-
-        self.webSocket.json.emit("easyrtcAuth",
-                {msgType: "authenticate",
-                    msgData: msgData
-                },
-        function(msg) {
-            var room;
-            if (msg.msgType === "error") {
-                errorCallback(msg.msgData.errorCode, msg.msgData.errorText);
-                self.roomJoin = {};
-            }
-            else {
-                processToken(msg);
-                if (self._roomApiFields) {
-                    for (room in self._roomApiFields) {
-                        if (self._roomApiFields.hasOwnProperty(room)) {
-                            _enqueueSendRoomApi(room, self._roomApiFields[room]);
-                        }
-                    }
-                }
-
-                if (successCallback) {
-                    successCallback(self.myEasyrtcid);
-                }
-            }
-        }
-        );
-    }
-
-    /** Get a list of the rooms you are in. You must be connected to call this function.
-     * @returns {Object} A map whose keys are the room names
-     */
-    this.getRoomsJoined = function() {
-        var roomsIn = {};
-        var key;
-        for (key in self.roomJoin) {
-            if (self.roomJoin.hasOwnProperty(key)) {
-                roomsIn[key] = true;
-            }
-        }
-        return roomsIn;
-    };
-    /** Get server defined fields associated with a particular room. Only valid
-     * after a connection has been made.
-     * @param {String} roomName - the name of the room you want the fields for.
-     * @returns {Object} A dictionary containing entries of the form {key:{'fieldName':key, 'fieldValue':value1}} or undefined
-     * if you are not connected to the room.
-     */
-    this.getRoomFields = function(roomName) {
-        if (!fields || !fields.rooms || !fields.rooms[roomName])
-            return undefined;
-        return fields.rooms[roomName];
-    };
-    /** Get server defined fields associated with the current application. Only valid
-     * after a connection has been made.
-     * @returns {Object} A dictionary containing entries of the form {key:{'fieldName':key, 'fieldValue':value1}}
-     */
-    this.getApplicationFields = function() {
-        return fields.application;
-    };
-    /** Get server defined fields associated with the connection. Only valid
-     * after a connection has been made.
-     * @returns {Object} A dictionary containing entries of the form {key:{'fieldName':key, 'fieldValue':value1}}
-     */
-    this.getConnectionFields = function() {
-        return fields.connection;
-    };
-// this flag controls whether the easyApp routine adds close buttons to the caller
-// video objects
-
-    /** @private */
-    var autoAddCloseButtons = true;
-    /** By default, the easyApp routine sticks a "close" button on top of each caller
-     * video object that it manages. Call this function(before calling easyApp) to disable that particular feature.
-     * @example
-     *    easyrtc.dontAddCloseButtons();
-     */
-    this.dontAddCloseButtons = function() {
-        autoAddCloseButtons = false;
-    };
-
-    /**
-     * Validates that the video ids correspond to dom objects.
-     * @param {String} monitorVideoId
-     * @param {Array} videoIds
-     * @returns {Boolean}
-     * @private
-     */
-    function _validateVideoIds(monitorVideoId, videoIds) {
-        var i;
-        // verify that video ids were not typos.
-        if (monitorVideoId && !document.getElementById(monitorVideoId)) {
-            self.showError(self.errCodes.DEVELOPER_ERR, "The monitor video id passed to easyApp was bad, saw " + monitorVideoId);
-            return false;
-        }
-
-        for (i in videoIds) {
-            if (!videoIds.hasOwnProperty(i)) {
-                continue;
-            }
-            var name = videoIds[i];
-            if (!document.getElementById(name)) {
-                self.showError(self.errCodes.DEVELOPER_ERR, "The caller video id '" + name + "' passed to easyApp was bad.");
-                return false;
-            }
-        }
-        return true;
-    }
-    ;
-
-    /**
-     * This is a helper function for the easyApp method. It manages the assignment of video streams
-     * to video objects. It assumes
-     * @param {String} monitorVideoId is the id of the mirror video tag.
-     * @param {Array} videoIds is an array of ids of the caller video tags.
-     * @private
-     */
-    function easyAppBody(monitorVideoId, videoIds) {
-        var numPEOPLE = videoIds.length;
-        var videoIdsP = videoIds;
-        var refreshPane = 0;
-        var onCall = null, onHangup = null;
-
-        if (!videoIdsP) {
-            videoIdsP = [];
-        }
-
-        function videoIsFree(obj) {
-            return (obj.dataset.caller === "" || obj.dataset.caller === null || obj.dataset.caller === undefined);
-        }
-
-        if (!_validateVideoIds(monitorVideoId, videoIdsP)) {
-            throw "bad video element id";
-        }
-
-        if (monitorVideoId) {
-            document.getElementById(monitorVideoId).muted = "muted";
-        }
-
-        /** Sets an event handler that gets called when a call is established.
-         * It's only purpose (so far) is to support transitions on video elements.
-         * This function is only defined after easyrtc.easyApp is called.
-         * The slot argument is the index into the array of video ids.
-         * @param {Function} cb has the signature function(easyrtcid, slot){}
-         * @example
-         *   easyrtc.setOnCall( function(easyrtcid, slot){
-         *      console.log("call with " + easyrtcid + "established");
-         *   });
-         */
-        self.setOnCall = function(cb) {
-            onCall = cb;
-        };
-        /** Sets an event handler that gets called when a call is ended.
-         * it's only purpose (so far) is to support transitions on video elements.
-         x     * this function is only defined after easyrtc.easyApp is called.
-         * The slot is parameter is the index into the array of video ids.
-         * Note: if you call easyrtc.getConnectionCount() from inside your callback
-         * it's count will reflect the number of connections before the hangup started.
-         * @param {Function} cb has the signature function(easyrtcid, slot){}
-         * @example
-         *   easyrtc.setOnHangup( function(easyrtcid, slot){
-         *      console.log("call with " + easyrtcid + "ended");
-         *   });
-         */
-        self.setOnHangup = function(cb) {
-            onHangup = cb;
-        };
-        function getIthVideo(i) {
-            if (videoIdsP[i]) {
-                return document.getElementById(videoIdsP[i]);
-            }
-            else {
-                return null;
-            }
-        }
-
-
-        self.getIthCaller = function(i) {
-            if (i < 0 || i > videoIdsP.length) {
-                return null;
-            }
-            var vid = getIthVideo(i);
-            return vid.dataset.caller;
-        };
-
-        self.getSlotOfCaller = function(easyrtcid) {
-            var i;
-            for (i = 0; i < numPEOPLE; i++) {
-                if (self.getIthCaller(i) === easyrtcid) {
-                    return i;
-                }
-            }
-            return -1; // caller not connected
-        };
-
-        function hideVideo(video) {
-            self.setVideoObjectSrc(video, "");
-            video.style.visibility = "hidden";
-        }
-
-        self.setOnStreamClosed(function(caller) {
-            var i;
-            for (i = 0; i < numPEOPLE; i++) {
-                var video = getIthVideo(i);
-                if (video.dataset.caller === caller) {
-                    hideVideo(video);
-                    video.dataset.caller = "";
-                    if (onHangup) {
-                        onHangup(caller, i);
-                    }
-                }
-            }
-        });
-        //
-        // Only accept incoming calls if we have a free video object to display
-        // them in.
-        //
-        self.setAcceptChecker(function(caller, helper) {
-            var i;
-            for (i = 0; i < numPEOPLE; i++) {
-                var video = getIthVideo(i);
-                if (videoIsFree(video)) {
-                    helper(true);
-                    return;
-                }
-            }
-            helper(false);
-        });
-
-
-        self.setStreamAcceptor(function(caller, stream) {
-            var i;
-            if (self.debugPrinter) {
-                self.debugPrinter("stream acceptor called");
-            }
-            function showVideo(video, stream) {
-                self.setVideoObjectSrc(video, stream);
-                if (video.style.visibility) {
-                    video.style.visibility = 'visible';
-                }
-            }
-
-            var video;
-            if (refreshPane && videoIsFree(refreshPane)) {
-                showVideo(refreshPane, stream);
-                if (onCall) {
-                    onCall(caller, refreshPane);
-                }
-                refreshPane = null;
-                return;
-            }
-            for (i = 0; i < numPEOPLE; i++) {
-                video = getIthVideo(i);
-                if (video.dataset.caller === caller) {
-                    showVideo(video, stream);
-                    if (onCall) {
-                        onCall(caller, i);
-                    }
-                    return;
-                }
-            }
-
-            for (i = 0; i < numPEOPLE; i++) {
-                video = getIthVideo(i);
-                if (!video.dataset.caller || videoIsFree(video)) {
-                    video.dataset.caller = caller;
-                    if (onCall) {
-                        onCall(caller, i);
-                    }
-                    showVideo(video, stream);
-                    return;
-                }
-            }
-//
-// no empty slots, so drop whatever caller we have in the first slot and use that one.
-//
-            video = getIthVideo(0);
-            if (video) {
-                self.hangup(video.dataset.caller);
-                showVideo(video, stream);
-                if (onCall) {
-                    onCall(caller, 0);
-                }
-            }
-            video.dataset.caller = caller;
-        });
-
-        (function() {
-            var addControls, parentDiv, closeButton, i;
-            if (autoAddCloseButtons) {
-
-                addControls = function(video) {
-                    parentDiv = video.parentNode;
-                    video.dataset.caller = "";
-                    closeButton = document.createElement("div");
-                    closeButton.className = "easyrtc_closeButton";
-                    closeButton.onclick = function() {
-                        if (video.dataset.caller) {
-                            self.hangup(video.dataset.caller);
-                            hideVideo(video);
-                            video.dataset.caller = "";
-                        }
-                    };
-                    parentDiv.appendChild(closeButton);
-                };
-
-                for (i = 0; i < numPEOPLE; i++) {
-                    addControls(getIthVideo(i));
-                }
-            }
-        })();
-
-        var monitorVideo = null;
-        if (videoEnabled && monitorVideoId !== null) {
-            monitorVideo = document.getElementById(monitorVideoId);
-            if (!monitorVideo) {
-                console.error("Programmer error: no object called " + monitorVideoId);
-                return;
-            }
-            monitorVideo.muted = "muted";
-            monitorVideo.defaultMuted = true;
-        }
-
-
-    }
-    ;
-
-    /**
-     * Provides a layer on top of the easyrtc.initMediaSource and easyrtc.connect, assign the local media stream to
-     * the video object identified by monitorVideoId, assign remote video streams to
-     * the video objects identified by videoIds, and then call onReady. One of it's
-     * side effects is to add hangup buttons to the remote video objects, buttons
-     * that only appear when you hover over them with the mouse cursor. This method will also add the
-     * easyrtcMirror class to the monitor video object so that it behaves like a mirror.
-     *  @param {String} applicationName - name of the application.
-     *  @param {String} monitorVideoId - the id of the video object used for monitoring the local stream.
-     *  @param {Array} videoIds - an array of video object ids (strings)
-     *  @param {Function} onReady - a callback function used on success. It is called with the easyrtcId this peer is known to the server as.
-     *  @param {Function} onFailure - a callback function used on failure (failed to get local media or a connection of the signaling server).
-     *  @example
-     *     easyrtc.easyApp('multiChat', 'selfVideo', ['remote1', 'remote2', 'remote3'],
-     *              function(easyrtcId){
-     *                  console.log("successfully connected, I am " + easyrtcId);
-     *              },
-     *              function(errorCode, errorText){
-     *                  console.log(errorText);
-     *              );
-     */
-    this.easyApp = function(applicationName, monitorVideoId, videoIds, onReady, onFailure) {
-        var gotMediaCallback = null,
-                gotConnectionCallback = null;
-
-
-        easyAppBody(monitorVideoId, videoIds);
-
-        self.setGotMedia = function(gotMediaCB) {
-            gotMediaCallback = gotMediaCB;
-        };
-        /** Sets an event handler that gets called when a connection to the signaling
-         * server has or has not been made. Can only be called after calling easyrtc.easyApp.
-         * @param {Function} gotConnectionCB has the signature (gotConnection, errorText)
-         * @example
-         *    easyrtc.setGotConnection( function(gotConnection, errorText){
-         *        if( gotConnection ){
-         *            console.log("Successfully connected to signaling server");
-         *        }
-         *        else{
-         *            console.log("Failed to connect to signaling server because: " + errorText);
-         *        }
-         *    });
-         */
-        self.setGotConnection = function(gotConnectionCB) {
-            gotConnectionCallback = gotConnectionCB;
-        };
-
-
-        var nextInitializationStep;
-        nextInitializationStep = function(/* token */) {
-            if (gotConnectionCallback) {
-                gotConnectionCallback(true, "");
-            }
-            onReady(self.myEasyrtcid);
-        };
-
-        function postGetUserMedia() {
-            if (gotMediaCallback) {
-                gotMediaCallback(true, null);
-            }
-            if (monitorVideoId !== null) {
-                self.setVideoObjectSrc(document.getElementById(monitorVideoId), self.getLocalStream());
-            }
-            function connectError(errorCode, errorText) {
-                if (gotConnectionCallback) {
-                    gotConnectionCallback(false, errorText);
-                }
-                else if (onFailure) {
-                    onFailure(self.errCodes.CONNECT_ERR, errorText);
-                }
-                else {
-                    self.showError(self.errCodes.CONNECT_ERR, errorText);
-                }
-            }
-
-            self.connect(applicationName, nextInitializationStep, connectError);
-        }
-
-        var stream = getLocalMediaStreamByName(null);
-        if (stream) {
-            postGetUserMedia();
-        }
-        else {
-            self.initMediaSource(
-                    postGetUserMedia,
-                    function(errorCode, errorText) {
-                        if (gotMediaCallback) {
-                            gotMediaCallback(false, errorText);
-                        }
-                        else if (onFailure) {
-                            onFailure(self.errCodes.MEDIA_ERR, errorText);
-                        }
-                        else {
-                            self.showError(self.errCodes.MEDIA_ERR, errorText);
-                        }
-                    },
-                    null // default stream
-                    );
-        }
-    };
-
-
-    /**
-     *
-     * @deprecated now called easyrtc.easyApp.
-     */
-    this.initManaged = this.easyApp;
-
-
-    this.connect = function(applicationName, successCallback, errorCallback) {
-
-        if (!window.io) {
-            self.showError("Developer error", "Your HTML has not included the socket.io.js library");
-        }
-
-        if (self.webSocket) {
-            console.error("Developer error: attempt to connect when already connected to socket server");
-            return;
-        }
-        pc_config = {};
-        closedChannel = null;
-        oldConfig = {}; // used internally by updateConfiguration
-        queuedMessages = {};
-        self.applicationName = applicationName;
-        fields = {
-            rooms: {},
-            application: {},
-            connection: {}
-        };
-        if (self.debugPrinter) {
-            self.debugPrinter("attempt to connect to WebRTC signalling server with application name=" + applicationName);
-        }
-
-        if (errorCallback === null) {
-            errorCallback = function(errorCode, errorText) {
-                console.error("easyrtc.connect: " + errorText);
-            };
-        }
-
-        connectToWSServer(successCallback, errorCallback);
-    };
-
-
-};
-
-window.easyrtc = new Easyrtc();
-easyrtc_constantStrings = {
-  "unableToEnterRoom":"Unable to enter room {0} because {1}" ,
-  "resolutionWarning": "Requested video size of {0}x{1} but got size of {2}x{3}",
-  "badUserName": "Illegal username {0}",
-  "localMediaError": "Error getting local media stream: {0}",
-  "miscSignalError": "Miscellaneous error from signalling server. It may be ignorable.",
-  "noServer": "Unable to reach the EasyRTC signalling server.",
-  "badsocket": "Socket.io connect event fired with bad websocket.",
-  "icf": "Internal communications failure",
-  "statsNotSupported":"call statistics not supported by this browser, try Chrome.",
-   "noWebrtcSupport":"Your browser doesn't appear to support WebRTC.",
-   "gumFailed":"Failed to get access to local media. Error code was {0}.",
-   "requireAudioOrVideo":"At least one of audio and video must be provided"   
+//
+// the below code is a copy of the standard polyfill adapter.js
+//
+var getUserMedia = null;
+var attachMediaStream = null;
+var reattachMediaStream = null;
+var webrtcDetectedBrowser = null;
+var webrtcDetectedVersion = null;
+if (navigator.mozGetUserMedia) {
+// console.log("This appears to be Firefox");
+
+    webrtcDetectedBrowser = "firefox";
+
+    //
+    // better version detection for gecko based browsers provided by
+    // KÃ©vin Poulet.
+    //
+    var matches = navigator.userAgent.match(/\srv:([0-9]+)\./);
+    if (matches !== null && matches.length > 1) {
+        webrtcDetectedVersion = parseInt(matches[1]);
+    }
+
+    // The RTCPeerConnection object.
+    window.RTCPeerConnection = mozRTCPeerConnection;
+    // The RTCSessionDescription object.
+    window.RTCSessionDescription = mozRTCSessionDescription;
+    // The RTCIceCandidate object.
+    window.RTCIceCandidate = mozRTCIceCandidate;
+    // Get UserMedia (only difference is the prefix).
+    // Code from Adam Barth.
+    window.getUserMedia = navigator.mozGetUserMedia.bind(navigator);
+    // Creates iceServer from the url for FF.
+    window.createIceServer = function(url, username, password) {
+        var iceServer = null;
+        var url_parts = url.split(':');
+        var turn_url_parts;
+        if (url_parts[0].indexOf('stun') === 0) {
+            // Create iceServer with stun url.
+            iceServer = {'url': url};
+        } else if (url_parts[0].indexOf('turn') === 0 &&
+                (url.indexOf('transport=udp') !== -1 ||
+                        url.indexOf('?transport') === -1)) {
+            // Create iceServer with turn url.
+            // Ignore the transport parameter from TURN url.
+            turn_url_parts = url.split("?");
+            iceServer = {'url': turn_url_parts[0],
+                'credential': password,
+                'username': username};
+        }
+        return iceServer;
+    };
+    // Attach a media stream to an element.
+    attachMediaStream = function(element, stream) {
+//        console.log("Attaching media stream");
+        element.mozSrcObject = stream;
+        element.play();
+    };
+    reattachMediaStream = function(to, from) {
+//        console.log("Reattaching media stream");
+        to.mozSrcObject = from.mozSrcObject;
+        to.play();
+    };
+    if (webrtcDetectedVersion < 23) {
+// Fake get{Video,Audio}Tracks
+        MediaStream.prototype.getVideoTracks = function() {
+            return [];
+        };
+        MediaStream.prototype.getAudioTracks = function() {
+            return [];
+        };
+    }
+} else if (navigator.webkitGetUserMedia) {
+//    console.log("This appears to be Chrome");
+
+    webrtcDetectedBrowser = "chrome";
+    webrtcDetectedVersion =
+            parseInt(navigator.userAgent.match(/Chrom(e|ium)\/([0-9]+)\./)[2]);
+    // Creates iceServer from the url for Chrome.
+    window.createIceServer = function(url, username, password) {
+        var iceServer = null;
+        var url_turn_parts;
+        var url_parts = url.split(':');
+        if (url_parts[0].indexOf('stun') === 0) {
+// Create iceServer with stun url.
+            iceServer = {'url': url};
+        } else if (url_parts[0].indexOf('turn') === 0) {
+            if (webrtcDetectedVersion < 28) {
+// For pre-M28 chrome versions use old TURN format.
+                url_turn_parts = url.split("turn:");
+                iceServer = {'url': 'turn:' + username + '@' + url_turn_parts[1],
+                    'credential': password};
+            } else {
+// For Chrome M28 & above use new TURN format.
+                iceServer = {'url': url,
+                    'credential': password,
+                    'username': username};
+            }
+        }
+        return iceServer;
+    };
+    // The RTCPeerConnection object.
+    window.RTCPeerConnection = webkitRTCPeerConnection;
+    // Get UserMedia (only difference is the prefix).
+    // Code from Adam Barth.
+    window.getUserMedia = navigator.webkitGetUserMedia.bind(navigator);
+    // Attach a media stream to an element.
+    attachMediaStream = function(element, stream) {
+        if (typeof element.srcObject !== 'undefined') {
+            element.srcObject = stream;
+        } else if (typeof element.mozSrcObject !== 'undefined') {
+            element.mozSrcObject = stream;
+        } else if (typeof element.src !== 'undefined') {
+            element.src = URL.createObjectURL(stream);
+        } else {
+            console.log('Error attaching stream to element.');
+        }
+    };
+    reattachMediaStream = function(to, from) {
+        to.src = from.src;
+    };
+    // The representation of tracks in a stream is changed in M26.
+    // Unify them for earlier Chrome versions in the coexisting period.
+    if (!webkitMediaStream.prototype.getVideoTracks) {
+        webkitMediaStream.prototype.getVideoTracks = function() {
+            return this.videoTracks;
+        };
+        webkitMediaStream.prototype.getAudioTracks = function() {
+            return this.audioTracks;
+        };
+    }
+
+// New syntax of getXXXStreams method in M26.
+    if (!webkitRTCPeerConnection.prototype.getLocalStreams) {
+        webkitRTCPeerConnection.prototype.getLocalStreams = function() {
+            return this.localStreams;
+        };
+        webkitRTCPeerConnection.prototype.getRemoteStreams = function() {
+            return this.remoteStreams;
+        };
+    }
+//} else if( window.ActiveXObject ){ // appears to IE so check for the wrapper.
+//    var head = document.getElementsByTagName('head')[0];
+//    var i;
+//    var adapterAddress;
+//    var wrapperPresent = false;
+//
+//    //
+//    // we look for the adapter as well as the wrapper because if we don't find the
+//    // wrapper, we'll look for it in the same directory as the adapter was found.
+//    //
+//    for( i = 0; i < head.childNodes.length; i++) {
+//        var child = head.childNodes[i];
+//        if( /\/adapter.js$/.test(child.src)) {
+//            adapterAddress = child.src;
+//        }
+//        else if( /\/rtcplugin.js$/.test(child.src)) {
+//            wrapperPresent = true;
+//        }
+//    }
+//
+//
+//    if( wrapperPresent) {
+//        addIEDeclarations();
+//    }
+//    else if( adapterAddress) {
+//        var script = document.createElement('script');
+//        script.type = 'text/javascript';
+//        script.src = adapterAddress.replace(/\/adapter.js$/, "/rtcplugin.js");
+//        src.onload = addIEDeclarations;
+//        src.onerror = function () {
+//            alert("Developer error: this page requires the Priologic IE Webrtc plugin wrapper (rtcplugin.js) to run when using Internet Explorer, which the developer has not supplied.");
+//            throw new Error("No rtcplugin.js found. It should be in the same folder as your adapter.js or you can include it yourself before the adapter.js");
+//        }
+//        head.appendChild(script);
+//    }
+} else {
+    console.log("Browser does not appear to be WebRTC-capable");
+}
+
+if (!window.createIceServer) {
+    window.createIceServer = function(url, username, credential) {
+        return {'url': url, 'credential': credential, 'username': username};
+    };
+}/** @class
+ *@version 1.0.12
+ *<p>
+ * Provides client side support for the EasyRTC framework.
+ * Please see the easyrtc_client_api.md and easyrtc_client_tutorial.md
+ * for more details.</p>
+ *
+ *<p>
+ *copyright Copyright (c) 2014, Priologic Software Inc.
+ *All rights reserved.</p>
+ *
+ *<p>
+ *Redistribution and use in source and binary forms, with or without
+ *modification, are permitted provided that the following conditions are met:
+ *</p>
+ * <ul>
+ *   <li> Redistributions of source code must retain the above copyright notice,
+ *      this list of conditions and the following disclaimer. </li>
+ *   <li> Redistributions in binary form must reproduce the above copyright
+ *      notice, this list of conditions and the following disclaimer in the
+ *      documentation and/or other materials provided with the distribution. </li>
+ *</ul>
+ *<p>
+ *THIS SOFTWARE IS PROVIDED BY THE COPYRIGHT HOLDERS AND CONTRIBUTORS "AS IS"
+ *AND ANY EXPRESS OR IMPLIED WARRANTIES, INCLUDING, BUT NOT LIMITED TO, THE
+ *IMPLIED WARRANTIES OF MERCHANTABILITY AND FITNESS FOR A PARTICULAR PURPOSE
+ *ARE DISCLAIMED. IN NO EVENT SHALL THE COPYRIGHT HOLDER OR CONTRIBUTORS BE
+ *LIABLE FOR ANY DIRECT, INDIRECT, INCIDENTAL, SPECIAL, EXEMPLARY, OR
+ *CONSEQUENTIAL DAMAGES (INCLUDING, BUT NOT LIMITED TO, PROCUREMENT OF
+ *SUBSTITUTE GOODS OR SERVICES; LOSS OF USE, DATA, OR PROFITS; OR BUSINESS
+ *INTERRUPTION) HOWEVER CAUSED AND ON ANY THEORY OF LIABILITY, WHETHER IN
+ *CONTRACT, STRICT LIABILITY, OR TORT (INCLUDING NEGLIGENCE OR OTHERWISE)
+ *ARISING IN ANY WAY OUT OF THE USE OF THIS SOFTWARE, EVEN IF ADVISED OF THE
+ *POSSIBILITY OF SUCH DAMAGE.
+ *</p>
+ */
+
+var Easyrtc = function() {
+    var self = this;
+    var isFirefox = (webrtcDetectedBrowser === "firefox");
+
+    var autoInitUserMedia = true;
+
+    /**
+     * Controls whether a default local media stream should be acquired automatically during calls and accepts
+     * if a list of streamNames is not supplied. The default is true, which mimicks the behaviour of earlier releases
+     * that didn't support multiple streams. This function should be called before easyrtc.call or before entering an 
+     * accept checker callback.
+     * @param {Boolean} flag true to allocate a default local media stream.
+     */
+    this.setAutoInitUserMedia = function(flag) {
+        autoInitUserMedia = !!flag;
+    }
+    /**
+     * This function performs a printf like formatting. It actually takes an unlimited
+     * number of arguments, the declared arguments arg1, arg2, arg3 are present just for
+     * documentation purposes.
+     * @param {String} format A string like "abcd{1}efg{2}hij{1}."
+     * @param {String} arg1 The value that replaces {1}
+     * @param {String} arg2 The value that replaces {2}
+     * @param {String} arg3 The value that replaces {3}
+     * @returns {String} the formatted string.
+     */
+    this.format = function(format, arg1, arg2, arg3) {
+        var formatted = arguments[0];
+        for (var i = 1; i < arguments.length; i++) {
+            var regexp = new RegExp('\\{' + (i - 1) + '\\}', 'gi');
+            formatted = formatted.replace(regexp, arguments[i]);
+        }
+        return formatted;
+    };
+
+
+    /** @private */
+    var haveAudioVideo = {audio: false, video: false};
+
+//
+// Maps a key to a language specific string using the easyrtc_constantStrings map.
+// Defaults to the key if the key can not be found, but outputs a warning in that case.
+// This function is only used internally by easyrtc.js 
+//
+    /**
+     * @private
+     * @param {String} key
+     */
+    this.getConstantString = function(key) {
+        if (easyrtc_constantStrings[key]) {
+            return easyrtc_constantStrings[key];
+        }
+        else {
+            console.warn("Could not find key='" + key + "' in easyrtc_constantStrings");
+            return key;
+        }
+    };
+
+
+    //
+    // this is a list of the events supported by the generalized event listener.
+    // currently, it's just the "roomOccupant" event.
+    //
+    var allowedEvents = {
+        roomOccupant: true
+    };
+    //
+    // A map of eventListeners. The key is the event type.
+    var eventListeners = {};
+
+    /** This function checks if an attempt was made to add an event listener or 
+     * or emit an unlisted event, since such is typically a typo. 
+     * @private
+     * @param {String} eventName
+     * @param {String} callingFunction the name of the calling function.
+     */
+    function eventChecker(eventName, callingFunction) {
+        if (typeof eventName !== 'string') {
+            self.showError(self.errCodes.DEVELOPER_ERR, src + " called without a string as the first argument");
+            throw "developer error";
+        }
+        if (!allowedEvents[eventName]) {
+            self.showError(self.errCodes.DEVELOPER_ERR, src + " called with a bad event name = " + eventName);
+            throw "developer error";
+        }
+    }
+
+    /**
+     * Adds an event listener for a particular type of event.
+     * Currently the only eventName supported is "roomOccupant".
+     * @param {String} eventName the type of the event
+     * @param {Function} eventListener the function that expects the event. 
+     * The eventListener gets called with the eventName as it's first argument, and the event
+     * data as it's second argument.
+     * @returns {void}
+     */
+    this.addEventListener = function(eventName, eventListener) {
+        eventChecker(eventName, "addEventListener");
+        if (typeof eventListener !== 'function') {
+            self.showError(self.errCodes.DEVELOPER_ERR, "addEventListener called with a non-function for second argument");
+            throw "developer error";
+        }
+        //
+        // remove the event listener if it's already present so we don't end up with two copies
+        //
+        self.removeEventListener(eventName, eventListener);
+        if (!eventListeners[eventName]) {
+            eventListeners[eventName] = [];
+        }
+        eventListeners[eventName][eventListeners[eventName].length] = eventListener;
+    };
+
+    /**
+     * Removes an event listener. 
+     * @param {String} eventName
+     * @param {Function} eventListener
+     */
+    this.removeEventListener = function(eventName, eventListener) {
+        eventChecker(eventName, "removeEventListener");
+        var listeners = eventListeners[eventName];
+        var i = 0;
+        if (listeners) {
+            for (i = 0; i < listeners.length; i++) {
+                if (listeners[i] === eventListener) {
+                    if (i < listeners.length - 1) {
+                        listeners[i] = listeners[listeners.length - 1];
+                    }
+                    listeners.length = listeners.length - 1;
+                }
+            }
+        }
+    };
+    /**
+     * Emits an event, or in otherwords, calls all the eventListeners for a 
+     * particular event.
+     * @param {String} eventName
+     * @param {Object} eventData
+     */
+    this.emitEvent = function(eventName, eventData) {
+        eventChecker(eventName, "emitEvent");
+        var listeners = eventListeners[eventName];
+        var i = 0;
+        if (listeners) {
+            for (i = 0; i < listeners.length; i++) {
+                listeners[i](eventName, eventData);
+            }
+        }
+    };
+
+
+    /** Error codes that the EasyRTC will use in the errorCode field of error object passed
+     *  to error handler set by easyrtc.setOnError. The error codes are short printable strings.
+     * @type Object
+     */
+    this.errCodes = {
+        BAD_NAME: "BAD_NAME", // a user name wasn't of the desired form
+        CALL_ERR: "CALL_ERR", // something went wrong creating the peer connection
+        DEVELOPER_ERR: "DEVELOPER_ERR", // the developer using the EasyRTC library made a mistake
+        SYSTEM_ERR: "SYSTEM_ERR", // probably an error related to the network
+        CONNECT_ERR: "CONNECT_ERR", // error occurred when trying to create a connection
+        MEDIA_ERR: "MEDIA_ERR", // unable to get the local media
+        MEDIA_WARNING: "MEDIA_WARNING", // didn't get the desired resolution
+        INTERNAL_ERR: "INTERNAL_ERR",
+        PEER_GONE: "PEER_GONE", // peer doesn't exist
+        ALREADY_CONNECTED: "ALREADY_CONNECTED",
+        "BAD_CREDENTIAL": "BAD_CREDENTIAL"
+    };
+    this.apiVersion = "1.0.12";
+    /** Most basic message acknowledgment object */
+    this.ackMessage = {msgType: "ack"};
+    /** Regular expression pattern for user ids. This will need modification to support non US character sets */
+    this.usernameRegExp = /^(.){1,64}$/;
+    /** @private */
+    var cookieId = "easyrtcsid";
+    /** @private */
+    var username = null;
+    /** @private */
+    var loggingOut = false;
+    /** @private */
+    var disconnecting = false;
+
+    //
+    // A map of ids to local media streams.
+    //
+    var namedLocalMediaStreams = {};
+
+
+
+
+    var sessionFields = [];
+
+    var receivedMediaContraints = {
+        'mandatory': {
+            'OfferToReceiveAudio': true,
+            'OfferToReceiveVideo': true
+        }
+    };
+    /**
+     * Control whether the client requests audio from a peer during a call.
+     * Must be called before the call to have an effect.
+     * @param value - true to receive audio, false otherwise. The default is true.
+     */
+    this.enableAudioReceive = function(value) {
+        receivedMediaContraints.mandatory.OfferToReceiveAudio = value;
+    };
+
+    /**
+     * Control whether the client requests audio from a peer during a call.
+     * Must be called before the call to have an effect.
+     * @param value - true to receive video, false otherwise. The default is true.
+     */
+    this.enableVideoReceive = function(value) {
+        receivedMediaContraints.mandatory.OfferToReceiveVideo = value;
+    };
+
+ /**
+     * Gets a list of the available video sources (ie, cameras)
+     * @param {Function} callback receives list of {facing:String, label:String, id:String, kind:"video"}
+     * Note: the label string always seems to be the empty string if you aren't using https.
+     * Note: not supported by Firefox. 
+     * @example  easyrtc.getVideoSourceList( function(list) {
+     *               var i;
+     *               for( i = 0; i < list.length; i++ ) {
+     *                   console.log("label=" + list[i].label + ", id= " + list[i].id);
+     *               }
+     *          });
+     */
+    this.getVideoSourceList = function(callback) {
+        if( MediaStreamTrack.getSources ) {
+            MediaStreamTrack.getSources(function(sources) {
+                var results = [];
+                for (var i = 0; i < sources.length; i++) {
+                    var source = sources[i];
+                    if (source.kind === "video") {
+                        results.push(source);
+                    }
+                }
+                callback(results);
+            });
+        }
+        else {
+            callback([]);
+        }
+    };
+
+
+    /** @private */
+    var audioEnabled = true;
+
+    /** @private */
+    var videoEnabled = true;
+    /** @private */
+    var dataChannelName = "dc";
+    /** @private */
+    this.debugPrinter = null;
+    /** Your easyrtcid */
+    this.myEasyrtcid = "";
+    /** @private */
+    var oldConfig = {};
+    /** @private */
+    var offersPending = {};
+    /** @private */
+    var selfRoomJoinTime = 0;
+    /** The height of the local media stream video in pixels. This field is set an indeterminate period
+     * of time after easyrtc.initMediaSource succeeds. Note: in actuality, the dimensions of a video stream
+     * change dynamically in response to external factors, you should check the videoWidth and videoHeight attributes
+     * of your video objects before you use them for pixel specific operations.
+     */
+    this.nativeVideoHeight = 0;
+    /** The width of the local media stream video in pixels. This field is set an indeterminate period
+     * of time after easyrtc.initMediaSource succeeds.  Note: in actuality, the dimensions of a video stream
+     * change dynamically in response to external factors, you should check the videoWidth and videoHeight attributes
+     * of your video objects before you use them for pixel specific operations.
+     */
+    this.nativeVideoWidth = 0;
+    /** @private */
+    var credential = null;
+
+    /** The rooms the user is in. This only applies to room oriented applications and is set at the same
+     * time a token is received. 
+     */
+    this.roomJoin = {};
+
+
+    /** Checks if the supplied string is a valid user name (standard identifier rules)
+     * @param {String} name
+     * @return {Boolean} true for a valid user name
+     * @example
+     *    var name = document.getElementById('nameField').value;
+     *    if( !easyrtc.isNameValid(name)){
+     *        console.error("Bad user name");
+     *    }
+     */
+    this.isNameValid = function(name) {
+        return self.usernameRegExp.test(name);
+    };
+    /**
+     * This function sets the name of the cookie that client side library will look for
+     * and transmit back to the server as it's easyrtcsid in the first message.
+     * @param {String} cookieId
+     */
+    this.setCookieId = function(cookieId) {
+        self.cookieId = cookieId;
+    };
+    /**
+     * This method allows you to join a single room. It may be called multiple times to be in
+     * multiple rooms simultaneously. It may be called before or after connecting to the server.
+     * Note: the successCB and failureDB will only be called if you are already connected to the server.
+     * @param {String} roomName the room to be joined.
+     * @param {String} roomParameters application specific parameters, can be null.
+     * @param {Function} successCB called once, with a roomName as it's argument, once the room is joined.
+     * @param {Function} failureCB called if the room can not be joined. The arguments of failureCB are errorCode, errorText, roomName.
+     */
+    this.joinRoom = function(roomName, roomParameters, successCB, failureCB) {
+        if (self.roomJoin[roomName]) {
+            console.error("Developer error: attempt to join room " + roomName + " which you are already in.");
+            return;
+        }
+        var mediaIds = buildMediaIds();
+        var newRoomData = {roomName: roomName};
+        if (roomParameters) {
+            try {
+                JSON.stringify(roomParameters);
+            } catch (error) {
+                self.showError(self.errCodes.DEVELOPER_ERR, "non-jsonable parameter to easyrtc.joinRoom");
+                throw "Developer error, see application error messages";
+            }
+            var parameters = {};
+            for (var key in roomParameters) {
+                if (roomParameters.hasOwnProperty(key)) {
+                    parameters[key] = roomParameters[key];
+                }
+            }
+            newRoomData.roomParameter = parameters;
+        }
+        var msgData = {
+            roomJoin: {}
+        };
+        var roomData;
+        var signallingSuccess, signallingFailure;
+
+        if (self.webSocket) {
+
+            msgData.roomJoin[roomName] = newRoomData;
+
+            signallingSuccess = function(msgType, msgData) {
+
+                roomData = msgData.roomData;
+
+                self.roomJoin[roomName] = newRoomData;
+
+                if (successCB) {
+                    successCB(roomName);
+                }
+
+                processRoomData(roomData);
+            };
+
+
+            signallingFailure = function(errorCode, errorText) {
+                if (failureCB) {
+                    failureCB(errorCode, errorText, roomName);
+                }
+                else {
+                    self.showError(errorCode, self.format(self.getConstantString("unableToEnterRoom"), roomName, errorText));
+                }
+            };
+
+            sendSignalling(null, "roomJoin", msgData, signallingSuccess, signallingFailure);
+        }
+        else {
+            self.roomJoin[roomName] = newRoomData;
+        }
+        if (mediaIds !== {}) {
+            self.setRoomApiField(roomName, "mediaIds", mediaIds);
+        }
+
+    };
+    /**
+     * This function allows you to leave a single room. Note: the successCB and failureDB
+     *  arguments are optional and will only be called if you are already connected to the server.
+     * @param {String} roomName
+     * @param {Function} successCallback - A function which expects a roomName.
+     * @param {Function} failureCallback - A function which expects the following arguments: errorCode, errorText, roomName.
+     * @example
+     *    easyrtc.leaveRoom("freds_room");
+     *    easyrtc.leaveRoom("freds_room", function(roomName){ console.log("left the room")},
+     *                       function(errorCode, errorText, roomName){ console.log("left the room")});
+     */
+    this.leaveRoom = function(roomName, successCallback, failureCallback) {
+        var roomItem;
+        if (self.roomJoin[roomName]) {
+            if (!self.webSocket) {
+                delete self.roomJoin[roomName];
+            }
+            else {
+                roomItem = {};
+                roomItem[roomName] = {roomName: roomName};
+                sendSignalling(null, "roomLeave", {roomLeave: roomItem},
+                function(msgType, msgData) {
+                    var roomData = msgData.roomData;
+                    processRoomData(roomData);
+                    if (successCallback) {
+                        successCallback(roomName);
+                    }
+                },
+                        function(errorCode, errorText) {
+                            if (failureCallback) {
+                                failureCallback(errorCode, errorText, roomName);
+                            }
+                        });
+            }
+        }
+    };
+
+    /** @private */
+    this._desiredVideoProperties = {}; // default camera
+
+
+    /**
+     * Specify particular video source. Call this before you call easyrtc.initMediaSource().
+     * Note: this function isn't supported by Firefox.
+     * @param {String} videoSrcId is a id value from one of the entries fetched by getVideoSourceList. null for default.
+     * @example easyrtc.setVideoSrc( videoSrcId);
+     */
+    this.setVideoSource = function(videoSrcId) {
+        self._desiredVideoProperties.videoSrcId = videoSrcId;
+        delete self._desiredVideoProperties.screenCapture;
+    };
+
+    /**
+     * Temporary alias for easyrtc.setVideoSource
+     */
+    this.setVideoSrc = this.setVideoSource;
+
+
+    delete this._desiredVideoProperties.screenCapture;
+    /** This function is used to set the dimensions of the local camera, usually to get HD.
+     *  If called, it must be called before calling easyrtc.initMediaSource (explicitly or implicitly).
+     *  assuming it is supported. If you don't pass any parameters, it will default to 720p dimensions.
+     * @param {Number} width in pixels
+     * @param {Number} height in pixels
+     * @param {number} frameRate is optional
+     * @example
+     *    easyrtc.setVideoDims(1280,720);
+     * @example
+     *    easyrtc.setVideoDims();
+     */
+    this.setVideoDims = function(width, height, frameRate) {
+        if (!width) {
+            width = 1280;
+            height = 720;
+        }
+        self._desiredVideoProperties.width = width;
+        self._desiredVideoProperties.height = height;
+
+        if (frameRate !== undefined) {
+            self._desiredVideoProperties.frameRate = frameRate;
+        }
+    };
+   /** This function requests that screen capturing be used to provide the local media source
+     * rather than a webcam. If you have multiple screens, they are composited side by side.
+     * Note: this functionality is not supported by Firefox, has to be called before calling initMediaSource (or easyApp), we don't currently supply a way to 
+     * turn it off (once it's on), only works if the website is hosted SSL (https), and the image quality is rather 
+     * poor going across a network because it tries to transmit so much data. In short, screen sharing
+     * through WebRTC isn't worth using at this point, but it is provided here so people can try it out.
+     * @example
+     *    easyrtc.setScreenCapture();
+     * @deprecated: use easyrtc.initScreenCapture (same parameters as easyrtc.initMediaSource.
+     */
+    this.setScreenCapture = function(enableScreenCapture) {
+        self._desiredVideoProperties.screenCapture = (enableScreenCapture !== false);
+    };
+    /**
+     * Builds the constraint object passed to getUserMedia.
+     * @returns {Object} mediaConstraints
+     */
+    self.getUserMediaConstraints = function() {
+        var constraints = {};
+        if (!videoEnabled) {
+            constraints.video = false;
+        }
+        else if (self._desiredVideoProperties.screenCapture) {
+            return {
+                video: {
+                    mandatory: {
+                        chromeMediaSource: 'screen',
+                        maxWidth: screen.width,
+                        maxHeight: screen.height,
+                        minWidth: screen.width,
+                        minHeight: screen.height,
+                        minFrameRate: 1,
+                        maxFrameRate: 5},
+                    optional: []
+                }
+            };
+        }
+        else {
+            constraints.video = {mandatory: {}, optional: []};
+            if (self._desiredVideoProperties.width) {
+                constraints.video.mandatory.maxWidth = self._desiredVideoProperties.width;
+                constraints.video.mandatory.minWidth = self._desiredVideoProperties.width;
+            }
+            if (self._desiredVideoProperties.width) {
+                constraints.video.mandatory.maxHeight = self._desiredVideoProperties.height;
+                constraints.video.mandatory.minHeight = self._desiredVideoProperties.height;
+            }
+            if (self._desiredVideoProperties.frameRate) {
+                constraints.video.mandatory.maxFrameRate = self._desiredVideoProperties.frameRate;
+            }
+            if (self._desiredVideoProperties.videoSrcId) {
+                constraints.video.optional.push({sourceId: self._desiredVideoProperties.videoSrcId});
+            }
+        }
+        constraints.audio = audioEnabled;
+        return constraints;
+    };
+
+    /** Set the application name. Applications can only communicate with other applications
+     * that share the same API Key and application name. There is no predefined set of application
+     * names. Maximum length is
+     * @param {String} name
+     * @example
+     *    easyrtc.setApplicationName('simpleAudioVideo');
+     */
+    this.setApplicationName = function(name) {
+        self.applicationName = name;
+    };
+
+
+    /** Enable or disable logging to the console.
+     * Note: if you want to control the printing of debug messages, override the
+     *    easyrtc.debugPrinter variable with a function that takes a message string as it's argument.
+     *    This is exactly what easyrtc.enableDebug does when it's enable argument is true.
+     * @param {Boolean} enable - true to turn on debugging, false to turn off debugging. Default is false.
+     * @example
+     *    easyrtc.enableDebug(true);
+     */
+    this.enableDebug = function(enable) {
+        if (enable) {
+            self.debugPrinter = function(message) {
+                var stackString = new Error().stack;
+                var srcLine = "location unknown";
+                if (stackString) {
+                    var stackFrameStrings = stackString.split('\n');
+                    srcLine = "";
+                    if (stackFrameStrings.length >= 3) {
+                        srcLine = stackFrameStrings[2];
+                    }
+                }
+                console.log("debug " + (new Date()).toISOString() + " : " + message + " [" + srcLine + "]");
+            };
+        }
+        else {
+            self.debugPrinter = null;
+        }
+    };
+
+//
+// this is a temporary version used until we connect to the server.
+//
+    this.updatePresence = function(state, statusText) {
+        self.presenceShow = state;
+        self.presenceStatus = statusText;
+    };
+
+    /**
+     * Determines if the local browser supports WebRTC GetUserMedia (access to camera and microphone).
+     * @returns {Boolean} True getUserMedia is supported.
+     */
+    this.supportsGetUserMedia = function() {
+        return !!getUserMedia;
+    };
+    /**
+     * Determines if the local browser supports WebRTC Peer connections to the extent of being able to do video chats.
+     * @returns {Boolean} True if Peer connections are supported.
+     */
+    this.supportsPeerConnections = function() {
+        if (!self.supportsGetUserMedia()) {
+            return false;
+        }
+        if (!window.RTCPeerConnection) {
+            return false;
+        }
+        try {
+            self.createRTCPeerConnection({"iceServers": []}, null);
+        } catch (oops) {
+            return false;
+        }
+        return true;
+    };
+    /** @private
+     * @param pc_config ice configuration array
+     * @param optionalStuff peer constraints.
+     */
+    /** @private
+     * @param pc_config ice configuration array
+     * @param optionalStuff peer constraints.
+     */
+    this.createRTCPeerConnection = function(pc_config, optionalStuff) {
+        if (RTCPeerConnection) {
+            return new RTCPeerConnection(pc_config, optionalStuff);
+        }
+        else {
+            throw "Your browser doesn't support webRTC (RTCPeerConnection)";
+        }
+    };
+//
+// this should really be part of adapter.js
+// Versions of chrome < 31 don't support reliable data channels transport.
+// Firefox does.
+//
+    this.getDatachannelConstraints = function() {
+        if (webrtcDetectedBrowser === "chrome" && webrtcDetectedVersion < 31) {
+            return {reliable: false};
+        }
+        else {
+            return {reliable: true};
+        }
+    };
+    /** @private */
+    haveAudioVideo = {
+        audio: false,
+        video: false
+    };
+    /** @private */
+    var dataEnabled = false;
+    /** @private */
+    var serverPath = null;
+    /** @private */
+    var roomOccupantListener = null;
+    /** @private */
+    var onDataChannelOpen = null;
+    /** @private */
+    var onDataChannelClose = null;
+    /** @private */
+    var lastLoggedInList = {};
+    /** @private */
+    var receivePeer = {msgTypes: {}};
+    /** @private */
+    var receiveServerCB = null;
+    /** @private */
+    var updateConfigurationInfo = function() {
+
+    }; // dummy placeholder for when we aren't connected
+//
+//
+//  peerConns is a map from caller names to the below object structure
+//     {  startedAV: boolean,  -- true if we have traded audio/video streams
+//        dataChannelS: RTPDataChannel for outgoing messages if present
+//        dataChannelR: RTPDataChannel for incoming messages if present
+//        dataChannelReady: true if the data channel can be used for sending yet
+//        dataChannelWorks: true if the data channel has been tested and found to work.
+//        connectTime: timestamp when the connection was started
+//        sharingAudio: true if audio is being shared
+//        sharingVideo: true if video is being shared
+//        cancelled: temporarily true if a connection was cancelled by the peer asking to initiate it.
+//        candidatesToSend: SDP candidates temporarily queued
+//        pc: RTCPeerConnection
+//        mediaStream: mediaStream
+//     function callSuccessCB(string) - see the easyrtc.call documentation.
+//        function callFailureCB(errorCode, string) - see the easyrtc.call documentation.
+//        function wasAcceptedCB(boolean,string) - see the easyrtc.call documentation.
+//     }
+//
+    /** @private */
+    var peerConns = {};
+//
+// a map keeping track of whom we've requested a call with so we don't try to
+// call them a second time before they've responded.
+//
+    /** @private */
+    var acceptancePending = {};
+
+    /**
+     * Disconnect from the EasyRTC server.
+     * @example
+     *    easyrtc.disconnect();
+     */
+    this.disconnect = function() {
+    };
+    /** @private
+     * @param caller
+     * @param helper
+     */
+    this.acceptCheck = function(caller, helper) {
+        helper(true);
+    };
+    /** @private
+     * @param easyrtcid
+     * @param stream
+     */
+    this.streamAcceptor = function(easyrtcid, stream) {
+    };
+    /** @private
+     * @param easyrtcid
+     */
+    this.onStreamClosed = function(easyrtcid) {
+    };
+    /** @private
+     * @param easyrtcid
+     */
+    this.callCancelled = function(easyrtcid) {
+    };
+
+    /*
+     * This function gets the statistics for a particular peer connection.
+     * @param {String} peerId
+     * @param {String} callback gets a map of {userDefinedKey: value}
+     * @param {String} filter has is a map of maps of the form {reportNum:{googleKey: userDefinedKey}}
+     * It is still experimental and hence isn't advertised in the documentation.
+     */
+    this.getPeerStatistics = function(peerId, callback, filter) {
+        if (isFirefox) {
+            self.getFirefoxPeerStatistics(peerId, callback, filter);
+        }
+        else {
+            self.getChromePeerStatistics(peerId, callback, filter);
+        }
+    };
+
+    this.getFirefoxPeerStatistics = function(peerId, callback, filter) {
+
+        if (!peerConns[peerId]) {
+            callback({"notConnected": peerId});
+        }
+        else if (peerConns[peerId].pc.getStats) {
+            peerConns[peerId].pc.getStats(null, function(stats) {
+                var items = {};
+                var srcKey;
+                //
+                // the stats objects has a group of entries. Each entry is either an rtp entry
+                // or a candidate entry. the candidate entries don't tend to have interesting information
+                // in them so we filter them out.
+                stats.forEach(function(entry) {
+                    var majorKey;
+                    var subKey;
+                    if (entry.type.match(/boundrtp/)) {
+                        if (entry.id.match(/audio/)) {
+                            majorKey = entry.type + "_audio";
+                        }
+                        else if (entry.id.match(/video/)) {
+                            majorKey = entry.type + "_video";
+                        }
+                        else {
+                            return;
+                        }
+
+                        for (subKey in entry) {
+                            if (entry.hasOwnProperty(subKey)) {
+                                items[majorKey + "." + subKey] = entry[subKey];
+                            }
+                        }
+                    }
+                });
+                if (!filter) {
+                    callback(peerId, items);
+                }
+                else {
+                    var filteredItems = {};
+                    for (srcKey in filter) {
+                        if (filter.hasOwnProperty(srcKey) && items.hasOwnProperty(srcKey)) {
+                            filteredItems[ filter[srcKey]] = items[srcKey];
+                        }
+                    }
+                    callback(peerId, filteredItems);
+                }
+            },
+                    function(error) {
+                        console.log("unable to get statistics");
+                    });
+        }
+        else {
+            callback({"statistics": self.getConstantString("statsNotSupported")});
+        }
+    };
+
+
+    this.getChromePeerStatistics = function(peerId, callback, filter) {
+
+        if (!peerConns[peerId]) {
+            callback({"notConnected": peerId});
+        }
+        else if (peerConns[peerId].pc.getStats) {
+
+            peerConns[peerId].pc.getStats(function(stats) {
+
+                var localStats = {};
+                var part, parts = stats.result();
+                var i, j;
+                var itemKeys;
+                var itemKey;
+                var names;
+                var userKey;
+
+                var partNames = [];
+                var partList;
+                var bestBytes = 0;
+                var bestI;
+                var turnAddress = null;
+                var hasActive, curReceived;
+                var localAddress, remoteAddress;
+
+                if (!filter) {
+                    for (i = 0; i < parts.length; i++) {
+                        names = parts[i].names();
+                        for (j = 0; j < names.length; j++) {
+                            itemKey = names[j];
+                            localStats[parts[i].id + "." + itemKey] = parts[i].local.stat(itemKey);
+                        }
+                    }
+                }
+                else {
+                    for (i = 0; i < parts.length; i++) {
+                        partNames[i] = {};
+                        //
+                        // convert the names into a dictionary
+                        //
+                        names = parts[i].names();
+                        for (j = 0; j < names.length; j++) {
+                            partNames[i][names[j]] = true;
+                        }
+
+                        //
+                        // a chrome-firefox connection results in several activeConnections. 
+                        // we only want one, so we look for the one with the most data being received on it.
+                        //
+                        if (partNames[i].googRemoteAddress && partNames[i].googActiveConnection) {
+                            hasActive = parts[i].local.stat("googActiveConnection");
+                            if (hasActive === true || hasActive === "true") {
+                                curReceived = parseInt(parts[i].local.stat("bytesReceived")) +
+                                        parseInt(parts[i].local.stat("bytesSent"));
+                                if (curReceived > bestBytes) {
+                                    bestI = i;
+                                    bestBytes = curReceived;
+                                }
+                            }
+                        }
+                    }
+
+                    for (i = 0; i < parts.length; i++) {
+                        //
+                        // discard info from any inactive connection.
+                        //
+                        if (partNames[i].googActiveConnection) {
+                            if (i !== bestI) {
+                                partNames[i] = {};
+                            }
+                            else {
+                                localAddress = parts[i].local.stat("googLocalAddress").split(":")[0];
+                                remoteAddress = parts[i].local.stat("googRemoteAddress").split(":")[0];
+                                if (self.isTurnServer(localAddress)) {
+                                    turnAddress = localAddress;
+                                }
+                                else if (self.isTurnServer(remoteAddress)) {
+                                    turnAddress = remoteAddress;
+                                }
+                            }
+                        }
+                    }
+
+                    for (i = 0; i < filter.length; i++) {
+                        itemKeys = filter[i];
+                        partList = [];
+                        part = null;
+                        for (j = 0; j < parts.length; j++) {
+                            var fullMatch = true;
+                            for (itemKey in itemKeys) {
+                                if (itemKeys.hasOwnProperty(itemKey) && !partNames[j][itemKey]) {
+                                    fullMatch = false;
+                                    break;
+                                }
+                            }
+                            if (fullMatch && parts[j]) {
+                                partList.push(parts[j]);
+                            }
+                        }
+                        if (partList.length === 1) {
+                            for (j = 0; j < partList.length; j++) {
+                                part = partList[j];
+                                if (part.local) {
+                                    for (itemKey in itemKeys) {
+                                        if (itemKeys.hasOwnProperty(itemKey)) {
+                                            userKey = itemKeys[itemKey];
+                                            localStats[userKey] = part.local.stat(itemKey);
+                                        }
+                                    }
+                                }
+                            }
+                        }
+                        else if (partList.length > 1) {
+                            for (itemKey in itemKeys) {
+                                if (itemKeys.hasOwnProperty(itemKey)) {
+                                    localStats[itemKeys[itemKey]] = [];
+                                }
+                            }
+                            for (j = 0; j < partList.length; j++) {
+                                part = partList[j];
+                                if (part.local) {
+                                    for (itemKey in itemKeys) {
+                                        if (itemKeys.hasOwnProperty(itemKey)) {
+                                            userKey = itemKeys[itemKey];
+                                            localStats[userKey].push(part.local.stat(itemKey));
+                                        }
+                                    }
+                                }
+                            }
+                        }
+                    }
+                }
+
+                if (localStats.remoteAddress && turnAddress) {
+                    localStats.remoteAddress = turnAddress;
+                }
+                callback(peerId, localStats);
+            });
+        }
+        else {
+            callback({"statistics": self.getConstantString("statsNotSupported")});
+        }
+    };
+
+
+    this.chromeStatsFilter = [
+        {
+            "googTransmitBitrate": "transmitBitRate",
+            "googActualEncBitrate": "encodeRate",
+            "googAvailableSendBandwidth": "availableSendRate"
+        },
+        {
+            "googCodecName": "audioCodec",
+            "googTypingNoiseState": "typingNoise",
+            "packetsSent": "audioPacketsSent"
+        },
+        {
+            "googCodecName": "videoCodec",
+            "googFrameRateSent": "outFrameRate",
+            "packetsSent": "videoPacketsSent"
+        },
+        {
+            "packetsLost": "videoPacketsLost",
+            "packetsReceived": "videoPacketsReceived",
+            "googFrameRateOutput": "frameRateOut"
+        },
+        {
+            "packetsLost": "audioPacketsLost",
+            "packetsReceived": "audioPacketsReceived",
+            "audioOutputLevel": "audioOutputLevel"
+        },
+        {
+            "googRemoteAddress": "remoteAddress",
+            "googActiveConnection": "activeConnection"
+        },
+        {
+            "audioInputLevel": "audioInputLevel"
+        }
+    ];
+
+    this.firefoxStatsFilter = {
+        "outboundrtp_audio.packetsSent": "audioPacketsSent",
+        "outboundrtp_video.packetsSent": "videoPacketsSent",
+        "inboundrtp_video.packetsReceived": "videoPacketsReceived",
+        "inboundrtp_audio.packetsReceived": "audioPacketsReceived"
+    };
+
+
+
+    this.standardStatsFilter = isFirefox ? self.firefoxStatsFilter : self.chromeStatsFilter;
+
+
+    /** Provide a set of application defined fields that will be part of this instances
+     * configuration information. This data will get sent to other peers via the websocket
+     * path.
+     * @param {String} roomName - the room the field is attached to.
+     * @param {String} fieldName - the name of the field.
+     * @param {Object} fieldValue - the value of the field.
+     * @example
+     *   easyrtc.setRoomApiFields("trekkieRoom",  "favorite_alien", "Mr Spock");
+     *   easyrtc.setRoomOccupantListener( function(roomName, list){
+     *      for( var i in list ){
+     *         console.log("easyrtcid=" + i + " favorite alien is " + list[i].apiFields.favorite_alien);
+     *      }
+     *   });
+     */
+    this.setRoomApiField = function(roomName, fieldName, fieldValue) {
+        //
+        // if we're not connected yet, we'll just cache the fields until we are.
+        //
+        if (!self._roomApiFields) {
+            self._roomApiFields = {};
+        }
+        if (!fieldName && !fieldValue) {
+            delete self._roomApiFields[roomName];
+            return;
+        }
+
+        if (!self._roomApiFields[roomName]) {
+            self._roomApiFields[roomName] = {};
+        }
+        if (fieldValue !== undefined && fieldValue !== null) {
+            if (typeof fieldValue === "object") {
+                try {
+                    JSON.stringify(fieldValue);
+                }
+                catch (jsonError) {
+                    self.showError(self.errCodes.DEVELOPER_ERR, "easyrtc.setRoomApiField passed bad object ");
+                    return;
+                }
+            }
+            self._roomApiFields[roomName][fieldName] = {fieldName: fieldName, fieldValue: fieldValue};
+        }
+        else {
+            delete self._roomApiFields[roomName][fieldName];
+        }
+        if (self.webSocketConnected) {
+            _enqueueSendRoomApi(roomName);
+        }
+    };
+
+    var roomApiFieldTimer = null;
+    /** @private
+     * @param {String} roomName
+     */
+    function _enqueueSendRoomApi(roomName) {
+//
+// Rather than issue the send request immediately, we set a timer so we can accumulate other
+// calls
+//
+        if (roomApiFieldTimer) {
+            clearTimeout(roomApiFieldTimer);
+        }
+        roomApiFieldTimer = setTimeout(function() {
+            _sendRoomApiFields(roomName, self._roomApiFields[roomName]);
+            roomApiFieldTimer = null;
+        }, 10);
+    }
+    ;
+
+    /**
+     *  @private
+     *  @param roomName
+     * @param fields
+     */
+    function _sendRoomApiFields(roomName, fields) {
+        var fieldAsString = JSON.stringify(fields);
+        JSON.parse(fieldAsString);
+        var dataToShip = {
+            msgType: "setRoomApiField",
+            msgData: {
+                setRoomApiField: {
+                    roomName: roomName,
+                    field: fields
+                }
+            }
+        };
+        self.webSocket.json.emit("easyrtcCmd", dataToShip,
+                function(ackMsg) {
+                    if (ackMsg.msgType === "error") {
+                        self.showError(ackMsg.msgData.errorCode, ackMsg.msgData.errorText);
+                    }
+                }
+        );
+    }
+    ;
+    /** Default error reporting function. The default implementation displays error messages
+     *  in a programmatically created div with the id easyrtcErrorDialog. The div has title
+     *  component with a class name of easyrtcErrorDialog_title. The error messages get added to a
+     *  container with the id easyrtcErrorDialog_body. Each error message is a text node inside a div
+     *  with a class of easyrtcErrorDialog_element. There is an "okay" button with the className of easyrtcErrorDialog_okayButton.
+     *  @param {String} messageCode An error message code
+     *  @param {String} message the error message text without any markup.
+     *  @example
+     *      easyrtc.showError("BAD_NAME", "Invalid username");
+     */
+    this.showError = function(messageCode, message) {
+        self.onError({errorCode: messageCode, errorText: message});
+    };
+    /** @private
+     * @param errorObject
+     */
+    this.onError = function(errorObject) {
+        if (self.debugPrinter) {
+            self.debugPrinter("saw error " + errorObject.errorText);
+        }
+        var errorDiv = document.getElementById('easyrtcErrorDialog');
+        var errorBody;
+        if (!errorDiv) {
+            errorDiv = document.createElement("div");
+            errorDiv.id = 'easyrtcErrorDialog';
+            var title = document.createElement("div");
+            title.innerHTML = "Error messages";
+            title.className = "easyrtcErrorDialog_title";
+            errorDiv.appendChild(title);
+            errorBody = document.createElement("div");
+            errorBody.id = "easyrtcErrorDialog_body";
+            errorDiv.appendChild(errorBody);
+            var clearButton = document.createElement("button");
+            clearButton.appendChild(document.createTextNode("Okay"));
+            clearButton.className = "easyrtcErrorDialog_okayButton";
+            clearButton.onclick = function() {
+                errorBody.innerHTML = ""; // remove all inner nodes
+                errorDiv.style.display = "none";
+            };
+            errorDiv.appendChild(clearButton);
+            document.body.appendChild(errorDiv);
+        }
+
+        errorBody = document.getElementById("easyrtcErrorDialog_body");
+        var messageNode = document.createElement("div");
+        messageNode.className = 'easyrtcErrorDialog_element';
+        messageNode.appendChild(document.createTextNode(errorObject.errorText));
+        errorBody.appendChild(messageNode);
+        errorDiv.style.display = "block";
+    };
+
+
+
+//
+// easyrtc.createObjectURL builds a URL from a media stream.
+// Arguments:
+//     mediaStream - a media stream object.
+// The video object in Chrome expects a URL.
+//
+    /** @private
+     * @param mediaStream */
+    this.createObjectURL = function(mediaStream) {
+        var errMessage;
+        if (window.URL && window.URL.createObjectURL) {
+            return window.URL.createObjectURL(mediaStream);
+        }
+        else if (window.webkitURL && window.webkitURL.createObjectURL) {
+            return window.webkit.createObjectURL(mediaStream);
+        }
+        else {
+            errMessage = "Your browsers does not support URL.createObjectURL.";
+            if (self.debugPrinter) {
+                self.debugPrinter("saw exception " + errMessage);
+            }
+            throw errMessage;
+        }
+    };
+    /**
+     * A convenience function to ensure that a string doesn't have symbols that will be interpreted by HTML.
+     * @param {String} idString
+     * @return {String} The cleaned string.
+     * @example
+     *     console.log( easyrtc.cleanId('&hello'));
+     */
+    this.cleanId = function(idString) {
+        var MAP = {
+            '&': '&amp;',
+            '<': '&lt;',
+            '>': '&gt;'
+        };
+        return idString.replace(/[&<>]/g, function(c) {
+            return MAP[c];
+        });
+    };
+    /** Set a callback that will be invoked when the application enters or leaves a room.
+     *
+     * @param {Function} handler - the first parameter is true for entering a room, false for leaving a room. The second parameter is the room name.
+     * @example
+     *   easyrtc.setRoomEntryListener(function(entry, roomName){
+     *       if( entry ){
+     *           console.log("entering room " + roomName);
+     *       }
+     *       else{
+     *           console.log("leaving room " + roomName);
+     *       }
+     *   });
+     */
+    self.setRoomEntryListener = function(handler) {
+        self.roomEntryListener = handler;
+    };
+    /** Set the callback that will be invoked when the list of people logged in changes.
+     * The callback expects to receive a room name argument, and
+     *  a map whose ideas are easyrtcids and whose values are in turn maps
+     * supplying user specific information. The inner maps have the following keys:
+     *  username, applicationName, browserFamily, browserMajor, osFamily, osMajor, deviceFamily.
+     *  The third argument is the listener is the innerMap for the connections own data (not needed by most applications).
+     * @param {Function} listener
+     * @example
+     *   easyrtc.setRoomOccupantListener( function(roomName, list, selfInfo){
+     *      for( var i in list ){
+     *         ("easyrtcid=" + i + " belongs to user " + list[i].username);
+     *      }
+     *   });
+     */
+    self.setRoomOccupantListener = function(listener) {
+        roomOccupantListener = listener;
+    };
+    /**
+     * Sets a callback that is called when a data channel is open and ready to send data.
+     * The callback will be called with an easyrtcid as it's sole argument.
+     * @param {Function} listener
+     * @example
+     *    easyrtc.setDataChannelOpenListener( function(easyrtcid){
+     *         easyrtc.sendDataP2P(easyrtcid, "greeting", "hello");
+     *    });
+     */
+    this.setDataChannelOpenListener = function(listener) {
+        onDataChannelOpen = listener;
+    };
+    /** Sets a callback that is called when a previously open data channel closes.
+     * The callback will be called with an easyrtcid as it's sole argument.
+     * @param {Function} listener
+     * @example
+     *    easyrtc.setDataChannelCloseListener( function(easyrtcid){
+     *            ("No longer connected to " + easyrtc.idToName(easyrtcid));
+     *    });
+     */
+    this.setDataChannelCloseListener = function(listener) {
+        onDataChannelClose = listener;
+    };
+    /** Returns the number of live peer connections the client has.
+     * @return {Number}
+     * @example
+     *    ("You have " + easyrtc.getConnectionCount() + " peer connections");
+     */
+    this.getConnectionCount = function() {
+        var count = 0;
+        var i;
+        for (i in peerConns) {
+            if (peerConns.hasOwnProperty(i)) {
+                if (peerConns[i].startedAV) {
+                    count++;
+                }
+            }
+        }
+        return count;
+    };
+    /** Sets whether audio is transmitted by the local user in any subsequent calls.
+     * @param {Boolean} enabled true to include audio, false to exclude audio. The default is true.
+     * @example
+     *      easyrtc.enableAudio(false);
+     */
+    this.enableAudio = function(enabled) {
+        audioEnabled = enabled;
+    };
+    /**
+     *Sets whether video is transmitted by the local user in any subsequent calls.
+     * @param {Boolean} enabled - true to include video, false to exclude video. The default is true.
+     * @example
+     *      easyrtc.enableVideo(false);
+     */
+    this.enableVideo = function(enabled) {
+        videoEnabled = enabled;
+    };
+    /**
+     * Sets whether WebRTC data channels are used to send inter-client messages.
+     * This is only the messages that applications explicitly send to other applications, not the WebRTC signaling messages.
+     * @param {Boolean} enabled  true to use data channels, false otherwise. The default is false.
+     * @example
+     *     easyrtc.enableDataChannels(true);
+     */
+    this.enableDataChannels = function(enabled) {
+        dataEnabled = enabled;
+    };
+    /**
+     * @private
+     * @param {Boolean} enable
+     * @param {Array} tracks - an array of MediaStreamTrack
+     */
+    function enableMediaTracks(enable, tracks) {
+        var i;
+        if (tracks) {
+            for (i = 0; i < tracks.length; i++) {
+                var track = tracks[i];
+                track.enabled = enable;
+            }
+        }
+    }
+    ;
+
+    //
+    // fetches a stream by name. Treat a null/undefined streamName as "default".
+    //
+    function getLocalMediaStreamByName(streamName) {
+        if (!streamName) {
+            streamName = "default";
+        }
+        return namedLocalMediaStreams[streamName];
+    }
+
+    /**
+     * Returns the user assigned id's of currently active local media streams.
+     * @return {Array}
+     */
+    this.getLocalMediaIds = function() {
+        return Object.keys(namedLocalMediaStreams);
+    }
+
+    function buildMediaIds() {
+        var mediaMap = {};
+        var streamName;
+        for (streamName in namedLocalMediaStreams) {
+            mediaMap[streamName] = namedLocalMediaStreams[streamName].id;
+        }
+        return mediaMap;
+    }
+
+
+    function registerLocalMediaStreamByName(stream, streamName) {
+        var roomName;
+        if (!streamName) {
+            streamName = "default";
+        }
+        namedLocalMediaStreams[streamName] = stream;
+        if (streamName !== "default") {
+            var mediaIds = buildMediaIds();
+            for (roomName in self.roomData) {
+                self.setRoomApiField(roomName, "mediaIds", mediaIds);
+            }
+        }
+    }
+
+
+    //
+    // look up a stream's name from the stream.id
+    //
+    function getNameOfRemoteStream(easyrtcId, webrtcstreamName) {
+        var roomName;
+        var mediaIds;
+        var streamName;
+        for (roomName in self.roomData) {
+            mediaIds = self.getRoomApiField(roomName, easyrtcId, "mediaIds");
+            if (!mediaIds)
+                continue;
+            for (streamName in mediaIds) {
+                if (mediaIds.hasOwnProperty(streamName) &&
+                        mediaIds[streamName] === webrtcstreamName) {
+                    return streamName;
+                }
+            }
+        }
+        return undefined;
+    }
+
+    function closeLocalMediaStreamByName(streamName) {
+        if (!streamName) {
+            streamName = "default";
+        }
+        if (namedLocalMediaStreams[streamName]) {
+            namedLocalMediaStreams[streamName].stop();
+            delete namedLocalMediaStreams[streamName];
+            if (streamName !== "default") {
+                var mediaIds = buildMediaIds();
+                for (roomName in self.roomData) {
+                    self.setRoomApiField(roomName, "mediaIds", mediaIds);
+                }
+            }
+        }
+    }
+    /**
+     * Close the local media stream. You usually need to close the existing media stream
+     * of a camera before reacquring it at a different resolution.
+     * @param {String} streamName - an option stream name.
+     */
+    this.closeLocalMediaStream = function(streamName) {
+        return closeLocalMediaStream(streamName);
+    }
+    /**
+     * This function is used to enable and disable the local camera. If you disable the
+     * camera, video objects display it will "freeze" until the camera is re-enabled. *
+     * By default, a camera is enabled.
+     * @param {Boolean} enable - true to enable the camera, false to disable it.
+     * @param {String} streamName - the name of the stream, optional.
+     */
+    this.enableCamera = function(enable, streamName) {
+        var stream = getLocalMediaStreamByName(streamName);
+        if (stream && stream.getVideoTracks) {
+            enableMediaTracks(enable, stream.getVideoTracks());
+        }
+    };
+    /**
+     * This function is used to enable and disable the local microphone. If you disable
+     * the microphone, sounds stops being transmitted to your peers. By default, the microphone
+     * is enabled.
+     * @param {Boolean} enable - true to enable the microphone, false to disable it.
+     * @param {String} streamName - an optional streamName
+     */
+    this.enableMicrophone = function(enable, streamName) {
+        var stream = getLocalMediaStreamByName(streamName);
+        if (stream && stream.getAudioTracks) {
+            enableMediaTracks(enable, stream.getAudioTracks());
+        }
+    };
+    /**
+     * Mute a video object.
+     * @param {String} videoObjectName - A DOMObject or the id of the DOMObject.
+     * @param {Boolean} mute - true to mute the video object, false to unmute it.
+     */
+    self.muteVideoObject = function(videoObjectName, mute) {
+        var videoObject;
+        if (typeof (videoObjectName) === 'string') {
+            videoObject = document.getElementById(videoObjectName);
+            if (!videoObject) {
+                throw "Unknown video object " + videoObjectName;
+            }
+        }
+        else if (!videoObjectName) {
+            throw "muteVideoObject passed a null";
+        }
+        else {
+            videoObject = videoObjectName;
+        }
+        videoObject.muted = !!mute;
+    };
+    /**
+     * Returns a URL for your local camera and microphone.
+     *  It can be called only after easyrtc.initMediaSource has succeeded.
+     *  It returns a url that can be used as a source by the Chrome video element or the &lt;canvas&gt; element.
+     *  @param {String} streamName - an option stream name.
+     *  @return {URL}
+     *  @example
+     *      document.getElementById("myVideo").src = easyrtc.getLocalStreamAsUrl();
+     */
+    self.getLocalStreamAsUrl = function(streamName) {
+        var stream = getLocalMediaStreamByName(streamName);
+        if (stream === null) {
+            throw "Developer error: attempt to get a MediaStream without invoking easyrtc.initMediaSource successfully";
+        }
+        return self.createObjectURL(stream);
+    };
+    /**
+     * Returns a media stream for your local camera and microphone.
+     *  It can be called only after easyrtc.initMediaSource has succeeded.
+     *  It returns a stream that can be used as an argument to easyrtc.setVideoObjectSrc.
+     * @return {MediaStream}
+     * @example
+     *    easyrtc.setVideoObjectSrc( document.getElementById("myVideo"), easyrtc.getLocalStream());
+     */
+    this.getLocalStream = function(streamName) {
+        return getLocalMediaStreamByName(streamName);
+    };
+    /** Clears the media stream on a video object.
+     *
+     * @param {Object} element the video object.
+     * @example
+     *    easyrtc.clearMediaStream( document.getElementById('selfVideo'));
+     *
+     */
+    this.clearMediaStream = function(element) {
+        if (typeof element.srcObject !== 'undefined') {
+            element.srcObject = null;
+        } else if (typeof element.mozSrcObject !== 'undefined') {
+            element.mozSrcObject = null;
+        } else if (typeof element.src !== 'undefined') {
+            //noinspection JSUndefinedPropertyAssignment
+            element.src = "";
+        }
+    };
+    /**
+     *  Sets a video or audio object from a media stream.
+     *  Chrome uses the src attribute and expects a URL, while firefox
+     *  uses the mozSrcObject and expects a stream. This procedure hides
+     *  that from you.
+     *  If the media stream is from a local webcam, you may want to add the
+     *  easyrtcMirror class to the video object so it looks like a proper mirror.
+     *  The easyrtcMirror class is defined in this.css.
+     *  Which is could be added using the same path of easyrtc.js file to an HTML file
+     *  @param {Object} videoObject an HTML5 video object
+     *  @param {MediaStream|String} stream a media stream as returned by easyrtc.getLocalStream or your stream acceptor.
+     * @example
+     *    easyrtc.setVideoObjectSrc( document.getElementById("myVideo"), easyrtc.getLocalStream());
+     *
+     */
+    this.setVideoObjectSrc = function(videoObject, stream) {
+        if (stream && stream !== "") {
+            videoObject.autoplay = true;
+            attachMediaStream(videoObject, stream);
+            videoObject.play();
+        }
+        else {
+            self.clearMediaStream(videoObject);
+        }
+    };
+
+
+    /**
+     * This function builds a new named local media stream from a set of existing audio and video tracks from other media streams.
+     * @param {String} streamName is the name of the new media stream.
+     * @param {Array} audioTracks is an array of MediaStreamTracks
+     * @param {Array} videoTracks is an array of MediaStreamTracks
+     * @returns {void}
+     * @example
+     *    easyrtc.buildLocalMediaStream("myComposedStream",
+     *             easyrtc.getLocalStream("camera1").getVideoTracks(),
+     *             easyrtc.getLocalStream("camera2").getAudioTracks());
+     */
+    this.buildLocalMediaStream = function(streamName, audioTracks, videoTracks){
+       var fullTrackList = [];
+       var i;
+
+       if( typeof streamName !== 'string') {
+           easyrtc.showError( this.errCodes.DEVELOPER_ERR, "easyrtc.buildLocalMediaStream not supplied a stream name");
+           return;
+       }
+
+       if( audioTracks ) {
+           for( i = 0; i < audioTracks.length; i++ ) {
+              fullTrackList.push(audioTracks[i]);
+           }
+       }
+       
+       if( videoTracks ) {
+           for( i = 0; i < videoTracks.length; i++ ) {
+              fullTrackList.push(videoTracks[i]);
+           }
+       }
+       
+       var stream =  new MediaStream(fullTrackList);
+       registerLocalMediaStreamByName(stream, streamName);
+    };
+
+
+    /* @private*/
+    /** Load Easyrtc Stylesheet.
+     *   Easyrtc Stylesheet define easyrtcMirror class and some basic css class for using easyrtc.js.
+     *   That way, developers can override it or use it's own css file minified css or package.
+     * @example
+     *       easyrtc.loadStylesheet();
+     *
+     */
+    this.loadStylesheet = function() {
+
+        //
+        // check to see if we already have an easyrtc.css file loaded
+        // if we do, we can exit immediately.
+        //
+        var links = document.getElementsByTagName("link");
+        var cssIndex, css;
+        for (cssIndex in links) {
+            if (links.hasOwnProperty(cssIndex)) {
+                css = links[cssIndex];
+                if (css.href && (css.href.match(/\/easyrtc.css/))) {
+                    return;
+                }
+            }
+        }
+        //
+        // add the easyrtc.css file since it isn't present
+        //
+        var easySheet = document.createElement("link");
+        easySheet.setAttribute("rel", "stylesheet");
+        easySheet.setAttribute("type", "text/css");
+        easySheet.setAttribute("href", "/easyrtc/easyrtc.css");
+        var headSection = document.getElementsByTagName("head")[0];
+        var firstHead = headSection.childNodes[0];
+        headSection.insertBefore(easySheet, firstHead);
+    };
+
+    /** @private
+     * @param {String} x */
+    this.formatError = function(x) {
+        var name, result;
+        if (x === null || typeof x === 'undefined') {
+            return "null";
+        }
+        if (typeof x === 'string') {
+            return x;
+        }
+        else if (x.type && x.description) {
+            return x.type + " : " + x.description;
+        }
+        else if (typeof x === 'object') {
+            try {
+                return JSON.stringify(x);
+            }
+            catch (oops) {
+                result = "{";
+                for (name in x) {
+                    if (x.hasOwnProperty(name)) {
+                        if (typeof x[name] === 'string') {
+                            result = result + name + "='" + x[name] + "' ";
+                        }
+                    }
+                }
+                result = result + "}";
+                return result;
+            }
+        }
+        else {
+            return "Strange case";
+        }
+    };
+
+    /**
+     * This is the new desktop capture code. This code makes use of an API that is only available to google extensions, which are self-contained sets of files you download from the Chrome Store. It will not run in a page hosted on your website. 
+     * @param {function(Object)} successCallback - will be called with localmedia stream on success. 
+     * @param {function(String,String)} errorCallback - is called with an error code and error description.
+     * @param {String} streamName - an optional id for the media source so you can use multiple cameras and screen share simultaneously.
+     * @example
+     *       easyrtc.initScreenCapture(
+     *          function(mediastream){
+     *              easyrtc.setVideoObjectSrc( document.getElementById("mirrorVideo"), mediastream);
+     *          },
+     *          function(errorCode, errorText){
+     *               easyrtc.showError(errorCode, errorText);
+     *          });
+     */
+    this.initScreenCapture = function(onSuccess, onFailure, streamName) {
+        if (!chrome|| !chrome.desktopCapture || !chrome.desktopCapture.chooseDesktopMedia) {
+            onFailure(self.errCodes.DEVELOPER_ERR, "The initScreenCapture api can only be used inside a chrome extensions. This is chrome security feature. Sorry.");
+            return;
+        }
+        //
+        // the code for doing the screen capture was taken from Muaz-Khan's desktop sharing example.
+        //        
+        function onAccessApproved(desktop_id) {
+            if (!desktop_id) {
+                onFailure("user-err", "no desktop selected");
+                return;
+            }
+
+            navigator.webkitGetUserMedia({
+                audio: false,
+                video: {
+                    mandatory: {
+                        chromeMediaSource: 'desktop',
+                        chromeMediaSourceId: desktop_id,
+                        minWidth: 1280,
+                        maxWidth: 1280,
+                        minHeight: 720,
+                        maxHeight: 720
+                    }
+                }
+            }, gotStream, getUserMediaError);
+
+            function gotStream(stream) {
+                if (!stream) {
+                    onFailure(self.errCodes.MEDIA_ERR, self.format(self.getConstantString("gumFailed"), "cancelled"));
+                    return;
+                }
+                 registerLocalMediaStreamByName(stream, streamName);
+                 onSuccess(stream);
+                // create RTCPeerConnection to stream desktop in realtime!
+            }
+
+            function getUserMediaError(error) {
+                var errText;
+                if (typeof error === 'string') {
+                    errText = error;
+                }
+                else if (error.name) {
+                    errText = error.name;
+                }
+                else {
+                    errText = "Unknown";
+                }
+                if (errorCallback) {
+                    console.log("invoking error callback", errText);
+                    errorCallback(self.errCodes.MEDIA_ERR, self.format(self.getConstantString("gumFailed"), errText));
+                }
+            }
+        }
+
+        pre_desktop_id = chrome.desktopCapture.chooseDesktopMedia(
+                ["screen", "window"], onAccessApproved);
+
+    }
+    /** Initializes your access to a local camera and microphone.
+     *  Failure could be caused a browser that didn't support WebRTC, or by the user
+     * not granting permission.
+     * If you are going to call easyrtc.enableAudio or easyrtc.enableVideo, you need to do it before
+     * calling easyrtc.initMediaSource.
+     * @param {function(Object)} successCallback - will be called with localmedia stream on success. 
+     * @param {function(String,String)} errorCallback - is called with an error code and error description.
+     * @param {String} streamName - an optional name for the media source so you can use multiple cameras and screen share simultaneously.
+     * @example
+     *       easyrtc.initMediaSource(
+     *          function(mediastream){
+     *              easyrtc.setVideoObjectSrc( document.getElementById("mirrorVideo"), mediastream);
+     *          },
+     *          function(errorCode, errorText){
+     *               easyrtc.showError(errorCode, errorText);
+     *          });
+     *
+     */
+    this.initMediaSource = function(successCallback, errorCallback, streamName) {
+
+        if (self.debugPrinter) {
+            self.debugPrinter("about to request local media");
+        }
+
+        if (!streamName) {
+            streamName = "default";
+        }
+
+        haveAudioVideo = {
+            audio: audioEnabled,
+            video: videoEnabled
+        };
+
+        if (!errorCallback) {
+            errorCallback = function(errorCode, errorText) {
+                var message = "easyrtc.initMediaSource: " + self.formatError(errorText);
+                if (self.debugPrinter) {
+                    self.debugPrinter(message);
+                }
+                self.showError(self.errCodes.MEDIA_ERR, message);
+            };
+        }
+
+        if (!self.supportsGetUserMedia()) {
+            errorCallback(self.errCodes.MEDIA_ERR, self.getConstantString("noWebrtcSupport"));
+            return;
+        }
+
+
+        if (!successCallback) {
+            self.showError(self.errCodes.DEVELOPER_ERR,
+                    "easyrtc.initMediaSource not supplied a successCallback");
+            return;
+        }
+
+
+        var mode = self.getUserMediaConstraints();
+        /** @private
+         * @param {Object} stream - A mediaStream object.
+         *  */
+        var onUserMediaSuccess = function(stream) {
+            if (self.debugPrinter) {
+                self.debugPrinter("getUserMedia success callback entered");
+            }
+
+            if (self.debugPrinter) {
+                self.debugPrinter("successfully got local media");
+            }
+
+            registerLocalMediaStreamByName(stream, streamName);
+
+            var videoObj, triesLeft, tryToGetSize, ele;
+            if (haveAudioVideo.video) {
+                videoObj = document.createElement('video');
+                videoObj.muted = true;
+                triesLeft = 30;
+                tryToGetSize = function() {
+                    if (videoObj.videoWidth > 0 || triesLeft < 0) {
+                        self.nativeVideoWidth = videoObj.videoWidth;
+                        self.nativeVideoHeight = videoObj.videoHeight;
+                        if (self._desiredVideoProperties.height &&
+                                (self.nativeVideoHeight !== self._desiredVideoProperties.height ||
+                                        self.nativeVideoWidth !== self._desiredVideoProperties.width)) {
+                            self.showError(self.errCodes.MEDIA_WARNING,
+                                    self.format(self.getConstantString("resolutionWarning"),
+                                    self._desiredVideoProperties.width, self._desiredVideoProperties.height,
+                                    self.nativeVideoWidth, self.nativeVideoHeight));
+                        }
+                        self.setVideoObjectSrc(videoObj, "");
+                        if (videoObj.removeNode) {
+                            videoObj.removeNode(true);
+                        }
+                        else {
+                            ele = document.createElement('div');
+                            ele.appendChild(videoObj);
+                            ele.removeChild(videoObj);
+                        }
+
+                        updateConfigurationInfo();
+                        if (successCallback) {
+                            successCallback(stream);
+                        }
+                    }
+                    else {
+                        triesLeft -= 1;
+                        setTimeout(tryToGetSize, 300);
+                    }
+                };
+                self.setVideoObjectSrc(videoObj, stream);
+                tryToGetSize();
+            }
+            else {
+                updateConfigurationInfo();
+                if (successCallback) {
+                    successCallback(stream);
+                }
+            }
+        };
+        /** @private
+         * @param {String} error
+         */
+        var onUserMediaError = function(error) {
+            console.log("getusermedia failed");
+            if (self.debugPrinter) {
+                self.debugPrinter("failed to get local media");
+            }
+            var errText;
+            if (typeof error === 'string') {
+                errText = error;
+            }
+            else if (error.name) {
+                errText = error.name;
+            }
+            else {
+                errText = "Unknown";
+            }
+            if (errorCallback) {
+                console.log("invoking error callback", errText);
+                errorCallback(self.errCodes.MEDIA_ERR, self.format(self.getConstantString("gumFailed"), errText));
+            }
+            unregisterLocalMediaStreamByName(null, streamName);
+            haveAudioVideo = {
+                audio: false,
+                video: false
+            };
+            updateConfigurationInfo();
+        };
+        if (!audioEnabled && !videoEnabled) {
+            onUserMediaError(self.getConstantString("requireAudioOrVideo"));
+            return;
+        }
+
+        function getCurrentTime() {
+            return (new Date()).getTime();
+        }
+
+        var firstCallTime;
+
+        function tryAgain(error) {
+            var currentTime = getCurrentTime();
+            if (currentTime < firstCallTime + 1000) {
+                console.log("Trying getUserMedia a second time");
+                setTimeout(function() {
+                    getUserMedia(mode, onUserMediaSuccess, onUserMediaError);
+                }, 3000);
+            }
+            else {
+                onUserMediaError(error);
+            }
+        }
+
+        if (videoEnabled || audioEnabled) {
+            //
+            // getUserMedia sometimes fails the first time I call it. I suspect it's a page loading
+            // issue. So I'm going to try adding a 3 second delay to allow things to settle down first.
+            // In addition, I'm going to try again after 3 seconds.
+            //
+
+
+            setTimeout(function() {
+                try {
+                    firstCallTime = getCurrentTime();
+                    getUserMedia(mode, onUserMediaSuccess, tryAgain);
+                } catch (e) {
+                    tryAgain(e);
+                }
+            }, 1000);
+        }
+        else {
+            onUserMediaSuccess(null);
+        }
+    };
+    /**
+     * Sets the callback used to decide whether to accept or reject an incoming call.
+     * @param {Function} acceptCheck takes the arguments (callerEasyrtcid, function():boolean ){}
+     * The acceptCheck callback is passed (as it's second argument) a function that should be called with either
+     * a true value (accept the call) or false value( reject the call) as it's first argument. 
+     * An array of streamNames can be supplied as a second argument.
+     * @example
+     *      easyrtc.setAcceptChecker( function(easyrtcid, acceptor){
+     *           if( easyrtc.idToName(easyrtcid) === 'Fred' ){
+     *              acceptor(true);
+     *           }
+     *           else if( easyrtc.idToName(easyrtcid) === 'Barney' ){
+     *              setTimeout( function(){ acceptor(true)}, 10000);
+     *           }
+     *           else{
+     *              acceptor(false);
+     *           }
+     *      });
+     */
+    this.setAcceptChecker = function(acceptCheck) {
+        self.acceptCheck = acceptCheck;
+    };
+    /**
+     * easyrtc.setStreamAcceptor sets a callback to receive media streams from other peers, independent
+     * of where the call was initiated (caller or callee).
+     * @param {Function} acceptor takes arguments (caller, mediaStream)
+     * @example
+     *  easyrtc.setStreamAcceptor(function(easyrtcid, stream){
+     *     document.getElementById('callerName').innerHTML = easyrtc.idToName(easyrtcid);
+     *     easyrtc.setVideoObjectSrc( document.getElementById("callerVideo"), stream);
+     *  });
+     */
+    this.setStreamAcceptor = function(acceptor) {
+        self.streamAcceptor = acceptor;
+    };
+    /** Sets the easyrtc.onError field to a user specified function.
+     * @param {Function} errListener takes an object of the form {errorCode: String, errorText: String}
+     * @example
+     *    easyrtc.setOnError( function(errorObject){
+     *        document.getElementById("errMessageDiv").innerHTML += errorObject.errorText;
+     *    });
+     */
+    self.setOnError = function(errListener) {
+        self.onError = errListener;
+    };
+    /**
+     * Sets the callCancelled callback. This will be called when a remote user
+     * initiates a call to you, but does a "hangup" before you have a chance to get his video stream.
+     * @param {Function} callCancelled takes an easyrtcid as an argument and a boolean that indicates whether
+     *  the call was explicitly cancelled remotely (true), or actually accepted by the user attempting a call to
+     *  the same party.
+     * @example
+     *     easyrtc.setCallCancelled( function(easyrtcid, explicitlyCancelled){
+     *        if( explicitlyCancelled ){
+     *            console.log(easyrtc.idToName(easyrtcid) + " stopped trying to reach you");
+     *         }
+     *         else{
+     *            console.log("Implicitly called "  + easyrtc.idToName(easyrtcid));
+     *         }
+     *     });
+     */
+    this.setCallCancelled = function(callCancelled) {
+        self.callCancelled = callCancelled;
+    };
+    /**  Sets a callback to receive notification of a media stream closing. The usual
+     *  use of this is to clear the source of your video object so you aren't left with
+     *  the last frame of the video displayed on it.
+     *  @param {Function} onStreamClosed takes an easyrtcid as it's first parameter.
+     *  @example
+     *     easyrtc.setOnStreamClosed( function(easyrtcid){
+     *         easyrtc.setVideoObjectSrc( document.getElementById("callerVideo"), "");
+     *         ( easyrtc.idToName(easyrtcid) + " went away");
+     *     });
+     */
+    this.setOnStreamClosed = function(onStreamClosed) {
+        self.onStreamClosed = onStreamClosed;
+    };
+    /** @deprecated No longer supported by Google.
+     * Sets the bandwidth for sending video data.
+     * Setting the rate too low will cause connection attempts to fail. 40 is probably good lower limit.
+     * The default is 50. A value of zero will remove bandwidth limits.
+     * @param {Number} kbitsPerSecond is rate in kilobits per second.
+     * @example
+     *    easyrtc.setVideoBandwidth( 40);
+     */
+    this.setVideoBandwidth = function(kbitsPerSecond) {
+        self.showError("easyrtc.setVideoBandwidth is deprecated, it no longer has an effect.");
+    };
+
+    /** Determines whether the current browser supports the new data channels.
+     * EasyRTC will not open up connections with the old data channels.
+     * @returns {Boolean}
+     */
+    this.supportsDataChannels = function() {
+        if (navigator.userAgent.match(/android/i)) {
+            return webrtcDetectedVersion >= 34;
+        }
+        else {
+            return (webrtcDetectedBrowser === "firefox" || webrtcDetectedVersion >= 32);
+        }
+    };
+    /**
+     * Sets a listener for data sent from another client (either peer to peer or via websockets).
+     * If no msgType or source is provided, the listener applies to all events that aren't otherwise handled.
+     * If a msgType but no source is provided, the listener applies to all messages of that msgType that aren't otherwise handled.
+     * If a msgType and a source is provided, the listener applies to only message of the specified type coming from the specified peer.
+     * The most specific case takes priority over the more general.
+     * @param {Function} listener has the signature (easyrtcid, msgType, msgData, targeting).
+     *   msgType is a string. targeting is null if the message was received using WebRTC data channels, otherwise it
+     *   is an object that contains one or more of the following string valued elements {targetEasyrtcid, targetGroup, targetRoom}.
+     * @param {String} msgType - a string, optional.
+     * @param {String} source - the sender's easyrtcid, optional.
+     * @example
+     *     easyrtc.setPeerListener( function(easyrtcid, msgType, msgData, targeting){
+     *         console.log("From " + easyrtc.idToName(easyrtcid) +
+     *             " sent the following data " + JSON.stringify(msgData));
+     *     });
+     *     easyrtc.setPeerListener( function(easyrtcid, msgType, msgData, targeting){
+     *         console.log("From " + easyrtc.idToName(easyrtcid) +
+     *             " sent the following data " + JSON.stringify(msgData));
+     *     }, 'food', 'dkdjdekj44--');
+     *     easyrtc.setPeerListener( function(easyrtcid, msgType, msgData, targeting){
+     *         console.log("From " + easyrtcid +
+     *             " sent the following data " + JSON.stringify(msgData));
+     *     }, 'drink');
+     *
+     *
+     */
+    this.setPeerListener = function(listener, msgType, source) {
+        if (!msgType) {
+            receivePeer.cb = listener;
+        }
+        else {
+            if (!receivePeer.msgTypes[msgType]) {
+                receivePeer.msgTypes[msgType] = {sources: {}};
+            }
+            if (!source) {
+                receivePeer.msgTypes[msgType].cb = listener;
+            }
+            else {
+                receivePeer.msgTypes[msgType].sources[source] = {cb: listener};
+            }
+        }
+    };
+    /* This function serves to distribute peer messages to the various peer listeners */
+    /** @private
+     * @param {String} easyrtcid
+     * @param {Object} msg - needs to contain a msgType and a msgData field.
+     * @param {Object} targeting
+     */
+    this.receivePeerDistribute = function(easyrtcid, msg, targeting) {
+        var msgType = msg.msgType;
+        var msgData = msg.msgData;
+        if (!msgType) {
+            console.log("received peer message without msgType", msg);
+            return;
+        }
+
+        if (receivePeer.msgTypes[msgType]) {
+            if (receivePeer.msgTypes[msgType].sources[easyrtcid] &&
+                    receivePeer.msgTypes[msgType].sources[easyrtcid].cb) {
+                receivePeer.msgTypes[msgType].sources[easyrtcid].cb(easyrtcid, msgType, msgData, targeting);
+                return;
+            }
+            if (receivePeer.msgTypes[msgType].cb) {
+                receivePeer.msgTypes[msgType].cb(easyrtcid, msgType, msgData, targeting);
+                return;
+            }
+        }
+        if (receivePeer.cb) {
+            receivePeer.cb(easyrtcid, msgType, msgData, targeting);
+        }
+    };
+    /**
+     * Sets a listener for messages from the server.
+     * @param {Function} listener has the signature (msgType, msgData, targeting)
+     * @example
+     *     easyrtc.setServerListener( function(msgType, msgData, targeting){
+     *         ("The Server sent the following message " + JSON.stringify(msgData));
+     *     });
+     */
+    this.setServerListener = function(listener) {
+        receiveServerCB = listener;
+    };
+    /**
+     * Sets the url of the Socket server.
+     * The node.js server is great as a socket server, but it doesn't have
+     * all the hooks you'd like in a general web server, like PHP or Python
+     * plug-ins. By setting the serverPath your application can get it's regular
+     * pages from a regular web server, but the EasyRTC library can still reach the
+     * socket server.
+     * @param {String} socketUrl
+     * @example
+     *     easyrtc.setSocketUrl(":8080");
+     */
+    this.setSocketUrl = function(socketUrl) {
+        if (self.debugPrinter) {
+            self.debugPrinter("WebRTC signaling server URL set to " + socketUrl);
+        }
+        serverPath = socketUrl;
+    };
+    /**
+     * Sets the user name associated with the connection.
+     * @param {String} username must obey standard identifier conventions.
+     * @returns {Boolean} true if the call succeeded, false if the username was invalid.
+     * @example
+     *    if( !easyrtc.setUsername("JohnSmith") ){
+     *        console.error("bad user name);
+     *
+     */
+    this.setUsername = function(username) {
+
+        if (self.isNameValid(username)) {
+            self.username = username;
+            return true;
+        }
+        else {
+            self.showError(self.errCodes.BAD_NAME, self.format(self.getConstantString("badUserName"), username));
+            return false;
+        }
+    };
+
+    /**
+     * Get an array of easyrtcids that are using a particular username
+     * @param {String} username - the username of interest.
+     * @param {String} room - an optional room name argument limiting results to a particular room.
+     * @returns {Array} an array of {easyrtcid:id, roomName: roomName}.
+     */
+    this.usernameToIds = function(username, room) {
+        var results = [];
+        var id, roomName;
+        for (roomName in lastLoggedInList) {
+            if (!lastLoggedInList.hasOwnProperty(roomName)) {
+                continue;
+            }
+            if (room && roomName !== room) {
+                continue;
+            }
+            for (id in lastLoggedInList[roomName]) {
+                if (!lastLoggedInList[roomName].hasOwnProperty(id)) {
+                    continue;
+                }
+                if (lastLoggedInList[roomName][id].username === username) {
+                    results.push({
+                        easyrtcid: id,
+                        roomName: roomName
+                    });
+                }
+            }
+        }
+        return results;
+    };
+
+    /**
+     * Returns another peers API field, if it exists.
+     * @param {type} roomName
+     * @param {type} easyrtcid
+     * @param {type} fieldName
+     * @returns {Object}  Undefined if the attribute does not exist, its value otherwise.
+     */
+    this.getRoomApiField = function(roomName, easyrtcid, fieldName) {
+        if (lastLoggedInList[roomName] &&
+                lastLoggedInList[roomName][easyrtcid] &&
+                lastLoggedInList[roomName][easyrtcid].apiField &&
+                lastLoggedInList[roomName][easyrtcid].apiField[fieldName]) {
+            return lastLoggedInList[roomName][easyrtcid].apiField[fieldName].fieldValue;
+        }
+        else {
+            return undefined;
+        }
+    };
+
+    /**
+     * Set the authentication credential if needed.
+     * @param {Object} credentialParm - a JSONable object.
+     */
+    this.setCredential = function(credentialParm) {
+        try {
+            JSON.stringify(credentialParm);
+            credential = credentialParm;
+            return true;
+        }
+        catch (oops) {
+            self.showError(self.errCodes.BAD_CREDENTIAL, "easyrtc.setCredential passed a non-JSON-able object");
+            throw "easyrtc.setCredential passed a non-JSON-able object";
+        }
+    };
+    /**
+     * Sets the listener for socket disconnection by external (to the API) reasons.
+     * @param {Function} disconnectListener takes no arguments and is not called as a result of calling easyrtc.disconnect.
+     * @example
+     *    easyrtc.setDisconnectListener(function(){
+     *        easyrtc.showError("SYSTEM-ERROR", "Lost our connection to the socket server");
+     *    });
+     */
+    this.setDisconnectListener = function(disconnectListener) {
+        self.disconnectListener = disconnectListener;
+    };
+    /**
+     * Convert an easyrtcid to a user name. This is useful for labeling buttons and messages
+     * regarding peers.
+     * @param {String} easyrtcid
+     * @return {String} the username associated with the easyrtcid, or the easyrtcid if there is
+     * no associated username.
+     * @example
+     *    console.log(easyrtcid + " is actually " + easyrtc.idToName(easyrtcid));
+     */
+    this.idToName = function(easyrtcid) {
+        var roomName;
+        for (roomName in lastLoggedInList) {
+            if (!lastLoggedInList.hasOwnProperty(roomName)) {
+                continue;
+            }
+            if (lastLoggedInList[roomName][easyrtcid]) {
+                if (lastLoggedInList[roomName][easyrtcid].username) {
+                    return lastLoggedInList[roomName][easyrtcid].username;
+                }
+            }
+        }
+        return easyrtcid;
+    };
+
+
+    /* used in easyrtc.connect */
+    /** @private */
+    this.webSocket = null;
+    /** @private  */
+    var pc_config = {};
+    /** @private  */
+    var closedChannel = null;
+    /** @private
+     * @param easyrtcid
+     * @param checkAudio
+     */
+    function _haveTracks(easyrtcid, checkAudio, streamName) {
+        var stream, peerConnObj;
+        if (!easyrtcid) {
+            stream = getLocalMediaStreamByName(streamName);
+        }
+        else {
+            peerConnObj = peerConns[easyrtcid];
+            if (!peerConnObj) {
+                console.error("Developer error: haveTracks called about a peer you don't have a connection to");
+                return false;
+            }
+            stream = peerConnObj.getStreamByName(streamName);
+        }
+        if (!stream) {
+            return false;
+        }
+
+        var tracks;
+        try {
+            if (checkAudio) {
+                tracks = stream.getAudioTracks();
+            }
+            else {
+                tracks = stream.getVideoTracks();
+            }
+        } catch (oops) {
+            return true;
+        }
+        if (!tracks)
+            return false;
+        return tracks.length > 0;
+    }
+    ;
+    /** Determines if a particular peer2peer connection has an audio track.
+     * @param {String} easyrtcid - the id of the other caller in the connection. If easyrtcid is not supplied, checks the local media.
+     * @param {String} streamName - an optional stream id.
+     * @return {Boolean} true if there is an audio track or the browser can't tell us.
+     */
+    this.haveAudioTrack = function(easyrtcid, streamName) {
+        return _haveTracks(easyrtcid, true, streamName);
+    };
+    /** Determines if a particular peer2peer connection has a video track.
+     * @param {String} easyrtcid - the id of the other caller in the connection. If easyrtcid is not supplied, checks the local media.
+     * @param {String} streamName - an optional stream id.     *
+     * @return {Boolean} true if there is an video track or the browser can't tell us.
+     */
+    this.haveVideoTrack = function(easyrtcid, streamName) {
+        return _haveTracks(easyrtcid, false, streamName);
+    };
+
+    /**
+     * Gets a data field associated with a room.
+     * @param {String} roomName - the name of the room.
+     * @param {String} fieldName - the name of the field.
+     * @return {Object} dataValue - the value of the field if present, undefined if not present.
+     */
+    this.getRoomField = function(roomName, fieldName) {
+        var fields = self.getRoomFields(roomName);
+        if (!fields || !fields[fieldName])
+            return undefined;
+        return fields[fieldName].fieldValue;
+    };
+
+//
+// Experimental function to determine if statistics gathering is supported.
+//
+    this.supportsStatistics = function() {
+        var peer;
+        try {
+            peer = new RTCPeerConnection({iceServers: []}, {});
+            return !!peer.getStats;
+        }
+        catch (err) {
+            return false;
+        }
+    };
+    /**
+     * Connects to the EasyRTC signaling server. You must connect before trying to
+     * call other users.
+     * @param {String} applicationName is a string that identifies the application so that different applications can have different
+     *        lists of users. Note that the server configuration specifies a regular expression that is used to check application names
+     *        for validity. The default pattern is that of an identifier, spaces are not allowed.
+     * @param {Function} successCallback (easyrtcId, roomOwner) - is called on successful connect. easyrtcId is the
+     *   unique name that the client is known to the server by. A client usually only needs it's own easyrtcId for debugging purposes.
+     *       roomOwner is true if the user is the owner of a room. It's value is random if the user is in multiple rooms.
+     * @param {Function} errorCallback (errorCode, errorText) - is called on unsuccessful connect. if null, an alert is called instead.
+     *  The errorCode takes it's value from easyrtc.errCodes.
+     * @example
+     *   easyrtc.connect("mychat_app",
+     *                   function(easyrtcid, roomOwner){
+     *                       if( roomOwner){ console.log("I'm the room owner"); }
+     *                       console.log("my id is " + easyrtcid);
+     *                   },
+     *                   function(errorText){
+     *                       console.log("failed to connect ", erFrText);
+     *                   });
+     */
+
+    var fields = null;
+
+
+    function isEmptyObj(obj) {
+        if (obj === null || obj === undefined) {
+            return true;
+        }
+        var key;
+        for (key in obj) {
+            if (obj.hasOwnProperty(key)) {
+                return false;
+            }
+        }
+        return true;
+    }
+
+    //
+// easyrtc.disconnect performs a clean disconnection of the client from the server.
+//
+    function disconnectBody() {
+        var key;
+        self.loggingOut = true;
+        offersPending = {};
+        acceptancePending = {};
+        self.disconnecting = true;
+        closedChannel = self.webSocket;
+        if (self.webSocketConnected) {
+            self.webSocket.close();
+            self.webSocketConnected = false;
+        }
+        self.hangupAll();
+        if (roomOccupantListener) {
+            for (key in lastLoggedInList) {
+                if (lastLoggedInList.hasOwnProperty(key)) {
+                    roomOccupantListener(key, {}, false);
+                }
+            }
+        }
+        self.emitEvent("roomOccupant", {});
+        self.loggingOut = false;
+        self.disconnecting = false;
+        oldConfig = {};
+    }
+    ;
+    this.disconnect = function() {
+
+        if (self.debugPrinter) {
+            self.debugPrinter("attempt to disconnect from WebRTC signalling server");
+        }
+
+        self.disconnecting = true;
+        self.hangupAll();
+        self.loggingOut = true;
+
+        //
+        // The hangupAll may try to send configuration information back to the server.
+        // Collecting that information is asynchronous, we don't actually close the
+        // connection until it's had a chance to be sent. We allocate 100ms for collecting
+        // the info, so 250ms should be sufficient for the disconnecting.
+        //
+        setTimeout(function() {
+            if (self.webSocket) {
+                try {
+                    self.webSocket.disconnect();
+                } catch (e) {
+                    // we don't really care if this fails.
+                }
+
+                closedChannel = self.webSocket;
+                self.webSocket = 0;
+            }
+            self.loggingOut = false;
+            self.disconnecting = false;
+            if (roomOccupantListener) {
+                roomOccupantListener(null, {}, false);
+            }
+            self.emitEvent("roomOccupant", {});
+            oldConfig = {};
+        }, 250);
+    };
+
+
+    //
+    // This function is used to send WebRTC signaling messages to another client. These messages all the form:
+    //   destUser: some id or null
+    //   msgType: one of ["offer"/"answer"/"candidate","reject","hangup", "getRoomList"]
+    //   msgData: either null or an SDP record
+    //   successCallback: a function with the signature  function(msgType, wholeMsg);
+    //   errorCallback: a function with signature function(errorCode, errorText)
+    //
+    function sendSignalling(destUser, msgType, msgData, successCallback, errorCallback) {
+        if (!self.webSocket) {
+            throw "Attempt to send message without a valid connection to the server.";
+        }
+        else {
+            var dataToShip = {
+                msgType: msgType
+            };
+            if (destUser) {
+                dataToShip.targetEasyrtcid = destUser;
+            }
+            if (msgData) {
+                dataToShip.msgData = msgData;
+            }
+
+            if (self.debugPrinter) {
+                self.debugPrinter("sending socket message " + JSON.stringify(dataToShip));
+            }
+            self.webSocket.json.emit("easyrtcCmd", dataToShip,
+                    function(ackMsg) {
+                        if (ackMsg.msgType !== "error") {
+                            if (successCallback) {
+                                successCallback(ackMsg.msgType, ackMsg.msgData);
+                            }
+                        }
+                        else {
+                            if (errorCallback) {
+                                errorCallback(ackMsg.msgData.errorCode, ackMsg.msgData.errorText);
+                            }
+                            else {
+                                self.showError(ackMsg.msgData.errorCode, ackMsg.msgData.errorText);
+                            }
+                        }
+                    }
+            );
+        }
+    }
+
+
+    /**
+     *Sends data to another user using previously established data channel. This method will
+     * fail if no data channel has been established yet. Unlike the easyrtc.sendWS method,
+     * you can't send a dictionary, convert dictionaries to strings using JSON.stringify first.
+     * What data types you can send, and how large a data type depends on your browser.
+     * @param {String} destUser (an easyrtcid)
+     * @param {String} msgType - the type of message being sent (application specific).
+     * @param {Object} msgData - a JSONable object.
+     * @example
+     *     easyrtc.sendDataP2P(someEasyrtcid, "roomData", {room:499, bldgNum:'asd'});
+     */
+    this.sendDataP2P = function(destUser, msgType, msgData) {
+
+        var flattenedData = JSON.stringify({msgType: msgType, msgData: msgData});
+        if (self.debugPrinter) {
+            self.debugPrinter("sending p2p message to " + destUser + " with data=" + JSON.stringify(flattenedData));
+        }
+
+        if (!peerConns[destUser]) {
+            self.showError(self.errCodes.DEVELOPER_ERR, "Attempt to send data peer to peer without a connection to " + destUser + ' first.');
+        }
+        else if (!peerConns[destUser].dataChannelS) {
+            self.showError(self.errCodes.DEVELOPER_ERR, "Attempt to send data peer to peer without establishing a data channel to " + destUser + ' first.');
+        }
+        else if (!peerConns[destUser].dataChannelReady) {
+            self.showError(self.errCodes.DEVELOPER_ERR, "Attempt to use data channel to " + destUser + " before it's ready to send.");
+        }
+        else {
+            try {
+                peerConns[destUser].dataChannelS.send(flattenedData);
+            } catch (oops) {
+                console.log("error=", oops);
+                throw oops;
+            }
+        }
+    };
+    /** Sends data to another user using websockets. The easyrtc.sendServerMessage or easyrtc.sendPeerMessage methods
+     * are wrappers for this method; application code should use them instead.
+     * @param {String} destination - either a string containing the easyrtcId of the other user, or an object containing some subset of the following fields: targetEasyrtcid, targetGroup, targetRoom.
+     * Specifying multiple fields restricts the scope of the destination (operates as a logical AND, not a logical OR).
+     * @param {String} msgType -the type of message being sent (application specific).
+     * @param {Object} msgData - a JSONable object.
+     * @param {Function} ackhandler - by default, the ackhandler handles acknowledgments from the server that your message was delivered to it's destination.
+     * However, application logic in the server can over-ride this. If you leave this null, a stub ackHandler will be used. The ackHandler
+     * gets passed a message with the same msgType as your outgoing message, or a message type of "error" in which case
+     * msgData will contain a errorCode and errorText fields.
+     * @example
+     *    easyrtc.sendDataWS(someEasyrtcid, "setPostalAddress", {room:499, bldgNum:'asd'},
+     *      function(ackMsg){
+     *          console.log("saw the following acknowledgment " + JSON.stringify(ackMsg));
+     *      }
+     *    );
+     */
+    this.sendDataWS = function(destination, msgType, msgData, ackhandler) {
+        if (self.debugPrinter) {
+            self.debugPrinter("sending client message via websockets to " + destination + " with data=" + JSON.stringify(msgData));
+        }
+        if (!ackhandler) {
+            ackhandler = function(msg) {
+                if (msg.msgType === "error") {
+                    self.showError(msg.msgData.errorCode, msg.msgData.errorText);
+                }
+            };
+        }
+
+        var outgoingMessage = {
+            msgType: msgType,
+            msgData: msgData
+        };
+        if (destination) {
+            if (typeof destination === 'string') {
+                outgoingMessage.targetEasyrtcid = destination;
+            }
+            else if (typeof destination === 'object') {
+                if (destination.targetEasyrtcid) {
+                    outgoingMessage.targetEasyrtcid = destination.targetEasyrtcid;
+                }
+                if (destination.targetRoom) {
+                    outgoingMessage.targetRoom = destination.targetRoom;
+                }
+                if (destination.targetGroup) {
+                    outgoingMessage.targetGroup = destination.targetGroup;
+                }
+            }
+        }
+
+
+        if (self.webSocket) {
+            self.webSocket.json.emit("easyrtcMsg", outgoingMessage, ackhandler);
+        }
+        else {
+            if (self.debugPrinter) {
+                self.debugPrinter("websocket failed because no connection to server");
+            }
+            throw "Attempt to send message without a valid connection to the server.";
+        }
+    };
+    /** Sends data to another user. This method uses data channels if one has been set up, or websockets otherwise.
+     * @param {String} destUser - a string containing the easyrtcId of the other user.
+     * Specifying multiple fields restricts the scope of the destination (operates as a logical AND, not a logical OR).
+     * @param {String} msgType -the type of message being sent (application specific).
+     * @param {Object} msgData - a JSONable object.
+     * @param {Function} ackHandler - a function which receives acknowledgments. May only be invoked in
+     *  the websocket case.
+     * @example
+     *    easyrtc.sendData(someEasyrtcid, "roomData",  {room:499, bldgNum:'asd'},
+     *       function ackHandler(msgType, msgData);
+     *    );
+     */
+    this.sendData = function(destUser, msgType, msgData, ackHandler) {
+        if (peerConns[destUser] && peerConns[destUser].dataChannelReady) {
+            self.sendDataP2P(destUser, msgType, msgData);
+        }
+        else {
+            self.sendDataWS(destUser, msgType, msgData, ackHandler);
+        }
+    };
+    /**
+     * Sends a message to another peer on the easyrtcMsg channel.
+     * @param {String} destination - either a string containing the easyrtcId of the other user, or an object containing some subset of the following fields: targetEasyrtcid, targetGroup, targetRoom.
+     * Specifying multiple fields restricts the scope of the destination (operates as a logical AND, not a logical OR).
+     * @param {String} msgType - the type of message being sent (application specific).
+     * @param {Object} msgData - a JSONable object with the message contents.
+     * @param {function(String, Object)} successCB - a callback function with results from the server.
+     * @param {function(String, String)} failureCB - a callback function to handle errors.
+     * @example
+     *     easyrtc.sendPeerMessage(otherUser, 'offer_candy', {candy_name:'mars'},
+     *             function(msgType, msgBody ){
+     *                console.log("message was sent");
+     *             },
+     *             function(errorCode, errorText){
+     *                console.log("error was " + errorText);
+     *             });
+     */
+    this.sendPeerMessage = function(destination, msgType, msgData, successCB, failureCB) {
+        if (!destination) {
+            console.error("Developer error, destination was null in sendPeerMessage");
+        }
+
+        if (self.debugPrinter) {
+            self.debugPrinter("sending peer message " + JSON.stringify(msgData));
+        }
+        function ackHandler(response) {
+            if (response.msgType === "error") {
+                if (failureCB) {
+                    failureCB(response.msgData.errorCode, response.msgData.errorText);
+                }
+            }
+            else {
+                if (successCB) {
+                    // firefox complains if you pass an undefined as an parameter.
+                    successCB(response.msgType, response.msgData ? response.msgData : null);
+                }
+            }
+        }
+
+        self.sendDataWS(destination, msgType, msgData, ackHandler);
+    };
+    /**
+     * Sends a message to the application code in the server (ie, on the easyrtcMsg channel).
+     * @param {String} msgType - the type of message being sent (application specific).
+     * @param {Object} msgData - a JSONable object with the message contents.
+     * @param {function(String, Object)} successCB - a callback function with results from the server.
+     * @param {function(String, String)} failureCB - a callback function to handle errors.
+     * @example
+     *     easyrtc.sendServerMessage('get_candy', {candy_name:'mars'},
+     *             function(msgType, msgData ){
+     *                console.log("got candy count of " + msgData.barCount);
+     *             },
+     *             function(errorCode, errorText){
+     *                console.log("error was " + errorText);
+     *             });
+     */
+    this.sendServerMessage = function(msgType, msgData, successCB, failureCB) {
+        if (self.debugPrinter) {
+            var dataToShip = {msgType: msgType, msgData: msgData};
+            self.debugPrinter("sending server message " + JSON.stringify(dataToShip));
+        }
+        function ackhandler(response) {
+            if (response.msgType === "error") {
+                if (failureCB) {
+                    failureCB(response.msgData.errorCode, response.msgData.errorText);
+                }
+            }
+            else {
+                if (successCB) {
+                    successCB(response.msgType, response.msgData ? response.msgData : null);
+                }
+            }
+        }
+
+        self.sendDataWS(null, msgType, msgData, ackhandler);
+    };
+    /** Sends the server a request for the list of rooms the user can see.
+     * You must have already be connected to use this function.
+     * @param {function(Object)} callback - on success, this function is called with a map of the form  { roomName:{"roomName":String, "numberClients": Number}}.
+     * The roomName appears as both the key to the map, and as the value of the "roomName" field.
+     * @param {function(String, String)} errorCallback   is called on failure. It gets an errorCode and errorText as it's too arguments.
+     * @example
+     *    easyrtc.getRoomList(
+     *        function(roomList){
+     *           for(roomName in roomList){
+     *              console.log("saw room " + roomName);
+     *           }
+     *         },
+     *         function(errorCode, errorText){
+     *            easyrtc.showError(errorCode, errorText);
+     *         }
+     *    );
+     */
+    this.getRoomList = function(callback, errorCallback) {
+        sendSignalling(null, "getRoomList", null,
+                function(msgType, msgData) {
+                    callback(msgData.roomList);
+                },
+                function(errorCode, errorText) {
+                    if (errorCallback) {
+                        errorCallback(errorCode, errorText);
+                    }
+                    else {
+                        self.showError(errorCode, errorText);
+                    }
+                }
+        );
+    };
+    /** Value returned by easyrtc.getConnectStatus if the other user isn't connected to us. */
+    this.NOT_CONNECTED = "not connected";
+    /** Value returned by easyrtc.getConnectStatus if the other user is in the process of getting connected */
+    this.BECOMING_CONNECTED = "connection in progress to us.";
+    /** Value returned by easyrtc.getConnectStatus if the other user is connected to us. */
+    this.IS_CONNECTED = "is connected";
+    /**
+     * Check if the client has a peer-2-peer connection to another user.
+     * The return values are text strings so you can use them in debugging output.
+     *  @param {String} otherUser - the easyrtcid of the other user.
+     *  @return {String} one of the following values: easyrtc.NOT_CONNECTED, easyrtc.BECOMING_CONNECTED, easyrtc.IS_CONNECTED
+     *  @example
+     *     if( easyrtc.getConnectStatus(otherEasyrtcid) == easyrtc.NOT_CONNECTED ){
+     *         easyrtc.call(otherEasyrtcid,
+     *                  function(){ console.log("success"); },
+     *                  function(){ console.log("failure"); });
+     *     }
+     */
+    this.getConnectStatus = function(otherUser) {
+        if (typeof peerConns[otherUser] === 'undefined') {
+            return self.NOT_CONNECTED;
+        }
+        var peer = peerConns[otherUser];
+        if ((peer.sharingAudio || peer.sharingVideo) && !peer.startedAV) {
+            return self.BECOMING_CONNECTED;
+        }
+        else if (peer.sharingData && !peer.dataChannelReady) {
+            return self.BECOMING_CONNECTED;
+        }
+        else {
+            return self.IS_CONNECTED;
+        }
+    };
+    /**
+     * @private
+     */
+    function buildPeerConstraints() {
+        var options = [];
+        options.push({'DtlsSrtpKeyAgreement': 'true'}); // for interoperability
+        return {optional: options};
+    }
+
+    /**
+     *  Initiates a call to another user. If it succeeds, the streamAcceptor callback will be called.
+     * @param {String} otherUser - the easyrtcid of the peer being called.
+     * @param {Function} callSuccessCB (otherCaller, mediaType) - is called when the datachannel is established or the MediaStream is established. mediaType will have a value of "audiovideo" or "datachannel"
+     * @param {Function} callFailureCB (errorCode, errMessage) - is called if there was a system error interfering with the call.
+     * @param {Function} wasAcceptedCB (wasAccepted:boolean,otherUser:string) - is called when a call is accepted or rejected by another party. It can be left null.
+     * @param {Array} streamNames - optional array of streamNames.
+     * @example
+     *    easyrtc.call( otherEasyrtcid,
+     *        function(easyrtcid, mediaType){
+     *           console.log("Got mediaType " + mediaType + " from " + easyrtc.idToName(easyrtcid));
+     *        },
+     *        function(errorCode, errMessage){
+     *           console.log("call to  " + easyrtc.idToName(otherEasyrtcid) + " failed:" + errMessage);
+     *        },
+     *        function(wasAccepted, easyrtcid){
+     *            if( wasAccepted ){
+     *               console.log("call accepted by " + easyrtc.idToName(easyrtcid));
+     *            }
+     *            else{
+     *                console.log("call rejected" + easyrtc.idToName(easyrtcid));
+     *            }
+     *        });
+     */
+    this.call = function(otherUser, callSuccessCB, callFailureCB, wasAcceptedCB, streamNames) {
+
+        if (streamNames) {
+            if (typeof streamNames === "string") { // accept a string argument if passed.
+                streamNames = [streamNames];
+            }
+            else if (streamNames.length === undefined) {
+                easyrtc.showError(self.errCodes.DEVELOPER_ERR, "easyrtc.call passed bad streamNames");
+                return;
+            }
+        }
+
+        if (self.debugPrinter) {
+            self.debugPrinter("initiating peer to peer call to " + otherUser +
+                    " audio=" + audioEnabled +
+                    " video=" + videoEnabled +
+                    " data=" + dataEnabled);
+        }
+
+        if (!self.supportsPeerConnections()) {
+            callFailureCB(self.errCodes.CALL_ERR, self.getConstantString("noWebrtcSupport"));
+            return;
+        }
+
+        var message;
+        //
+        // If we are sharing audio/video and we haven't allocated the local media stream yet,
+        // we'll do so, recalling ourself on success.
+        //
+        if (!streamNames && autoInitUserMedia) {
+            var stream = self.getLocalStream();
+            if (stream === null && (audioEnabled || videoEnabled)) {
+                self.initMediaSource(function() {
+                    self.call(otherUser, callSuccessCB, callFailureCB, wasAcceptedCB);
+                }, callFailureCB);
+                return;
+            }
+        }
+        if (!self.webSocket) {
+            message = "Attempt to make a call prior to connecting to service";
+            if (self.debugPrinter) {
+                self.debugPrinter(message);
+            }
+            throw message;
+        }
+
+        //
+        // If B calls A, and then A calls B before accepting, then A should treat the attempt to
+        // call B as a positive offer to B's offer.
+        //
+        if (offersPending[otherUser]) {
+            wasAcceptedCB(true);
+            doAnswer(otherUser, offersPending[otherUser], streamNames);
+            delete offersPending[otherUser];
+            self.callCancelled(otherUser, false);
+            return;
+        }
+
+        // do we already have a pending call?
+        if (typeof acceptancePending[otherUser] !== 'undefined') {
+            message = "Call already pending acceptance";
+            if (self.debugPrinter) {
+                self.debugPrinter(message);
+            }
+            callFailureCB(self.errCodes.ALREADY_CONNECTED, message);
+            return;
+        }
+
+        acceptancePending[otherUser] = true;
+        var pc = buildPeerConnection(otherUser, true, callFailureCB, streamNames);
+        if (!pc) {
+            message = "buildPeerConnection failed, call not completed";
+            if (self.debugPrinter) {
+                self.debugPrinter(message);
+            }
+            throw message;
+        }
+
+        peerConns[otherUser].callSuccessCB = callSuccessCB;
+        peerConns[otherUser].callFailureCB = callFailureCB;
+        peerConns[otherUser].wasAcceptedCB = wasAcceptedCB;
+        var peerConnObj = peerConns[otherUser];
+        var setLocalAndSendMessage0 = function(sessionDescription) {
+            if (peerConnObj.cancelled) {
+                return;
+            }
+            var sendOffer = function() {
+
+                sendSignalling(otherUser, "offer", sessionDescription, null, callFailureCB);
+            };
+            pc.setLocalDescription(sessionDescription, sendOffer,
+                    function(errorText) {
+                        callFailureCB(self.errCodes.CALL_ERR, errorText);
+                    });
+        };
+        setTimeout(function() {
+            pc.createOffer(setLocalAndSendMessage0, function(errorObj) {
+                callFailureCB(self.errCodes.CALL_ERR, JSON.stringify(errorObj));
+            },
+                    receivedMediaContraints);
+        }, 100);
+    };
+
+
+    function hangupBody(otherUser) {
+        if (self.debugPrinter) {
+            self.debugPrinter("Hanging up on " + otherUser);
+        }
+        clearQueuedMessages(otherUser);
+        if (peerConns[otherUser]) {
+            if (peerConns[otherUser].startedAV) {
+                try {
+                    peerConns[otherUser].pc.close();
+                } catch (ignoredError) {
+                }
+
+                if (self.onStreamClosed) {
+                    self.onStreamClosed(otherUser);
+                }
+            }
+
+            peerConns[otherUser].cancelled = true;
+            delete peerConns[otherUser];
+            if (self.webSocket) {
+                sendSignalling(otherUser, "hangup", null, function() {
+                }, function(errorCode, errorText) {
+                    if (self.debugPrinter) {
+                        self.debugPrinter("hangup failed:" + errorText);
+                    }
+                });
+            }
+            if (acceptancePending[otherUser]) {
+                delete acceptancePending[otherUser];
+            }
+        }
+    }
+
+    /**
+     * Hang up on a particular user or all users.
+     *  @param {String} otherUser - the easyrtcid of the person to hang up on.
+     *  @example
+     *     easyrtc.hangup(someEasyrtcid);
+     */
+    this.hangup = function(otherUser) {
+        hangupBody(otherUser);
+        updateConfigurationInfo();
+    };
+    /**
+     * Hangs up on all current connections.
+     * @example
+     *    easyrtc.hangupAll();
+     */
+    this.hangupAll = function() {
+
+        var sawAConnection = false,
+                onHangupSuccess = function() {
+        },
+                onHangupFailure = function(errorCode, errorText) {
+            if (self.debugPrinter) {
+                self.debugPrinter("hangup failed:" + errorText);
+            }
+        };
+
+        for (var otherUser in peerConns) {
+            if (!peerConns.hasOwnProperty(otherUser)) {
+                continue;
+            }
+            sawAConnection = true;
+
+            hangupBody(otherUser);
+
+            if (self.webSocket) {
+                sendSignalling(otherUser, "hangup", null, onHangupSuccess, onHangupFailure);
+            }
+        }
+
+        if (sawAConnection) {
+            updateConfigurationInfo();
+        }
+    };
+
+    /** Checks to see if data channels work between two peers.
+     * @param {String} otherUser - the other peer.
+     * @returns {Boolean} true if data channels work and are ready to be used
+     *   between the two peers.
+     */
+    this.doesDataChannelWork = function(otherUser) {
+        if (!peerConns[otherUser]) {
+            return false;
+        }
+        return !!peerConns[otherUser].dataChannelReady;
+    };
+
+    /**
+     * Return the media stream shared by a particular peer. This is needed when you
+     * add a stream in the middle of a call.
+     * @param {String} easyrtcid the peer.
+     * @param {String} remotestreamName an optional argument supplying the streamName.
+     * @returns {Object} A mediaStream.
+     */
+    this.getRemoteStream = function(easyrtcid, remotestreamName) {
+        if (!peerConns[easyrtcid]) {
+            self.showError(self.errCodes.DEVELOPER_ERR, "attempt to get stream of uncalled party");
+        }
+        else {
+            return peerConns[easyrtcid].getRemoteStreamByName(remotestreamName);
+        }
+    }
+    /**
+     * Assign a local streamName to a remote stream so that it can be forwarded to other callers.
+     * @param {String} easyrtcid the peer supplying the remote stream
+     * @param {String} remotestreamName the streamName supplied by the peer.
+     * @param {String} localstreamName streamName used when passing the stream to other peers.
+     * @example
+     *    easyrtc.makeLocalStreamFromRemoteStream(sourcePeer, "default", "forwardedStream");
+     *    easyrtc.call(nextPeer, callSuccessCB, callFailureCB, wasAcceptedCB, ["forwardedStream"]);
+     */
+    this.makeLocalStreamFromRemoteStream = function(easyrtcid, remotestreamName, localstreamName) {
+        if (!streamName) {
+            streamName = "default";
+        }
+        var remoteStream;
+        if (peerConns[easyrtcid].pc) {
+            remoteStream = peerConns[easyrtcid].getRemoteStreamByName(remotestreamName);
+
+            if (remoteStream) {
+                registerLocalMediaStreamByName(remoteStream, localstreamName);
+            }
+            else {
+                throw "Developer err: no such stream"
+            }
+        }
+        else {
+            throw "Developer err: no such peer ";
+        }
+    }
+
+    /**
+     * Add a named local stream to a call.
+     * @param {String} easyrtcId The id of client receiving the stream.
+     * @param {String} streamName The name of the stream.
+     */
+    this.addStreamToCall = function(easyrtcId, streamName) {
+        console.log("adding stream with id " + streamName + " to call(" + easyrtcId + ")");
+        var stream = getLocalMediaStreamByName(streamName);
+        if (!stream) {
+            console.log("attempt to add nonexistent stream " + streamName);
+        }
+        else if (!peerConns[easyrtcId] || !peerConns[easyrtcId].pc) {
+            console.log("Can't add stream before a call has started.");
+        }
+        else {
+            var pc = peerConns[easyrtcId].pc;
+            pc.addStream(stream);
+            pc.createOffer(function(sdp) {
+                pc.setLocalDescription(sdp, function() {
+                    self.sendPeerMessage(easyrtcId, "_addedMediaStream", {sdp: sdp});
+                }, function() {
+                });
+            }, function(errorObj) {
+                console.log("unexpected error in creating offer");
+            });
+        }
+    }
+
+    //
+    // these two listeners support the ability to add additional mediastreams on the fly.
+    //
+    this.setPeerListener(function(easyrtcid, msgType, msgData) {
+        if (!peerConns[easyrtcid] || !peerConns[easyrtcid].pc) {
+            easyrtc.showError(self.errCodes.DEVELOPER_ERR, "Attempt to add additional stream before establising the base call.");
+        }
+        else {
+            var sdp = msgData.sdp;
+            var pc = peerConns[easyrtcid].pc;
+            pc.setRemoteDescription(new RTCSessionDescription(sdp));
+            pc.createAnswer(function(sdp) {
+                pc.setLocalDescription(sdp, function() {
+                    self.sendPeerMessage(easyrtcid, "__gotAddedMediaStream", {sdp: sdp});
+                }, function() {
+                });
+            }, function(errorObj) {
+                console.log("unexpected error creating answer");
+            });
+        }
+    }, "_addedMediaStream");
+
+    this.setPeerListener(function(easyrtcid, msgType, msgData) {
+        if (!peerConns[easyrtcid] || !peerConns[easyrtcid].pc) {
+        }
+        else {
+            var sdp = msgData.sdp;
+            var pc = peerConns[easyrtcid].pc;
+            pc.setRemoteDescription(new RTCSessionDescription(sdp));
+        }
+
+    }, "__gotAddedMediaStream");
+
+
+    this.dumpPeerConnectionInfo = function() {
+        for (var peer in peerConns) {
+            console.log("For peer " + peer);
+            var pc = peerConns[peer].pc;
+            var remotes = pc.getRemoteStreams();
+            var remoteIds = [];
+            for (var i = 0; i < remotes.length; i++) {
+                remoteIds.push(remotes[i].id);
+            }
+            var locals = pc.getLocalStreams();
+            var localIds = [];
+            for (var i = 0; i < locals.length; i++) {
+                localIds.push(locals[i].id);
+            }
+            console.log("    " + JSON.stringify({local: localIds, remote: remoteIds}));
+        }
+    }
+
+
+    var buildPeerConnection = function(otherUser, isInitiator, failureCB, streamNames) {
+        var pc;
+        var message;
+        var newPeerConn;
+
+        if (self.debugPrinter) {
+            self.debugPrinter("building peer connection to " + otherUser);
+        }
+
+        //
+        // we don't support data channels on chrome versions < 31
+        //
+        try {
+            pc = self.createRTCPeerConnection(pc_config, buildPeerConstraints());
+            if (!pc) {
+                message = "Unable to create PeerConnection object, check your ice configuration(" +
+                        JSON.stringify(pc_config) + ")";
+                if (self.debugPrinter) {
+                    self.debugPrinter(message);
+                }
+                throw(message);
+            }
+
+            //
+            // turn off data channel support if the browser doesn't support it.
+            //
+            if (dataEnabled && typeof pc.createDataChannel === 'undefined') {
+                dataEnabled = false;
+            }
+
+            pc.onconnection = function() {
+                if (self.debugPrinter) {
+                    self.debugPrinter("onconnection called prematurely");
+                }
+            };
+            newPeerConn = {
+                pc: pc,
+                candidatesToSend: [],
+                startedAV: false,
+                isInitiator: isInitiator,
+                getRemoteStreamByName: function(streamName) {
+                    var remoteStreams = pc.getRemoteStreams();
+                    var i = 0;
+                    var keyToMatch = null;
+                    var roomName;
+                    if (streamName) {
+                        //
+                        // there is a better way of mapping user assigned mediasream ids to 
+                        // webrtc assigned mediastream ids. It hasn't occurred to me what it
+                        // might be yet though.
+                        //
+                        for (roomName in self.roomData) {
+                            var mediaIds = self.getRoomApiField(roomName, otherUser, "mediaIds");
+                            keyToMatch = mediaIds ? mediaIds[streamName] : null;
+                            if (keyToMatch) {
+                                break;
+                            }
+                        }
+                        if (!keyToMatch) {
+                            self.showError(self.errCodes.DEVELOPER_ERR, "remote peer does not have media stream called " + streamName);
+                        }
+                    }
+                    for (i = 0; i < remoteStreams.length; i++) {
+                        if (!keyToMatch || remoteStreams[i].id === keyToMatch) {
+                            return remoteStreams[i];
+                        }
+                    }
+                    return null;
+                }
+                //                var remoteStreams = peerConns[i].pc.getRemoteStreams();
+            };
+            pc.onicecandidate = function(event) {
+//                if(self.debugPrinter){
+//                    self.debugPrinter("saw ice message:\n" + event.candidate);
+//                }
+                if (newPeerConn.cancelled) {
+                    return;
+                }
+                var candidateData;
+                if (event.candidate && peerConns[otherUser]) {
+                    candidateData = {
+                        type: 'candidate',
+                        label: event.candidate.sdpMLineIndex,
+                        id: event.candidate.sdpMid,
+                        candidate: event.candidate.candidate
+                    };
+
+                    //
+                    // some candidates include ip addresses of turn servers. we'll want those 
+                    // later so we can see if our actual connection uses a turn server.
+                    // The keyword "relay" in the candidate identifies it as referencing a 
+                    // turn server. The \d symbol in the regular expression matches a number.
+                    // 
+                    if (event.candidate.candidate.indexOf("typ relay") > 0) {
+                        var ipAddress = event.candidate.candidate.match(/(udp|tcp) \d+ (\d+\.\d+\.\d+\.\d+)/i)[2];
+                        self._turnServers[ipAddress] = true;
+                    }
+
+                    if (peerConns[otherUser].startedAV) {
+                        sendSignalling(otherUser, "candidate", candidateData, null, function() {
+                            failureCB(self.errCodes.PEER_GONE, "Candidate disappeared");
+                        });
+                    }
+                    else {
+                        peerConns[otherUser].candidatesToSend.push(candidateData);
+                    }
+                }
+            };
+
+            pc.onaddstream = function(event) {
+                if (self.debugPrinter) {
+                    self.debugPrinter("saw incoming media stream");
+                }
+                if (newPeerConn.cancelled)
+                    return;
+                if (!peerConns[otherUser].startedAV) {
+                    peerConns[otherUser].startedAV = true;
+                    peerConns[otherUser].sharingAudio = haveAudioVideo.audio;
+                    peerConns[otherUser].sharingVideo = haveAudioVideo.video;
+                    peerConns[otherUser].connectTime = new Date().getTime();
+                    if (peerConns[otherUser].callSuccessCB) {
+                        if (peerConns[otherUser].sharingAudio || peerConns[otherUser].sharingVideo) {
+                            peerConns[otherUser].callSuccessCB(otherUser, "audiovideo");
+                        }
+                    }
+                    if (audioEnabled || videoEnabled) {
+                        updateConfiguration();
+                    }
+                }
+                if (self.streamAcceptor) {
+                    self.streamAcceptor(otherUser, event.stream, getNameOfRemoteStream(otherUser, event.stream.id));
+                }
+            };
+
+            pc.onremovestream = function(event) {
+                if (self.debugPrinter) {
+                    self.debugPrinter("saw remove on remote media stream");
+                }
+
+                if (peerConns[otherUser]) {
+                    if (self.onStreamClosed) {
+                        self.onStreamClosed(otherUser, event.stream);
+                    }
+//                  delete peerConns[otherUser];
+                    updateConfigurationInfo();
+                }
+
+            };
+            peerConns[otherUser] = newPeerConn;
+        } catch (e) {
+            if (self.debugPrinter) {
+                self.debugPrinter(JSON.stringify(e));
+            }
+            failureCB(self.errCodes.SYSTEM_ERR, e.message);
+            return null;
+        }
+
+        var i, stream;
+        if (streamNames) {
+            for (i = 0; i < streamNames.length; i++) {
+                stream = getLocalMediaStreamByName(streamNames[i]);
+                if (stream) {
+                    pc.addStream(stream);
+                }
+                else {
+                    console.log("Developer error, attempt to access unknown local media stream " + streamNames[i]);
+                }
+            }
+        }
+        else if (autoInitUserMedia && (videoEnabled || audioEnabled)) {
+            stream = self.getLocalStream();
+            pc.addStream(stream);
+        }
+
+        //
+        // This function handles data channel message events.
+        //
+        function dataChannelMessageHandler(event) {
+            if (self.debugPrinter) {
+                self.debugPrinter("saw dataChannel.onmessage event: " + JSON.stringify(event.data));
+            }
+
+            if (event.data === "dataChannelPrimed") {
+                self.sendDataWS(otherUser, "dataChannelPrimed", "");
+            }
+            else {
+                //
+                // Chrome and Firefox Interop is passing a event with a strange data="", perhaps
+                // as it's own form of priming message. Comparing the data against "" doesn't
+                // work, so I'm going with parsing and trapping the parse error.
+                // 
+                try {
+                    var msg = JSON.parse(event.data);
+                    if (msg) {
+                        self.receivePeerDistribute(otherUser, msg, null);
+                    }
+                }
+                catch (oops) {
+                }
+            }
+        }
+
+        function initOutGoingChannel(otherUser) {
+            if (self.debugPrinter) {
+                self.debugPrinter("saw initOutgoingChannel call");
+            }
+            var dataChannel = pc.createDataChannel(dataChannelName, self.getDatachannelConstraints());
+            peerConns[otherUser].dataChannelS = dataChannel;
+            peerConns[otherUser].dataChannelR = dataChannel;
+            dataChannel.onmessage = dataChannelMessageHandler;
+
+
+            dataChannel.onopen = function(event) {
+                if (self.debugPrinter) {
+                    self.debugPrinter("saw dataChannel.onopen event");
+                }
+                if (peerConns[otherUser]) {
+                    dataChannel.send("dataChannelPrimed");
+                }
+            };
+
+
+            dataChannel.onclose = function(event) {
+                if (self.debugPrinter) {
+                    self.debugPrinter("saw dataChannelS.onclose event");
+                }
+                if (peerConns[otherUser]) {
+                    peerConns[otherUser].dataChannelReady = false;
+                    delete peerConns[otherUser].dataChannelS;
+                }
+                if (onDataChannelClose) {
+                    onDataChannelClose(otherUser);
+                }
+
+                updateConfigurationInfo();
+            };
+        }
+
+        function initIncomingChannel(otherUser) {
+            if (self.debugPrinter) {
+                self.debugPrinter("initializing incoming channel handler for " + otherUser);
+            }
+
+            peerConns[otherUser].pc.ondatachannel = function(event) {
+
+                if (self.debugPrinter) {
+                    self.debugPrinter("saw incoming data channel");
+                }
+
+                var dataChannel = event.channel;
+                peerConns[otherUser].dataChannelR = dataChannel;
+
+                peerConns[otherUser].dataChannelS = dataChannel;
+                peerConns[otherUser].dataChannelReady = true;
+                dataChannel.onmessage = dataChannelMessageHandler;
+                dataChannel.onclose = function(event) {
+                    if (self.debugPrinter) {
+                        self.debugPrinter("saw dataChannelR.onclose event");
+                    }
+                    if (peerConns[otherUser]) {
+                        peerConns[otherUser].dataChannelReady = false;
+                        delete peerConns[otherUser].dataChannelR;
+                    }
+                    if (onDataChannelClose) {
+                        onDataChannelClose(otherUser);
+                    }
+
+                    updateConfigurationInfo();
+                };
+
+                dataChannel.onopen = function(event) {
+                    if (self.debugPrinter) {
+                        self.debugPrinter("saw dataChannel.onopen event");
+                    }
+                    if (peerConns[otherUser]) {
+                        dataChannel.send("dataChannelPrimed");
+                    }
+                };
+
+            };
+        }
+
+        //
+        //  added for interoperability
+        //
+        var doDataChannels = dataEnabled;
+        if (doDataChannels) {
+
+            // check if both sides have the same browser and versions 
+        }
+
+        if (doDataChannels) {
+            self.setPeerListener(function() {
+                peerConns[otherUser].dataChannelReady = true;
+                if (peerConns[otherUser].callSuccessCB) {
+                    peerConns[otherUser].callSuccessCB(otherUser, "datachannel");
+                }
+                if (onDataChannelOpen) {
+                    onDataChannelOpen(otherUser, true);
+                }
+                updateConfigurationInfo();
+
+            }, "dataChannelPrimed", otherUser);
+
+            if (isInitiator) {
+                try {
+
+                    initOutGoingChannel(otherUser);
+                } catch (channelErrorEvent) {
+                    console.log("failed to init outgoing channel");
+                    failureCB(self.errCodes.SYSTEM_ERR,
+                            self.formatError(channelErrorEvent));
+                }
+            }
+            if (!isInitiator) {
+                initIncomingChannel(otherUser);
+            }
+        }
+
+        pc.onconnection = function() {
+            if (self.debugPrinter) {
+                self.debugPrinter("setup pc.onconnection ");
+            }
+        };
+        return pc;
+    };
+
+    var doAnswer = function(caller, msgData, streamNames) {
+        if (!streamNames && autoInitUserMedia) {
+            var localStream = self.getLocalStream();
+            if (!localStream && (videoEnabled || audioEnabled)) {
+                self.initMediaSource(
+                        function() {
+                            doAnswer(caller, msgData);
+                        },
+                        function(errorCode, errorObj) {
+                            self.showError(self.errCodes.MEDIA_ERR, self.format(self.getConstantString("localMediaError")));
+                        });
+                return;
+            }
+        }
+
+        var pc = buildPeerConnection(caller, false, function(message) {
+            self.showError(self.errCodes.SYSTEM_ERR, message);
+        }, streamNames);
+        var newPeerConn = peerConns[caller];
+        if (!pc) {
+            if (self.debugPrinter) {
+                self.debugPrinter("buildPeerConnection failed. Call not answered");
+            }
+            return;
+        }
+        var setLocalAndSendMessage1 = function(sessionDescription) {
+            if (newPeerConn.cancelled)
+                return;
+            var sendAnswer = function() {
+                if (self.debugPrinter) {
+                    self.debugPrinter("sending answer");
+                }
+                sendSignalling(caller, "answer", sessionDescription,
+                        null,
+                        function(errorCode, errorText) {
+                            delete peerConns[caller];
+                            self.showError(errorCode, errorText);
+                        });
+                peerConns[caller].startedAV = true;
+                if (pc.connectDataConnection) {
+                    if (self.debugPrinter) {
+                        self.debugPrinter("calling connectDataConnection(5002,5001)");
+                    }
+                    pc.connectDataConnection(5002, 5001);
+                }
+            };
+            pc.setLocalDescription(sessionDescription, sendAnswer, function(message) {
+                self.showError(self.errCodes.INTERNAL_ERR, "setLocalDescription: " + message);
+            });
+        };
+        var sd = null;
+        if (window.mozRTCSessionDescription) {
+            sd = new mozRTCSessionDescription(msgData);
+        }
+        else {
+            sd = new RTCSessionDescription(msgData);
+        }
+        if (self.debugPrinter) {
+            self.debugPrinter("sdp ||  " + JSON.stringify(sd));
+        }
+        var invokeCreateAnswer = function() {
+            if (newPeerConn.cancelled)
+                return;
+            pc.createAnswer(setLocalAndSendMessage1,
+                    function(message) {
+                        self.showError(self.errCodes.INTERNAL_ERR, "create-answer: " + message);
+                    },
+                    receivedMediaContraints);
+        };
+        if (self.debugPrinter) {
+            self.debugPrinter("about to call setRemoteDescription in doAnswer");
+        }
+        try {
+
+            pc.setRemoteDescription(sd, invokeCreateAnswer, function(message) {
+                self.showError(self.errCodes.INTERNAL_ERR, "set-remote-description: " + message);
+            });
+        } catch (srdError) {
+            console.log("set remote description failed");
+            if (self.debugPrinter) {
+                self.debugPrinter("saw exception in setRemoteDescription");
+            }
+            self.showError(self.errCodes.INTERNAL_ERR, "setRemoteDescription failed: " + srdError.message);
+        }
+    };
+
+    var onRemoteHangup = function(caller) {
+        delete offersPending[caller];
+        if (self.debugPrinter) {
+            self.debugPrinter("Saw onRemote hangup event");
+        }
+        if (peerConns[caller]) {
+            peerConns[caller].cancelled = true;            
+            if (peerConns[caller].pc) {
+                //
+                // close any remote streams.
+                //
+                var remoteStreams = peerConns[caller].pc.getRemoteStreams();
+                if( remoteStreams ) {
+                    var i;
+                    for( i = 0; i < remoteStreams.length; i++) {
+                       remoteStreams[i].stop();
+                    }
+                }
+                if (self.onStreamClosed) {
+                    self.onStreamClosed(caller);
+                }
+                try {
+                    peerConns[caller].pc.close();
+                } catch (anyErrors) {
+                }
+            }
+            else {
+                if (self.callCancelled) {
+                    self.callCancelled(caller, true);
+                }
+            }
+            delete peerConns[caller];
+            updateConfigurationInfo();
+        }
+        else {
+            if (self.callCancelled) {
+                self.callCancelled(caller, true);
+            }
+        }
+    };
+    var queuedMessages = {};
+    var clearQueuedMessages = function(caller) {
+        queuedMessages[caller] = {
+            candidates: []
+        };
+    };
+
+
+    //
+    // checks to see if a particular peer is in any room at all.
+    //
+    function isPeerInAnyRoom(id) {
+        var roomName;
+        for (roomName in lastLoggedInList) {
+            if (!lastLoggedInList.hasOwnProperty(roomName)) {
+                continue;
+            }
+            if (lastLoggedInList[roomName][id]) {
+                return true;
+            }
+        }
+        return false;
+    }
+    //
+    //
+    //
+    function processLostPeers(peersInRoom) {
+        var id;
+        //
+        // check to see the person is still in at least one room. If not, we'll hangup
+        // on them. This isn't the correct behavior, but it's the best we can do without
+        // changes to the server.
+        //
+
+
+        for (id in peerConns) {
+            if (peerConns.hasOwnProperty(id) &&
+                    typeof peersInRoom[id] === 'undefined') {
+                if (!isPeerInAnyRoom(id)) {
+                    if (peerConns[id].startedAV || peerConns[id].isInitiator) {
+                        onRemoteHangup(id);
+                    }
+                    delete offersPending[id];
+                    delete acceptancePending[id];
+                    clearQueuedMessages(id);
+                }
+            }
+        }
+
+        for (id in offersPending) {
+            if (offersPending.hasOwnProperty(id) && !isPeerInAnyRoom(id)) {
+                onRemoteHangup(id);
+                clearQueuedMessages(id);
+                delete offersPending[id];
+                delete acceptancePending[id];
+            }
+        }
+
+        for (id in acceptancePending) {
+            if (acceptancePending.hasOwnProperty(id) && !isPeerInAnyRoom(id)) {
+                onRemoteHangup(id);
+                clearQueuedMessages(id);
+                delete acceptancePending[id];
+            }
+        }
+
+    }
+
+    //
+    // this function gets called for each room when there is a room update.
+    //
+    function processOccupantList(roomName, occupantList) {
+        var myInfo = null;
+        self.reducedList = {};
+        var id;
+        for (id in occupantList) {
+            if (occupantList.hasOwnProperty(id)) {
+                if (id === self.myEasyrtcid) {
+                    myInfo = occupantList[id];
+                }
+                else {
+                    self.reducedList[id] = occupantList[id];
+                }
+            }
+        }
+        //
+        // processLostPeers detects peers that have gone away and performs
+        // house keeping accordingly.
+        //
+        processLostPeers(self.reducedList);
+        if (roomOccupantListener) {
+            roomOccupantListener(roomName, self.reducedList, myInfo);
+        }
+    }
+
+    var onChannelMsg = function(msg, ackAcceptorFunc) {
+
+        var targeting = {};
+        if (ackAcceptorFunc) {
+            ackAcceptorFunc(self.ackMessage);
+        }
+        if (msg.targetEasyrtcid) {
+            targeting.targetEasyrtcid = msg.targetEasyrtcid;
+        }
+        if (msg.targetRoom) {
+            targeting.targetRoom = msg.targetRoom;
+        }
+        if (msg.targetGroup) {
+            targeting.targetGroup = msg.targetGroup;
+        }
+        if (msg.senderEasyrtcid) {
+            self.receivePeerDistribute(msg.senderEasyrtcid, msg, targeting);
+        }
+        else {
+            if (receiveServerCB) {
+                receiveServerCB(msg.msgType, msg.msgData, targeting);
+            }
+            else {
+                console.log("Unhandled server message " + JSON.stringify(msg));
+            }
+        }
+    };
+
+    var onChannelCmd = function(msg, ackAcceptorFn) {
+
+        var caller = msg.senderEasyrtcid;
+        var msgType = msg.msgType;
+        var msgData = msg.msgData;
+        var pc;
+
+        if (self.debugPrinter) {
+            self.debugPrinter('received message of type ' + msgType);
+        }
+
+        if (typeof queuedMessages[caller] === "undefined") {
+            clearQueuedMessages(caller);
+        }
+
+        var processCandidateBody = function(caller, msgData) {
+            var candidate = null;
+            if (window.mozRTCIceCandidate) {
+                candidate = new mozRTCIceCandidate({
+                    sdpMLineIndex: msgData.label,
+                    candidate: msgData.candidate
+                });
+            }
+            else {
+                candidate = new RTCIceCandidate({
+                    sdpMLineIndex: msgData.label,
+                    candidate: msgData.candidate
+                });
+            }
+            pc = peerConns[caller].pc;
+            pc.addIceCandidate(candidate);
+
+            if (msgData.candidate.indexOf("typ relay") > 0) {
+                var ipAddress = msgData.candidate.match(/(udp|tcp) \d+ (\d+\.\d+\.\d+\.\d+)/i)[1];
+                self._turnServers[ipAddress] = true;
+            }
+        };
+
+        var flushCachedCandidates = function(caller) {
+            var i;
+            if (queuedMessages[caller]) {
+                for (i = 0; i < queuedMessages[caller].candidates.length; i++) {
+                    processCandidateBody(caller, queuedMessages[caller].candidates[i]);
+                }
+                delete queuedMessages[caller];
+            }
+        };
+
+        var processOffer = function(caller, msgData) {
+
+            var helper = function(wasAccepted, streamNames) {
+
+                if (streamNames) {
+                    if (typeof streamNames === "string") {
+                        streamNames = [streamNames];
+                    }
+                    else if (streamNames.length === undefined) {
+                        easyrtc.showError(self.errCodes.DEVELOPER_ERR, "accept callback passed invalid streamNames");
+                        return;
+                    }
+                }
+                if (self.debugPrinter) {
+                    self.debugPrinter("offer accept=" + wasAccepted);
+                }
+                delete offersPending[caller];
+                if (!self.supportsPeerConnections()) {
+                    callFailureCB(self.errCodes.CALL_ERR, self.getConstantString("noWebrtcSupport"));
+                    return;
+                }
+
+                if (wasAccepted) {
+                    doAnswer(caller, msgData, streamNames);
+                    flushCachedCandidates(caller);
+                }
+                else {
+                    sendSignalling(caller, "reject", null, null, null);
+                    clearQueuedMessages(caller);
+                }
+            };
+            //
+            // There is a very rare case of two callers sending each other offers
+            // before receiving the others offer. In such a case, the caller with the
+            // greater valued easyrtcid will delete its pending call information and do a
+            // simple answer to the other caller's offer.
+            //
+            if (acceptancePending[caller] && caller < self.myEasyrtcid) {
+                delete acceptancePending[caller];
+                if (queuedMessages[caller]) {
+                    delete queuedMessages[caller];
+                }
+                if (peerConns[caller].wasAcceptedCB) {
+                    peerConns[caller].wasAcceptedCB(true, caller);
+                }
+                delete peerConns[caller];
+                helper(true);
+                return;
+            }
+
+            offersPending[caller] = msgData;
+            if (!self.acceptCheck) {
+                helper(true);
+            }
+            else {
+                self.acceptCheck(caller, helper);
+            }
+        };
+
+        function processReject(caller) {
+            delete acceptancePending[caller];
+            if (queuedMessages[caller]) {
+                delete queuedMessages[caller];
+            }
+            if (peerConns[caller]) {
+                if (peerConns[caller].wasAcceptedCB) {
+                    peerConns[caller].wasAcceptedCB(false, caller);
+                }
+                delete peerConns[caller];
+            }
+        }
+
+        function processAnswer(caller, msgData) {
+
+            delete acceptancePending[caller];
+            if (peerConns[caller].wasAcceptedCB) {
+                peerConns[caller].wasAcceptedCB(true, caller);
+            }
+
+            var onSignalSuccess = function() {
+
+            };
+
+            var onSignalFailure = function(errorCode, errorText) {
+                if (peerConns[caller]) {
+                    delete peerConns[caller];
+                }
+                self.showError(errorCode, errorText);
+            };
+            var i;
+            peerConns[caller].startedAV = true;
+            for (i = 0; i < peerConns[caller].candidatesToSend.length; i++) {
+                sendSignalling(
+                        caller,
+                        "candidate",
+                        peerConns[caller].candidatesToSend[i],
+                        onSignalSuccess,
+                        onSignalFailure
+                        );
+            }
+
+            pc = peerConns[caller].pc;
+            var sd = null;
+            if (window.mozRTCSessionDescription) {
+                sd = new mozRTCSessionDescription(msgData);
+            }
+            else {
+                sd = new RTCSessionDescription(msgData);
+            }
+            if (!sd) {
+                throw "Could not create the RTCSessionDescription";
+            }
+
+            if (self.debugPrinter) {
+                self.debugPrinter("about to call initiating setRemoteDescription");
+            }
+            try {
+                pc.setRemoteDescription(sd, function() {
+                    if (pc.connectDataConnection) {
+                        if (self.debugPrinter) {
+                            self.debugPrinter("calling connectDataConnection(5001,5002)");
+                        }
+                        pc.connectDataConnection(5001, 5002); // these are like ids for data channels
+                    }
+                });
+            } catch (smdException) {
+                console.log("setRemoteDescription failed ", smdException);
+            }
+            flushCachedCandidates(caller);
+        }
+
+        function processCandidateQueue(caller, msgData) {
+
+            if (peerConns[caller] && peerConns[caller].startedAV) {
+                processCandidateBody(caller, msgData);
+            }
+            else {
+                if (!peerConns[caller]) {
+                    queuedMessages[caller] = {
+                        candidates: []
+                    };
+                }
+                queuedMessages[caller].candidates.push(msgData);
+            }
+        }
+
+        switch (msgType) {
+            case "sessionData":
+                processSessionData(msgData.sessionData);
+                break;
+            case "roomData":
+                processRoomData(msgData.roomData);
+                break;
+            case "iceConfig":
+                processIceConfig(msgData.iceConfig);
+                break;
+            case "forwardToUrl":
+                if (msgData.newWindow) {
+                    window.open(msgData.forwardToUrl.url);
+                }
+                else {
+                    window.location.href = msgData.forwardToUrl.url;
+                }
+                break;
+            case "offer":
+                processOffer(caller, msgData);
+                break;
+            case "reject":
+                processReject(caller);
+                break;
+            case "answer":
+                processAnswer(caller, msgData);
+                break;
+            case "candidate":
+                processCandidateQueue(caller, msgData);
+                break;
+            case "hangup":
+                onRemoteHangup(caller);
+                clearQueuedMessages(caller);
+                break;
+            case "error":
+                self.showError(msg.errorCode, msg.errorText);
+                break;
+            default:
+                console.error("received unknown message type from server, msgType is " + msgType);
+                return;
+        }
+
+        if (ackAcceptorFn) {
+            ackAcceptorFn(self.ackMessage);
+        }
+    };
+
+
+    function connectToWSServer(successCallback, errorCallback) {
+        var i;
+        if (!self.webSocket) {
+            self.webSocket = io.connect(serverPath, {
+                'connect timeout': 10000,
+                'force new connection': true
+            });
+            if (!self.webSocket) {
+                throw "io.connect failed";
+            }
+        }
+        else {
+            for (i in self.websocketListeners) {
+                if (!self.websocketListeners.hasOwnProperty(i)) {
+                    continue;
+                }
+                self.webSocket.removeEventListener(self.websocketListeners[i].event,
+                        self.websocketListeners[i].handler);
+            }
+        }
+        self.websocketListeners = [];
+        function addSocketListener(event, handler) {
+            self.webSocket.on(event, handler);
+            self.websocketListeners.push({event: event, handler: handler});
+        }
+
+        addSocketListener("close", function(event) {
+            console.log("the web socket closed");
+        });
+        addSocketListener('error', function(event) {
+            function handleErrorEvent() {
+                if (self.myEasyrtcid) {
+                    if (self.webSocket.socket.connected) {
+                        self.showError(self.errCodes.SIGNAL_ERROR, self.getConstantString("miscSignalError"));
+                    }
+                    else {
+                        /* socket server went down. this will generate a 'disconnect' event as well, so skip this event */
+                        console.warn("The connection to the EasyRTC socket server went down. It may come back by itself.");
+                    }
+                }
+                else {
+                    errorCallback(self.errCodes.CONNECT_ERR, self.getConstantString("noServer"));
+                }
+            }
+
+            setTimeout(handleErrorEvent, 1);
+        });
+        addSocketListener("connect", function(event) {
+
+            self.webSocketConnected = true;
+            if (!self.webSocket || !self.webSocket.socket || !self.webSocket.socket.sessionid) {
+                self.showError(self.errCodes.CONNECT_ERR, self.getConstantString("badsocket"));
+            }
+
+            if (self.debugPrinter) {
+                self.debugPrinter("saw socketserver onconnect event");
+            }
+            if (self.webSocketConnected) {
+                sendAuthenticate(successCallback, errorCallback);
+            }
+            else {
+                errorCallback(self.errCodes.SIGNAL_ERROR, self.getConstantString("icf"));
+            }
+        }
+        );
+        addSocketListener("easyrtcMsg", onChannelMsg);
+        addSocketListener("easyrtcCmd", onChannelCmd);
+        addSocketListener("disconnect", function(/* code, reason, wasClean */) {
+            self.webSocketConnected = false;
+            updateConfigurationInfo = function() {
+            }; // dummy update function
+            oldConfig = {};
+            disconnectBody();
+            if (self.disconnectListener) {
+                self.disconnectListener();
+            }
+        });
+    }
+
+
+    function buildDeltaRecord(added, deleted, modified) {
+        function objectNotEmpty(obj) {
+            var i;
+            for (i in obj) {
+                if (obj.hasOwnProperty(i)) {
+                    return true;
+                }
+            }
+            return false;
+        }
+
+        var result = {};
+        if (objectNotEmpty(added)) {
+            result.added = added;
+        }
+
+        if (objectNotEmpty(deleted)) {
+            result.deleted = deleted;
+        }
+
+        if (objectNotEmpty(result)) {
+            return result;
+        }
+        else {
+            return null;
+        }
+    }
+
+    function findDeltas(oldVersion, newVersion) {
+        var i;
+        var added = {}, deleted = {};
+        var subPart;
+        for (i in newVersion) {
+            if (!newVersion.hasOwnProperty(i)) {
+                // do nothing
+            }
+            else if (oldVersion === null || typeof oldVersion[i] === 'undefined') {
+                added[i] = newVersion[i];
+            }
+            else if (typeof newVersion[i] === 'object') {
+                subPart = findDeltas(oldVersion[i], newVersion[i]);
+                if (subPart !== null) {
+                    added[i] = newVersion[i];
+                }
+            }
+            else if (newVersion[i] !== oldVersion[i]) {
+                added[i] = newVersion[i];
+            }
+        }
+        for (i in oldVersion) {
+            if (!newVersion.hasOwnProperty(i)) {
+                // do nothing
+            }
+            else if (typeof newVersion[i] === 'undefined') {
+                deleted = oldVersion[i];
+            }
+        }
+
+        return buildDeltaRecord(added, deleted);
+    }
+
+//
+// this function collects configuration info that will be sent to the server.
+// It returns that information, leaving it the responsibility of the caller to
+// do the actual sending.
+//
+    function collectConfigurationInfo(/* forAuthentication */) {
+        var p2pList = {};
+        var i;
+        for (i in peerConns) {
+            if (!peerConns.hasOwnProperty(i)) {
+                continue;
+            }
+            p2pList[i] = {
+                connectTime: peerConns[i].connectTime,
+                isInitiator: !!peerConns[i].isInitiator
+            };
+        }
+
+        var newConfig = {
+            userSettings: {
+                sharingAudio: !!haveAudioVideo.audio,
+                sharingVideo: !!haveAudioVideo.video,
+                sharingData: !!dataEnabled,
+                nativeVideoWidth: self.nativeVideoWidth,
+                nativeVideoHeight: self.nativeVideoHeight,
+                windowWidth: window.innerWidth,
+                windowHeight: window.innerHeight,
+                screenWidth: window.screen.width,
+                screenHeight: window.screen.height,
+                cookieEnabled: navigator.cookieEnabled,
+                os: navigator.oscpu,
+                language: navigator.language
+            }
+        };
+        if (!isEmptyObj(p2pList)) {
+            newConfig.p2pList = p2pList;
+        }
+        return newConfig;
+    }
+    ;
+    function updateConfiguration() {
+
+        var newConfig = collectConfigurationInfo(false);
+        //
+        // we need to give the getStats calls a chance to fish out the data.
+        // The longest I've seen it take is 5 milliseconds so 100 should be overkill.
+        //
+        var sendDeltas = function() {
+            var alteredData = findDeltas(oldConfig, newConfig);
+            //
+            // send all the configuration information that changes during the session
+            //
+            if (alteredData) {
+                if (self.debugPrinter) {
+                    self.debugPrinter("cfg=" + JSON.stringify(alteredData.added));
+                }
+                if (self.webSocket) {
+                    sendSignalling(null, "setUserCfg", {setUserCfg: alteredData.added}, null, null);
+                }
+            }
+            oldConfig = newConfig;
+        };
+        if (oldConfig === {}) {
+            sendDeltas();
+        }
+        else {
+            setTimeout(sendDeltas, 100);
+        }
+    }
+
+    updateConfigurationInfo = function() {
+        updateConfiguration();
+    };
+    /**
+     * Sets the presence state on the server.
+     * @param {String} state - one of 'away','chat','dnd','xa'
+     * @param {String} statusText - User configurable status string. May be length limited.
+     * @example   easyrtc.updatePresence('dnd', 'sleeping');
+     */
+    this.updatePresence = function(state, statusText) {
+        self.presenceShow = state;
+        self.presenceStatus = statusText;
+        if (self.webSocketConnected) {
+            sendSignalling(null, 'setPresence', {setPresence: {'show': state, 'status': statusText}}, null);
+        }
+    };
+    /**
+     * Fetch the collection of session fields as a map. The map has the structure:
+     *  {key1: {"fieldName": key1, "fieldValue": value1}, ...,
+     *   key2: {"fieldName": key2, "fieldValue": value2}
+     *  }
+     * @returns {Object}
+     */
+    this.getSessionFields = function() {
+        return sessionFields;
+    };
+    /**
+     * Fetch the value of a session field by name.
+     * @param {String} name - name of the session field to be fetched.
+     * @returns the field value (which can be anything). Returns undefined if the field does not exist.
+     */
+    this.getSessionField = function(name) {
+        if (sessionFields[name]) {
+            return sessionFields[name].fieldValue;
+        }
+        else {
+            return undefined;
+        }
+    };
+
+
+    function processSessionData(sessionData) {
+        if (sessionData) {
+            if (sessionData.easyrtcsid) {
+                self.easyrtcsid = sessionData.easyrtcsid;
+            }
+            if (sessionData.field) {
+                sessionFields = sessionData.field;
+            }
+        }
+    }
+
+
+    function processRoomData(roomData) {
+        self.roomData = roomData;
+        var roomName;
+        var stuffToRemove;
+        var stuffToAdd;
+        var id, removeId;
+        for (roomName in self.roomData) {
+            if (!self.roomData.hasOwnProperty(roomName)) {
+                continue;
+            }
+            if (roomData[roomName].roomStatus === "join") {
+                if (!(self.roomJoin[roomName])) {
+                    self.roomJoin[roomName] = roomData[roomName];
+                }
+            }
+            else if (roomData[roomName].roomStatus === "leave") {
+                if (self.roomEntryListener) {
+                    self.roomEntryListener(false, roomName);
+                }
+                delete self.roomJoin[roomName];
+                continue;
+            }
+
+            if (roomData[roomName].clientList) {
+                lastLoggedInList[roomName] = roomData[roomName].clientList;
+            }
+            else if (roomData[roomName].clientListDelta) {
+                stuffToAdd = roomData[roomName].clientListDelta.updateClient;
+                if (stuffToAdd) {
+                    for (id in stuffToAdd) {
+                        if (!stuffToAdd.hasOwnProperty(id)) {
+                            continue;
+                        }
+                        if (!lastLoggedInList[roomName]) {
+                            lastLoggedInList[roomName] = [];
+                        }
+                        lastLoggedInList[roomName][id] = stuffToAdd[id];
+                    }
+                }
+                stuffToRemove = roomData[roomName].clientListDelta.removeClient;
+                if (stuffToRemove && lastLoggedInList[roomName]) {
+                    for (removeId in stuffToRemove) {
+                        if (stuffToRemove.hasOwnProperty(removeId)) {
+                            delete lastLoggedInList[roomName][removeId];
+                        }
+                    }
+                }
+            }
+            if (self.roomJoin[roomName] && roomData[roomName].field) {
+                fields.rooms[roomName] = roomData[roomName].field;
+            }
+            if (roomData[roomName].roomStatus === "join") {
+                if (self.roomEntryListener) {
+                    self.roomEntryListener(true, roomName);
+                }
+            }
+            processOccupantList(roomName, lastLoggedInList[roomName]);
+        }
+        self.emitEvent("roomOccupant", lastLoggedInList);
+    }
+
+    /**
+     * Returns an array of easyrtcid's of peers in a particular room.
+     * @param roomName
+     * @returns {Array} of easyrtcids or null if the client is not in the room.
+     * @example
+     *     var occupants = easyrtc.getRoomOccupants("default");
+     *     var i;
+     *     for( i = 0; i < occupants.length; i++ ) {
+     *         console.log( occupants[i] + " is in the room");
+     *     }
+     */
+    this.getRoomOccupantsAsArray = function(roomName) {
+        if( !lastLoggedInList[roomName]) {
+            return null;
+        }
+        else {
+            return lastLoggedInList[roomName].keys();
+        }
+    }
+
+    /**
+     * Returns a map of easyrtcid's of peers in a particular room. You should only test elements in the map to see if they are
+     * null; their actual values are not guaranteed to be the same in different releases.
+     * @param roomName
+     * @returns {Object} of easyrtcids or null if the client is not in the room.
+     * @example
+     *      if( easyrtc.getRoomOccupantsAsMap("default")[some_easyrtcid]) {
+     *          console.log("yep, " + some_easyrtcid + " is in the room");
+     *      }
+     */
+    this.getRoomOccupantsAsMap = function(roomName) {
+         return lastLoggedInList[roomName];
+    }
+
+    /**
+     * Returns true if the ipAddress parameter was the address of a turn server. This is done by checking against information
+     * collected during peer to peer calls. Don't expect it to work before the first call, or to identify turn servers that aren't
+     * in the ice config.
+     * @param ipAddress
+     * @returns {boolean} true if ip address is known to be that of a turn server, false otherwise.
+     */
+    this.isTurnServer = function(ipAddress) {
+        return !!self._turnServers[ipAddress];
+    };
+
+    function processIceConfig(iceConfig) {
+        pc_config = {iceServers: []};
+        self._turnServers = {};
+        var i;
+        var item, fixedItem, username, ipAddress;
+
+        if (!window.createIceServer) {
+            return;
+        }
+        for (i = 0; i < iceConfig.iceServers.length; i++) {
+            item = iceConfig.iceServers[i];
+            if (item.url.indexOf('turn:') === 0) {
+                if (item.username) {
+                    fixedItem = createIceServer(item.url, item.username, item.credential);
+                }
+                else {
+                    self.showError("Developer error", "Iceserver entry doesn't have a username: " + JSON.stringify(item));
+                }
+                ipAddress = item.url.split(/[@:&]/g)[1];
+                self._turnServers[ipAddress] = true;
+            }
+            else { // is stun server entry
+                fixedItem = item;
+            }
+            if (fixedItem) {
+                pc_config.iceServers.push(fixedItem);
+            }
+        }
+    }
+
+    /**
+     * Request fresh ice config information from the server.
+     * This should be done periodically by long running applications.
+     * There are no parameters or return values.
+     */
+    this.getFreshIceConfig = function() {
+        var dataToShip = {
+            msgType: "getIceConfig",
+            msgData: {}
+        };
+        self.webSocket.json.emit("easyrtcCmd", dataToShip,
+                function(ackMsg) {
+                    if (ackMsg.msgType === "iceConfig") {
+                        processIceConfig(ackMsg.msgData.iceConfig);
+                    }
+                    else {
+                        self.showError(ackMsg.msgData.errorCode, ackMsg.msgData.errorText);
+                    }
+                }
+        );
+    };
+
+    function processToken(msg) {
+        if (self.debugPrinter) {
+            self.debugPrinter("entered process token");
+        }
+        var msgData = msg.msgData;
+        if (msgData.easyrtcid) {
+            self.myEasyrtcid = msgData.easyrtcid;
+        }
+        if (msgData.field) {
+            fields.connection = msgData.field;
+        }
+        if (msgData.iceConfig) {
+            processIceConfig(msgData.iceConfig);
+        }
+
+        if (msgData.sessionData) {
+            processSessionData(msgData.sessionData);
+        }
+
+        if (msgData.roomData) {
+            processRoomData(msgData.roomData);
+        }
+
+        if (msgData.application.field) {
+            fields.application = msgData.application.field;
+        }
+
+    }
+
+    function sendAuthenticate(successCallback, errorCallback) {
+        //
+        // find our easyrtcsid
+        //  
+        var cookies, target, i;
+        var easyrtcsid = null;
+        if (self.cookieId && document.cookie) {
+            cookies = document.cookie.split(/[; ]/g);
+            target = self.cookieId + "=";
+            for (i = 0; i < cookies.length; i++) {
+                if (cookies[i].indexOf(target) === 0) {
+                    easyrtcsid = cookies[i].substring(target.length);
+                }
+            }
+        }
+
+        if (!self.roomJoin) {
+            self.roomJoin = {};
+        }
+
+        var msgData = {
+            apiVersion: self.apiVersion,
+            applicationName: self.applicationName,
+            setUserCfg: collectConfigurationInfo(true)
+        };
+        if (self.presenceShow) {
+            msgData.setPresence = {show: self.presenceShow, status: self.presenceStatus};
+        }
+        if (self.username) {
+            msgData.username = self.username;
+        }
+        if (self.roomJoin && !isEmptyObj(self.roomJoin)) {
+            msgData.roomJoin = self.roomJoin;
+        }
+        if (easyrtcsid) {
+            msgData.easyrtcsid = easyrtcsid;
+        }
+        if (credential) {
+            msgData.credential = credential;
+        }
+
+        self.webSocket.json.emit("easyrtcAuth",
+                {msgType: "authenticate",
+                    msgData: msgData
+                },
+        function(msg) {
+            var room;
+            if (msg.msgType === "error") {
+                errorCallback(msg.msgData.errorCode, msg.msgData.errorText);
+                self.roomJoin = {};
+            }
+            else {
+                processToken(msg);
+                if (self._roomApiFields) {
+                    for (room in self._roomApiFields) {
+                        if (self._roomApiFields.hasOwnProperty(room)) {
+                            _enqueueSendRoomApi(room, self._roomApiFields[room]);
+                        }
+                    }
+                }
+
+                if (successCallback) {
+                    successCallback(self.myEasyrtcid);
+                }
+            }
+        }
+        );
+    }
+
+    /** Get a list of the rooms you are in. You must be connected to call this function.
+     * @returns {Object} A map whose keys are the room names
+     */
+    this.getRoomsJoined = function() {
+        var roomsIn = {};
+        var key;
+        for (key in self.roomJoin) {
+            if (self.roomJoin.hasOwnProperty(key)) {
+                roomsIn[key] = true;
+            }
+        }
+        return roomsIn;
+    };
+    /** Get server defined fields associated with a particular room. Only valid
+     * after a connection has been made.
+     * @param {String} roomName - the name of the room you want the fields for.
+     * @returns {Object} A dictionary containing entries of the form {key:{'fieldName':key, 'fieldValue':value1}} or undefined
+     * if you are not connected to the room.
+     */
+    this.getRoomFields = function(roomName) {
+        if (!fields || !fields.rooms || !fields.rooms[roomName])
+            return undefined;
+        return fields.rooms[roomName];
+    };
+    /** Get server defined fields associated with the current application. Only valid
+     * after a connection has been made.
+     * @returns {Object} A dictionary containing entries of the form {key:{'fieldName':key, 'fieldValue':value1}}
+     */
+    this.getApplicationFields = function() {
+        return fields.application;
+    };
+    /** Get server defined fields associated with the connection. Only valid
+     * after a connection has been made.
+     * @returns {Object} A dictionary containing entries of the form {key:{'fieldName':key, 'fieldValue':value1}}
+     */
+    this.getConnectionFields = function() {
+        return fields.connection;
+    };
+// this flag controls whether the easyApp routine adds close buttons to the caller
+// video objects
+
+    /** @private */
+    var autoAddCloseButtons = true;
+    /** By default, the easyApp routine sticks a "close" button on top of each caller
+     * video object that it manages. Call this function(before calling easyApp) to disable that particular feature.
+     * @example
+     *    easyrtc.dontAddCloseButtons();
+     */
+    this.dontAddCloseButtons = function() {
+        autoAddCloseButtons = false;
+    };
+
+    /**
+     * Validates that the video ids correspond to dom objects.
+     * @param {String} monitorVideoId
+     * @param {Array} videoIds
+     * @returns {Boolean}
+     * @private
+     */
+    function _validateVideoIds(monitorVideoId, videoIds) {
+        var i;
+        // verify that video ids were not typos.
+        if (monitorVideoId && !document.getElementById(monitorVideoId)) {
+            self.showError(self.errCodes.DEVELOPER_ERR, "The monitor video id passed to easyApp was bad, saw " + monitorVideoId);
+            return false;
+        }
+
+        for (i in videoIds) {
+            if (!videoIds.hasOwnProperty(i)) {
+                continue;
+            }
+            var name = videoIds[i];
+            if (!document.getElementById(name)) {
+                self.showError(self.errCodes.DEVELOPER_ERR, "The caller video id '" + name + "' passed to easyApp was bad.");
+                return false;
+            }
+        }
+        return true;
+    }
+    ;
+
+    /**
+     * This is a helper function for the easyApp method. It manages the assignment of video streams
+     * to video objects. It assumes
+     * @param {String} monitorVideoId is the id of the mirror video tag.
+     * @param {Array} videoIds is an array of ids of the caller video tags.
+     * @private
+     */
+    function easyAppBody(monitorVideoId, videoIds) {
+        var numPEOPLE = videoIds.length;
+        var videoIdsP = videoIds;
+        var refreshPane = 0;
+        var onCall = null, onHangup = null;
+
+        if (!videoIdsP) {
+            videoIdsP = [];
+        }
+
+        function videoIsFree(obj) {
+            return (obj.dataset.caller === "" || obj.dataset.caller === null || obj.dataset.caller === undefined);
+        }
+
+        if (!_validateVideoIds(monitorVideoId, videoIdsP)) {
+            throw "bad video element id";
+        }
+
+        if (monitorVideoId) {
+            document.getElementById(monitorVideoId).muted = "muted";
+        }
+
+        /** Sets an event handler that gets called when a call is established.
+         * It's only purpose (so far) is to support transitions on video elements.
+         * This function is only defined after easyrtc.easyApp is called.
+         * The slot argument is the index into the array of video ids.
+         * @param {Function} cb has the signature function(easyrtcid, slot){}
+         * @example
+         *   easyrtc.setOnCall( function(easyrtcid, slot){
+         *      console.log("call with " + easyrtcid + "established");
+         *   });
+         */
+        self.setOnCall = function(cb) {
+            onCall = cb;
+        };
+        /** Sets an event handler that gets called when a call is ended.
+         * it's only purpose (so far) is to support transitions on video elements.
+         x     * this function is only defined after easyrtc.easyApp is called.
+         * The slot is parameter is the index into the array of video ids.
+         * Note: if you call easyrtc.getConnectionCount() from inside your callback
+         * it's count will reflect the number of connections before the hangup started.
+         * @param {Function} cb has the signature function(easyrtcid, slot){}
+         * @example
+         *   easyrtc.setOnHangup( function(easyrtcid, slot){
+         *      console.log("call with " + easyrtcid + "ended");
+         *   });
+         */
+        self.setOnHangup = function(cb) {
+            onHangup = cb;
+        };
+        function getIthVideo(i) {
+            if (videoIdsP[i]) {
+                return document.getElementById(videoIdsP[i]);
+            }
+            else {
+                return null;
+            }
+        }
+
+
+        self.getIthCaller = function(i) {
+            if (i < 0 || i > videoIdsP.length) {
+                return null;
+            }
+            var vid = getIthVideo(i);
+            return vid.dataset.caller;
+        };
+
+        self.getSlotOfCaller = function(easyrtcid) {
+            var i;
+            for (i = 0; i < numPEOPLE; i++) {
+                if (self.getIthCaller(i) === easyrtcid) {
+                    return i;
+                }
+            }
+            return -1; // caller not connected
+        };
+
+        function hideVideo(video) {
+            self.setVideoObjectSrc(video, "");
+            video.style.visibility = "hidden";
+        }
+
+        self.setOnStreamClosed(function(caller) {
+            var i;
+            for (i = 0; i < numPEOPLE; i++) {
+                var video = getIthVideo(i);
+                if (video.dataset.caller === caller) {
+                    hideVideo(video);
+                    video.dataset.caller = "";
+                    if (onHangup) {
+                        onHangup(caller, i);
+                    }
+                }
+            }
+        });
+        //
+        // Only accept incoming calls if we have a free video object to display
+        // them in.
+        //
+        self.setAcceptChecker(function(caller, helper) {
+            var i;
+            for (i = 0; i < numPEOPLE; i++) {
+                var video = getIthVideo(i);
+                if (videoIsFree(video)) {
+                    helper(true);
+                    return;
+                }
+            }
+            helper(false);
+        });
+
+
+        self.setStreamAcceptor(function(caller, stream) {
+            var i;
+            if (self.debugPrinter) {
+                self.debugPrinter("stream acceptor called");
+            }
+            function showVideo(video, stream) {
+                self.setVideoObjectSrc(video, stream);
+                if (video.style.visibility) {
+                    video.style.visibility = 'visible';
+                }
+            }
+
+            var video;
+            if (refreshPane && videoIsFree(refreshPane)) {
+                showVideo(refreshPane, stream);
+                if (onCall) {
+                    onCall(caller, refreshPane);
+                }
+                refreshPane = null;
+                return;
+            }
+            for (i = 0; i < numPEOPLE; i++) {
+                video = getIthVideo(i);
+                if (video.dataset.caller === caller) {
+                    showVideo(video, stream);
+                    if (onCall) {
+                        onCall(caller, i);
+                    }
+                    return;
+                }
+            }
+
+            for (i = 0; i < numPEOPLE; i++) {
+                video = getIthVideo(i);
+                if (!video.dataset.caller || videoIsFree(video)) {
+                    video.dataset.caller = caller;
+                    if (onCall) {
+                        onCall(caller, i);
+                    }
+                    showVideo(video, stream);
+                    return;
+                }
+            }
+//
+// no empty slots, so drop whatever caller we have in the first slot and use that one.
+//
+            video = getIthVideo(0);
+            if (video) {
+                self.hangup(video.dataset.caller);
+                showVideo(video, stream);
+                if (onCall) {
+                    onCall(caller, 0);
+                }
+            }
+            video.dataset.caller = caller;
+        });
+
+        (function() {
+            var addControls, parentDiv, closeButton, i;
+            if (autoAddCloseButtons) {
+
+                addControls = function(video) {
+                    parentDiv = video.parentNode;
+                    video.dataset.caller = "";
+                    closeButton = document.createElement("div");
+                    closeButton.className = "easyrtc_closeButton";
+                    closeButton.onclick = function() {
+                        if (video.dataset.caller) {
+                            self.hangup(video.dataset.caller);
+                            hideVideo(video);
+                            video.dataset.caller = "";
+                        }
+                    };
+                    parentDiv.appendChild(closeButton);
+                };
+
+                for (i = 0; i < numPEOPLE; i++) {
+                    addControls(getIthVideo(i));
+                }
+            }
+        })();
+
+        var monitorVideo = null;
+        if (videoEnabled && monitorVideoId !== null) {
+            monitorVideo = document.getElementById(monitorVideoId);
+            if (!monitorVideo) {
+                console.error("Programmer error: no object called " + monitorVideoId);
+                return;
+            }
+            monitorVideo.muted = "muted";
+            monitorVideo.defaultMuted = true;
+        }
+
+
+    }
+    ;
+
+    /**
+     * Provides a layer on top of the easyrtc.initMediaSource and easyrtc.connect, assign the local media stream to
+     * the video object identified by monitorVideoId, assign remote video streams to
+     * the video objects identified by videoIds, and then call onReady. One of it's
+     * side effects is to add hangup buttons to the remote video objects, buttons
+     * that only appear when you hover over them with the mouse cursor. This method will also add the
+     * easyrtcMirror class to the monitor video object so that it behaves like a mirror.
+     *  @param {String} applicationName - name of the application.
+     *  @param {String} monitorVideoId - the id of the video object used for monitoring the local stream.
+     *  @param {Array} videoIds - an array of video object ids (strings)
+     *  @param {Function} onReady - a callback function used on success. It is called with the easyrtcId this peer is known to the server as.
+     *  @param {Function} onFailure - a callback function used on failure (failed to get local media or a connection of the signaling server).
+     *  @example
+     *     easyrtc.easyApp('multiChat', 'selfVideo', ['remote1', 'remote2', 'remote3'],
+     *              function(easyrtcId){
+     *                  console.log("successfully connected, I am " + easyrtcId);
+     *              },
+     *              function(errorCode, errorText){
+     *                  console.log(errorText);
+     *              );
+     */
+    this.easyApp = function(applicationName, monitorVideoId, videoIds, onReady, onFailure) {
+        var gotMediaCallback = null,
+                gotConnectionCallback = null;
+
+
+        easyAppBody(monitorVideoId, videoIds);
+
+        self.setGotMedia = function(gotMediaCB) {
+            gotMediaCallback = gotMediaCB;
+        };
+        /** Sets an event handler that gets called when a connection to the signaling
+         * server has or has not been made. Can only be called after calling easyrtc.easyApp.
+         * @param {Function} gotConnectionCB has the signature (gotConnection, errorText)
+         * @example
+         *    easyrtc.setGotConnection( function(gotConnection, errorText){
+         *        if( gotConnection ){
+         *            console.log("Successfully connected to signaling server");
+         *        }
+         *        else{
+         *            console.log("Failed to connect to signaling server because: " + errorText);
+         *        }
+         *    });
+         */
+        self.setGotConnection = function(gotConnectionCB) {
+            gotConnectionCallback = gotConnectionCB;
+        };
+
+
+        var nextInitializationStep;
+        nextInitializationStep = function(/* token */) {
+            if (gotConnectionCallback) {
+                gotConnectionCallback(true, "");
+            }
+            onReady(self.myEasyrtcid);
+        };
+
+        function postGetUserMedia() {
+            if (gotMediaCallback) {
+                gotMediaCallback(true, null);
+            }
+            if (monitorVideoId !== null) {
+                self.setVideoObjectSrc(document.getElementById(monitorVideoId), self.getLocalStream());
+            }
+            function connectError(errorCode, errorText) {
+                if (gotConnectionCallback) {
+                    gotConnectionCallback(false, errorText);
+                }
+                else if (onFailure) {
+                    onFailure(self.errCodes.CONNECT_ERR, errorText);
+                }
+                else {
+                    self.showError(self.errCodes.CONNECT_ERR, errorText);
+                }
+            }
+
+            self.connect(applicationName, nextInitializationStep, connectError);
+        }
+
+        var stream = getLocalMediaStreamByName(null);
+        if (stream) {
+            postGetUserMedia();
+        }
+        else {
+            self.initMediaSource(
+                    postGetUserMedia,
+                    function(errorCode, errorText) {
+                        if (gotMediaCallback) {
+                            gotMediaCallback(false, errorText);
+                        }
+                        else if (onFailure) {
+                            onFailure(self.errCodes.MEDIA_ERR, errorText);
+                        }
+                        else {
+                            self.showError(self.errCodes.MEDIA_ERR, errorText);
+                        }
+                    },
+                    null // default stream
+                    );
+        }
+    };
+
+
+    /**
+     *
+     * @deprecated now called easyrtc.easyApp.
+     */
+    this.initManaged = this.easyApp;
+
+
+    this.connect = function(applicationName, successCallback, errorCallback) {
+
+        if (!window.io) {
+            self.showError("Developer error", "Your HTML has not included the socket.io.js library");
+        }
+
+        if (self.webSocket) {
+            console.error("Developer error: attempt to connect when already connected to socket server");
+            return;
+        }
+        pc_config = {};
+        closedChannel = null;
+        oldConfig = {}; // used internally by updateConfiguration
+        queuedMessages = {};
+        self.applicationName = applicationName;
+        fields = {
+            rooms: {},
+            application: {},
+            connection: {}
+        };
+        if (self.debugPrinter) {
+            self.debugPrinter("attempt to connect to WebRTC signalling server with application name=" + applicationName);
+        }
+
+        if (errorCallback === null) {
+            errorCallback = function(errorCode, errorText) {
+                console.error("easyrtc.connect: " + errorText);
+            };
+        }
+
+        connectToWSServer(successCallback, errorCallback);
+    };
+
+
+};
+
+window.easyrtc = new Easyrtc();
+easyrtc_constantStrings = {
+  "unableToEnterRoom":"Unable to enter room {0} because {1}" ,
+  "resolutionWarning": "Requested video size of {0}x{1} but got size of {2}x{3}",
+  "badUserName": "Illegal username {0}",
+  "localMediaError": "Error getting local media stream: {0}",
+  "miscSignalError": "Miscellaneous error from signalling server. It may be ignorable.",
+  "noServer": "Unable to reach the EasyRTC signalling server.",
+  "badsocket": "Socket.io connect event fired with bad websocket.",
+  "icf": "Internal communications failure",
+  "statsNotSupported":"call statistics not supported by this browser, try Chrome.",
+   "noWebrtcSupport":"Your browser doesn't appear to support WebRTC.",
+   "gumFailed":"Failed to get access to local media. Error code was {0}.",
+   "requireAudioOrVideo":"At least one of audio and video must be provided"   
 };