//
// the below code is a copy of the standard polyfill adapter.js
//
var getUserMedia = null;
var attachMediaStream = null;
var reattachMediaStream = null;
var webrtcDetectedBrowser = null;
var webrtcDetectedVersion = null;
if (navigator.mozGetUserMedia) {
// console.log("This appears to be Firefox");

    webrtcDetectedBrowser = "firefox";

    //
    // better version detection for gecko based browsers provided by
    // KÃ©vin Poulet.
    //
    var matches = navigator.userAgent.match(/\srv:([0-9]+)\./);
    if (matches !== null && matches.length > 1) {
        webrtcDetectedVersion = parseInt(matches[1]);
    }

    // The RTCPeerConnection object.
    window.RTCPeerConnection = mozRTCPeerConnection;
    // The RTCSessionDescription object.
    window.RTCSessionDescription = mozRTCSessionDescription;
    // The RTCIceCandidate object.
    window.RTCIceCandidate = mozRTCIceCandidate;
    // Get UserMedia (only difference is the prefix).
    // Code from Adam Barth.
    window.getUserMedia = navigator.mozGetUserMedia.bind(navigator);
    // Creates iceServer from the url for FF.
    window.createIceServer = function(url, username, password) {
        var iceServer = null;
        var url_parts = url.split(':');
        var turn_url_parts;
        if (url_parts[0].indexOf('stun') === 0) {
            // Create iceServer with stun url.
            iceServer = {'url': url};
        } else if (url_parts[0].indexOf('turn') === 0 &&
                (url.indexOf('transport=udp') !== -1 ||
                        url.indexOf('?transport') === -1)) {
            // Create iceServer with turn url.
            // Ignore the transport parameter from TURN url.
            turn_url_parts = url.split("?");
            iceServer = {'url': turn_url_parts[0],
                'credential': password,
                'username': username};
        }
        return iceServer;
    };
    // Attach a media stream to an element.
    attachMediaStream = function(element, stream) {
//        console.log("Attaching media stream");
        element.mozSrcObject = stream;
        element.play();
    };
    reattachMediaStream = function(to, from) {
//        console.log("Reattaching media stream");
        to.mozSrcObject = from.mozSrcObject;
        to.play();
    };
    if (webrtcDetectedVersion < 23) {
// Fake get{Video,Audio}Tracks
        MediaStream.prototype.getVideoTracks = function() {
            return [];
        };
        MediaStream.prototype.getAudioTracks = function() {
            return [];
        };
    }
} else if (navigator.webkitGetUserMedia) {
//    console.log("This appears to be Chrome");

    webrtcDetectedBrowser = "chrome";
    webrtcDetectedVersion =
            parseInt(navigator.userAgent.match(/Chrom(e|ium)\/([0-9]+)\./)[2]);
    // Creates iceServer from the url for Chrome.
    window.createIceServer = function(url, username, password) {
        var iceServer = null;
        var url_turn_parts;
        var url_parts = url.split(':');
        if (url_parts[0].indexOf('stun') === 0) {
// Create iceServer with stun url.
            iceServer = {'url': url};
        } else if (url_parts[0].indexOf('turn') === 0) {
            if (webrtcDetectedVersion < 28) {
// For pre-M28 chrome versions use old TURN format.
                url_turn_parts = url.split("turn:");
                iceServer = {'url': 'turn:' + username + '@' + url_turn_parts[1],
                    'credential': password};
            } else {
// For Chrome M28 & above use new TURN format.
                iceServer = {'url': url,
                    'credential': password,
                    'username': username};
            }
        }
        return iceServer;
    };
    // The RTCPeerConnection object.
    window.RTCPeerConnection = webkitRTCPeerConnection;
    // Get UserMedia (only difference is the prefix).
    // Code from Adam Barth.
    window.getUserMedia = navigator.webkitGetUserMedia.bind(navigator);
    // Attach a media stream to an element.
    attachMediaStream = function(element, stream) {
        if (typeof element.srcObject !== 'undefined') {
            element.srcObject = stream;
        } else if (typeof element.mozSrcObject !== 'undefined') {
            element.mozSrcObject = stream;
        } else if (typeof element.src !== 'undefined') {
            element.src = URL.createObjectURL(stream);
        } else {
            console.log('Error attaching stream to element.');
        }
    };
    reattachMediaStream = function(to, from) {
        to.src = from.src;
    };
    // The representation of tracks in a stream is changed in M26.
    // Unify them for earlier Chrome versions in the coexisting period.
    if (!webkitMediaStream.prototype.getVideoTracks) {
        webkitMediaStream.prototype.getVideoTracks = function() {
            return this.videoTracks;
        };
        webkitMediaStream.prototype.getAudioTracks = function() {
            return this.audioTracks;
        };
    }

// New syntax of getXXXStreams method in M26.
    if (!webkitRTCPeerConnection.prototype.getLocalStreams) {
        webkitRTCPeerConnection.prototype.getLocalStreams = function() {
            return this.localStreams;
        };
        webkitRTCPeerConnection.prototype.getRemoteStreams = function() {
            return this.remoteStreams;
        };
    }
//} else if( window.ActiveXObject ){ // appears to IE so check for the wrapper.
//    var head = document.getElementsByTagName('head')[0];
//    var i;
//    var adapterAddress;
//    var wrapperPresent = false;
//
//    //
//    // we look for the adapter as well as the wrapper because if we don't find the
//    // wrapper, we'll look for it in the same directory as the adapter was found.
//    //
//    for( i = 0; i < head.childNodes.length; i++) {
//        var child = head.childNodes[i];
//        if( /\/adapter.js$/.test(child.src)) {
//            adapterAddress = child.src;
//        }
//        else if( /\/rtcplugin.js$/.test(child.src)) {
//            wrapperPresent = true;
//        }
//    }
//
//
//    if( wrapperPresent) {
//        addIEDeclarations();
//    }
//    else if( adapterAddress) {
//        var script = document.createElement('script');
//        script.type = 'text/javascript';
//        script.src = adapterAddress.replace(/\/adapter.js$/, "/rtcplugin.js");
//        src.onload = addIEDeclarations;
//        src.onerror = function () {
//            alert("Developer error: this page requires the Priologic IE Webrtc plugin wrapper (rtcplugin.js) to run when using Internet Explorer, which the developer has not supplied.");
//            throw new Error("No rtcplugin.js found. It should be in the same folder as your adapter.js or you can include it yourself before the adapter.js");
//        }
//        head.appendChild(script);
//    }
} else {
    console.log("Browser does not appear to be WebRTC-capable");
}

if (!window.createIceServer) {
    window.createIceServer = function(url, username, credential) {
        return {'url': url, 'credential': credential, 'username': username};
    };
}/** @class
 *@version 1.0.16-beta
 *<p>
 * Provides client side support for the EasyRTC framework.
 * Please see the easyrtc_client_api.md and easyrtc_client_tutorial.md
 * for more details.</p>
 *
 *<p>
 *copyright Copyright (c) 2015, Priologic Software Inc.
 *All rights reserved.</p>
 *
 *<p>
 *Redistribution and use in source and binary forms, with or without
 *modification, are permitted provided that the following conditions are met:
 *</p>
 * <ul>
 *   <li> Redistributions of source code must retain the above copyright notice,
 *      this list of conditions and the following disclaimer. </li>
 *   <li> Redistributions in binary form must reproduce the above copyright
 *      notice, this list of conditions and the following disclaimer in the
 *      documentation and/or other materials provided with the distribution. </li>
 *</ul>
 *<p>
 *THIS SOFTWARE IS PROVIDED BY THE COPYRIGHT HOLDERS AND CONTRIBUTORS "AS IS"
 *AND ANY EXPRESS OR IMPLIED WARRANTIES, INCLUDING, BUT NOT LIMITED TO, THE
 *IMPLIED WARRANTIES OF MERCHANTABILITY AND FITNESS FOR A PARTICULAR PURPOSE
 *ARE DISCLAIMED. IN NO EVENT SHALL THE COPYRIGHT HOLDER OR CONTRIBUTORS BE
 *LIABLE FOR ANY DIRECT, INDIRECT, INCIDENTAL, SPECIAL, EXEMPLARY, OR
 *CONSEQUENTIAL DAMAGES (INCLUDING, BUT NOT LIMITED TO, PROCUREMENT OF
 *SUBSTITUTE GOODS OR SERVICES; LOSS OF USE, DATA, OR PROFITS; OR BUSINESS
 *INTERRUPTION) HOWEVER CAUSED AND ON ANY THEORY OF LIABILITY, WHETHER IN
 *CONTRACT, STRICT LIABILITY, OR TORT (INCLUDING NEGLIGENCE OR OTHERWISE)
 *ARISING IN ANY WAY OUT OF THE USE OF THIS SOFTWARE, EVEN IF ADVISED OF THE
 *POSSIBILITY OF SUCH DAMAGE.
 *</p>
 */

var Easyrtc = function() {
    var self = this;
    var isFirefox = (webrtcDetectedBrowser === "firefox");
    var autoInitUserMedia = true;
    var sdpLocalFilter = null,
            sdpRemoteFilter = null;
    var iceCandidateFilter = null;

    var connectionOptions =  {
                'connect timeout': 10000,
                'force new connection': true
            };

<<<<<<< HEAD
=======
    //
    // this function replaces the deprecated MediaStream.stop method
    //
    function stopStream(stream) {
       var i;
       var tracks;
       tracks = stream.getAudioTracks();
       for( i = 0; i < tracks.length; i++ ) {
           try {
             tracks[i].stop();
           } catch(err){}
       }
       tracks = stream.getVideoTracks();
       for( i = 0; i < tracks.length; i++ ) {
           try {
             tracks[i].stop();
           } catch(err){}
       }
    }

>>>>>>> 8266bac7
    /**
     * Sets functions which filter sdp records before calling setLocalDescription or setRemoteDescription.
     * This is advanced functionality which can break things, easily. See the easyrtc_rates.js file for a
     * filter builder.
     * @param {Function} localFilter a function that takes an sdp string and returns an sdp string.
     * @param {Function} remoteFilter a function that takes an sdp string and returns an sdp string.
     */
    this.setSdpFilters = function(localFilter, remoteFilter) {
        sdpLocalFilter = localFilter;
        sdpRemoteFilter = remoteFilter;
    };

   /**
    * Sets a function to warn about the peer connection closing.
    *  @param {Function} handler: a function that gets an easyrtcid as an argument.
    */
   this.setPeerClosedListener = function( handler ) {
      this.onPeerClosed = handler;
   };

   /**
    * Sets a function to receive warnings about the peer connection
    * failing. The peer connection may recover by itself.
    *  @param {Function} failingHandler: a function that gets an easyrtcid as an argument.
    *  @param {Function} recoveredHandler: a function that gets an easyrtcid as an argument.
    */
   this.setPeerFailingListener = function( failingHandler, recoveredHandler ) {
      this.onPeerFailing = failingHandler;
      this.onPeerRecovered = recoveredHandler;
   };

   /**
    * Sets a function which filters IceCandidate records being sent or received.
    *
    * Candidate records can be received while they are being generated locally (before being
    * sent to a peer), and after they are received by the peer. The filter receives two arguments, the candidate record and a boolean
    * flag that is true for a candidate being received from another peer,
    * and false for a candidate that was generated locally. The candidate record has the form:
    *  {type: 'candidate', label: sdpMLineIndex, id: sdpMid, candidate: candidateString}
    * The function should return one of the following: the input candidate record, a modified candidate record, or null (indicating that the
    * candidate should be discarded).
    * @param {Function} filter
<<<<<<< HEAD
    * @param {String} isIncoming
    * @return an ice candidate record or null.
=======
>>>>>>> 8266bac7
    */
   this.setIceCandidateFilter = function(filter) {
      iceCandidateFilter = filter;
   };

    /**
     * Controls whether a default local media stream should be acquired automatically during calls and accepts
<<<<<<< HEAD
     * if a list of streamNames is not supplied. The default is true, which mimicks the behaviour of earlier releases
=======
     * if a list of streamNames is not supplied. The default is true, which mimics the behaviour of earlier releases
>>>>>>> 8266bac7
     * that didn't support multiple streams. This function should be called before easyrtc.call or before entering an
     * accept  callback.
     * @param {Boolean} flag true to allocate a default local media stream.
     */
    this.setAutoInitUserMedia = function(flag) {
        autoInitUserMedia = !!flag;
    };
    /**
     * This function performs a printf like formatting. It actually takes an unlimited
     * number of arguments, the declared arguments arg1, arg2, arg3 are present just for
     * documentation purposes.
     * @param {String} format A string like "abcd{1}efg{2}hij{1}."
     * @param {String} arg1 The value that replaces {1}
     * @param {String} arg2 The value that replaces {2}
     * @param {String} arg3 The value that replaces {3}
     * @returns {String} the formatted string.
     */
    this.format = function(format, arg1, arg2, arg3) {
        var formatted = arguments[0];
        for (var i = 1; i < arguments.length; i++) {
            var regexp = new RegExp('\\{' + (i - 1) + '\\}', 'gi');
            formatted = formatted.replace(regexp, arguments[i]);
        }
        return formatted;
    };


    /**
     * This function checks if a socket is actually connected.
     * @param {Object} socket a socket.io socket.
     * @return true if the socket exists and is connected, false otherwise.
    */
    function isSocketConnected(socket) {
       return (socket &&
              ( ( socket.socket && socket.socket.connected)
                || socket.connected ));
    }


    /** @private */
    var haveAudioVideo = {audio: false, video: false};
//
// Maps a key to a language specific string using the easyrtc_constantStrings map.
// Defaults to the key if the key can not be found, but outputs a warning in that case.
// This function is only used internally by easyrtc.js
//
    /**
     * @private
     * @param {String} key
     */
    this.getConstantString = function(key) {
        if (easyrtc_constantStrings[key]) {
            return easyrtc_constantStrings[key];
        }
        else {
            console.warn("Could not find key='" + key + "' in easyrtc_constantStrings");
            return key;
        }
    };
    //
    // this is a list of the events supported by the generalized event listener.
    //
    var allowedEvents = {
        roomOccupant: true,  // this receives the list of everybody in any room you belong to
        roomOccupants: true  // this receives a {roomName:..., occupants:...} value for a specific room
    };
    //
    // A map of eventListeners. The key is the event type.
    var eventListeners = {};
    /** This function checks if an attempt was made to add an event listener or
     * or emit an unlisted event, since such is typically a typo.
     * @private
     * @param {String} eventName
     * @param {String} callingFunction the name of the calling function.
     */
    function event(eventName, callingFunction) {
        if (typeof eventName !== 'string') {
            self.showError(self.errCodes.DEVELOPER_ERR, src + " called without a string as the first argument");
            throw "developer error";
        }
        if (!allowedEvents[eventName]) {
            self.showError(self.errCodes.DEVELOPER_ERR, src + " called with a bad event name = " + eventName);
            throw "developer error";
        }
    }

    /**
     * Adds an event listener for a particular type of event.
     * Currently the only eventName supported is "roomOccupant".
     * @param {String} eventName the type of the event
     * @param {Function} eventListener the function that expects the event.
     * The eventListener gets called with the eventName as it's first argument, and the event
     * data as it's second argument.
     * @returns {void}
     */
    this.addEventListener = function(eventName, eventListener) {
        event(eventName, "addEventListener");
        if (typeof eventListener !== 'function') {
            self.showError(self.errCodes.DEVELOPER_ERR, "addEventListener called with a non-function for second argument");
            throw "developer error";
        }
        //
        // remove the event listener if it's already present so we don't end up with two copies
        //
        self.removeEventListener(eventName, eventListener);
        if (!eventListeners[eventName]) {
            eventListeners[eventName] = [];
        }
        eventListeners[eventName][eventListeners[eventName].length] = eventListener;
    };
    /**
     * Removes an event listener.
     * @param {String} eventName
     * @param {Function} eventListener
     */
    this.removeEventListener = function(eventName, eventListener) {
        event(eventName, "removeEventListener");
        var listeners = eventListeners[eventName];
        var i = 0;
        if (listeners) {
            for (i = 0; i < listeners.length; i++) {
                if (listeners[i] === eventListener) {
                    if (i < listeners.length - 1) {
                        listeners[i] = listeners[listeners.length - 1];
                    }
                    listeners.length = listeners.length - 1;
                }
            }
        }
    };
    /**
<<<<<<< HEAD
     * Emits an event, or in otherwords, calls all the eventListeners for a
=======
     * Emits an event, or in other words, calls all the eventListeners for a
>>>>>>> 8266bac7
     * particular event.
     * @param {String} eventName
     * @param {Object} eventData
     */
    this.emitEvent = function(eventName, eventData) {
        event(eventName, "emitEvent");
        var listeners = eventListeners[eventName];
        var i = 0;
        if (listeners) {
            for (i = 0; i < listeners.length; i++) {
                listeners[i](eventName, eventData);
            }
        }
    };
    /** Error codes that the EasyRTC will use in the errorCode field of error object passed
     *  to error handler set by easyrtc.setOnError. The error codes are short printable strings.
     * @type Object
     */
    this.errCodes = {
        BAD_NAME: "BAD_NAME", // a user name wasn't of the desired form
        CALL_ERR: "CALL_ERR", // something went wrong creating the peer connection
        DEVELOPER_ERR: "DEVELOPER_ERR", // the developer using the EasyRTC library made a mistake
        SYSTEM_ERR: "SYSTEM_ERR", // probably an error related to the network
        CONNECT_ERR: "CONNECT_ERR", // error occurred when trying to create a connection
        MEDIA_ERR: "MEDIA_ERR", // unable to get the local media
        MEDIA_WARNING: "MEDIA_WARNING", // didn't get the desired resolution
        INTERNAL_ERR: "INTERNAL_ERR",
        PEER_GONE: "PEER_GONE", // peer doesn't exist
        ALREADY_CONNECTED: "ALREADY_CONNECTED",
        BAD_CREDENTIAL: "BAD_CREDENTIAL",
        ICECANDIDATE_ERR: "ICECANDIDATE_ERROR"
    };
    this.apiVersion = "1.0.16-beta";
    /** Most basic message acknowledgment object */
    this.ackMessage = {msgType: "ack"};
    /** Regular expression pattern for user ids. This will need modification to support non US character sets */
    this.usernameRegExp = /^(.){1,64}$/;
    /** Default cookieId name */
    this.cookieId = "easyrtcsid";
    /** @private */
    var username = null;
    /** Flag to indicate that user is currently logging out */
    this.loggingOut = false;
    /** @private */
    this.disconnecting = false;
    //
    // A map of ids to local media streams.
    //
    var namedLocalMediaStreams = {};
    var sessionFields = [];
    var receivedMediaConstraints = {
        'mandatory': {
            'OfferToReceiveAudio': true,
            'OfferToReceiveVideo': true
        }
    };
    /**
     * Control whether the client requests audio from a peer during a call.
     * Must be called before the call to have an effect.
     * @param value - true to receive audio, false otherwise. The default is true.
     */
    this.enableAudioReceive = function(value) {
        receivedMediaConstraints.mandatory.OfferToReceiveAudio = value;
    };
    /**
     * Control whether the client requests video from a peer during a call.
     * Must be called before the call to have an effect.
     * @param value - true to receive video, false otherwise. The default is true.
     */
    this.enableVideoReceive = function(value) {
        receivedMediaConstraints.mandatory.OfferToReceiveVideo = value;
    };

    function getSourceList(callback, sourceType) {
        if (MediaStreamTrack.getSources) {
            MediaStreamTrack.getSources(function(sources) {
                var results = [];
                for (var i = 0; i < sources.length; i++) {
                    var source = sources[i];
                    if (source.kind == sourceType) {
                        results.push(source);
                    }
                }
                callback(results);
            });
        }
        else {
            callback([]);
        }
    }

    /**
     * Gets a list of the available audio sources (ie, cameras)
     * @param {Function} callback receives list of {label:String, id:String, kind:"audio"}
     * Note: the label string always seems to be the empty string if you aren't using https.
     * Note: not supported by Firefox.
     * @example  easyrtc.getAudioSourceList( function(list) {
     *               var i;
     *               for( i = 0; i < list.length; i++ ) {
     *                   console.log("label=" + list[i].label + ", id= " + list[i].id);
     *               }
     *          });
     */
    this.getAudioSourceList = function(callback){
       getSourceList(callback, "audio");
    };

    /**
     * Gets a list of the available video sources (ie, cameras)
     * @param {Function} callback receives list of {facing:String, label:String, id:String, kind:"video"}
     * Note: the label string always seems to be the empty string if you aren't using https.
     * Note: not supported by Firefox.
     * @example  easyrtc.getVideoSourceList( function(list) {
     *               var i;
     *               for( i = 0; i < list.length; i++ ) {
     *                   console.log("label=" + list[i].label + ", id= " + list[i].id);
     *               }
     *          });
     */
    this.getVideoSourceList = function(callback) {
       getSourceList(callback, "video");
    };

    /** @private */
    self.audioEnabled = true;
    /** @private */
    self.videoEnabled = true;
    /** @private */
    var dataChannelName = "dc";
    /** @private */
    this.debugPrinter = null;
    /** Your easyrtcid */
    this.myEasyrtcid = "";
    /** @private */
    var oldConfig = {};
    /** @private */
    var offersPending = {};
    /** The height of the local media stream video in pixels. This field is set an indeterminate period
     * of time after easyrtc.initMediaSource succeeds. Note: in actuality, the dimensions of a video stream
     * change dynamically in response to external factors, you should check the videoWidth and videoHeight attributes
     * of your video objects before you use them for pixel specific operations.
     */
    this.nativeVideoHeight = 0;
    /** This constant determines how long (in bytes) a message can be before being split in chunks of that size.
    * This is because there is a limitation of the length of the message you can send on the
    * data channel between browsers.
    */
    this.maxP2PMessageLength = 1000;
    /** The width of the local media stream video in pixels. This field is set an indeterminate period
     * of time after easyrtc.initMediaSource succeeds.  Note: in actuality, the dimensions of a video stream
     * change dynamically in response to external factors, you should check the videoWidth and videoHeight attributes
     * of your video objects before you use them for pixel specific operations.
     */
    this.nativeVideoWidth = 0;
    /** @private */
    var credential = null;
    /** The rooms the user is in. This only applies to room oriented applications and is set at the same
     * time a token is received.
     */
    this.roomJoin = {};
    /** Checks if the supplied string is a valid user name (standard identifier rules)
     * @param {String} name
     * @return {Boolean} true for a valid user name
     * @example
     *    var name = document.getElementById('nameField').value;
     *    if( !easyrtc.isNameValid(name)){
     *        console.error("Bad user name");
     *    }
     */
    this.isNameValid = function(name) {
        return self.usernameRegExp.test(name);
    };
    /**
     * This function sets the name of the cookie that client side library will look for
     * and transmit back to the server as it's easyrtcsid in the first message.
     * @param {String} cookieId
     */
    this.setCookieId = function(cookieId) {
        self.cookieId = cookieId;
    };
    /**
     * This method allows you to join a single room. It may be called multiple times to be in
     * multiple rooms simultaneously. It may be called before or after connecting to the server.
     * Note: the successCB and failureDB will only be called if you are already connected to the server.
     * @param {String} roomName the room to be joined.
     * @param {String} roomParameters application specific parameters, can be null.
     * @param {Function} successCB called once, with a roomName as it's argument, once the room is joined.
     * @param {Function} failureCB called if the room can not be joined. The arguments of failureCB are errorCode, errorText, roomName.
     */
    this.joinRoom = function(roomName, roomParameters, successCB, failureCB) {
        if (self.roomJoin[roomName]) {
            console.error("Developer error: attempt to join room " + roomName + " which you are already in.");
            return;
        }

        var newRoomData = {roomName: roomName};
        if (roomParameters) {
            try {
                JSON.stringify(roomParameters);
            } catch (error) {
                self.showError(self.errCodes.DEVELOPER_ERR, "non-jsonable parameter to easyrtc.joinRoom");
                throw "Developer error, see application error messages";
            }
            var parameters = {};
            for (var key in roomParameters) {
                if (roomParameters.hasOwnProperty(key)) {
                    parameters[key] = roomParameters[key];
                }
            }
            newRoomData.roomParameter = parameters;
        }
        var msgData = {
            roomJoin: {}
        };
        var roomData;
        var signallingSuccess, signallingFailure;
        if (self.webSocket) {

            msgData.roomJoin[roomName] = newRoomData;
            signallingSuccess = function(msgType, msgData) {

                roomData = msgData.roomData;
                self.roomJoin[roomName] = newRoomData;
                if (successCB) {
                    successCB(roomName);
                }

                processRoomData(roomData);
            };
            signallingFailure = function(errorCode, errorText) {
                if (failureCB) {
                    failureCB(errorCode, errorText, roomName);
                }
                else {
                    self.showError(errorCode, self.format(self.getConstantString("unableToEnterRoom"), roomName, errorText));
                }
            };
            sendSignalling(null, "roomJoin", msgData, signallingSuccess, signallingFailure);
        }
        else {
            self.roomJoin[roomName] = newRoomData;
        }

    };
    /**
     * This function allows you to leave a single room. Note: the successCB and failureDB
     *  arguments are optional and will only be called if you are already connected to the server.
     * @param {String} roomName
     * @param {Function} successCallback - A function which expects a roomName.
     * @param {Function} failureCallback - A function which expects the following arguments: errorCode, errorText, roomName.
     * @example
     *    easyrtc.leaveRoom("freds_room");
     *    easyrtc.leaveRoom("freds_room", function(roomName){ console.log("left the room")},
     *                       function(errorCode, errorText, roomName){ console.log("left the room")});
     */
    this.leaveRoom = function(roomName, successCallback, failureCallback) {
        var roomItem;
        if (self.roomJoin[roomName]) {
            if (!self.webSocket) {
                delete self.roomJoin[roomName];
            }
            else {
                roomItem = {};
                roomItem[roomName] = {roomName: roomName};
                sendSignalling(null, "roomLeave", {roomLeave: roomItem},
                function(msgType, msgData) {
                    var roomData = msgData.roomData;
                    processRoomData(roomData);
                    if (successCallback) {
                        successCallback(roomName);
                    }
                },
                        function(errorCode, errorText) {
                            if (failureCallback) {
                                failureCallback(errorCode, errorText, roomName);
                            }
                        });
            }
        }
    };
    /** @private */
    this._desiredVideoProperties = {}; // default camera


    /**
     * Specify particular video source. Call this before you call easyrtc.initMediaSource().
     * Note: this function isn't supported by Firefox.
     * @param {String} videoSrcId is a id value from one of the entries fetched by getVideoSourceList. null for default.
     * @example easyrtc.setVideoSrc( videoSrcId);
     */
    this.setVideoSource = function(videoSrcId) {
        self._desiredVideoProperties.videoSrcId = videoSrcId;
        delete self._desiredVideoProperties.screenCapture;
    };
    /**
     * Temporary alias for easyrtc.setVideoSource
     */
    this.setVideoSrc = this.setVideoSource;
    delete this._desiredVideoProperties.screenCapture;
    /** This function is used to set the dimensions of the local camera, usually to get HD.
     *  If called, it must be called before calling easyrtc.initMediaSource (explicitly or implicitly).
     *  assuming it is supported. If you don't pass any parameters, it will default to 720p dimensions.
     * @param {Number} width in pixels
     * @param {Number} height in pixels
     * @param {number} frameRate is optional
     * @example
     *    easyrtc.setVideoDims(1280,720);
     * @example
     *    easyrtc.setVideoDims();
     */
    this.setVideoDims = function(width, height, frameRate) {
        if (!width) {
            width = 1280;
            height = 720;
        }
        self._desiredVideoProperties.width = width;
        self._desiredVideoProperties.height = height;
        if (frameRate !== undefined) {
            self._desiredVideoProperties.frameRate = frameRate;
        }
    };
    /** This function requests that screen capturing be used to provide the local media source
     * rather than a webcam. If you have multiple screens, they are composited side by side.
     * Note: this functionality is not supported by Firefox, has to be called before calling initMediaSource (or easyApp), we don't currently supply a way to
     * turn it off (once it's on), only works if the website is hosted SSL (https), and the image quality is rather
     * poor going across a network because it tries to transmit so much data. In short, screen sharing
     * through WebRTC isn't worth using at this point, but it is provided here so people can try it out.
     * @example
     *    easyrtc.setScreenCapture();
     * @deprecated: use easyrtc.initScreenCapture (same parameters as easyrtc.initMediaSource.
     */
    this.setScreenCapture = function(enableScreenCapture) {
        self._desiredVideoProperties.screenCapture = (enableScreenCapture !== false);
    };
    /**
     * Builds the constraint object passed to getUserMedia.
     * @returns {Object} mediaConstraints
     */
    self.getUserMediaConstraints = function() {
        var constraints = {};
        //
        // _presetMediaConstraints allow you to provide your own constraints to be used
        // with initMediaSource.
        //
        if (self._presetMediaConstraints) {
            constraints = self._presetMediaConstraints;
            delete self._presetMediaConstraints;
            return constraints;
        }
        else if (self._desiredVideoProperties.screenCapture) {
            return {
                video: {
                    mandatory: {
                        chromeMediaSource: 'screen',
                        maxWidth: screen.width,
                        maxHeight: screen.height,
                        minWidth: screen.width,
                        minHeight: screen.height,
                        minFrameRate: 1,
                        maxFrameRate: 5},
                    optional: []
                },
                audio: false
            };
        }
        else if (!self.videoEnabled) {
            constraints.video = false;
        }
        else {
            constraints.video = {mandatory: {}, optional: []};
            if (self._desiredVideoProperties.width) {
                constraints.video.mandatory.maxWidth = self._desiredVideoProperties.width;
                constraints.video.mandatory.minWidth = self._desiredVideoProperties.width;
            }
            if (self._desiredVideoProperties.width) {
                constraints.video.mandatory.maxHeight = self._desiredVideoProperties.height;
                constraints.video.mandatory.minHeight = self._desiredVideoProperties.height;
            }
            if (self._desiredVideoProperties.frameRate) {
                constraints.video.mandatory.maxFrameRate = self._desiredVideoProperties.frameRate;
            }
            if (self._desiredVideoProperties.videoSrcId) {
                constraints.video.optional.push({sourceId: self._desiredVideoProperties.videoSrcId});
            }
            // hack for opera
            if (constraints.video.mandatory.length === 0 && constraints.video.optional.length === 0) {
                constraints.video = true;
            }
        }
        constraints.audio = self.audioEnabled;
        return constraints;
    };
    /** Set the application name. Applications can only communicate with other applications
     * that share the same API Key and application name. There is no predefined set of application
     * names. Maximum length is
     * @param {String} name
     * @example
     *    easyrtc.setApplicationName('simpleAudioVideo');
     */
    this.setApplicationName = function(name) {
        self.applicationName = name;
    };
    /** Enable or disable logging to the console.
     * Note: if you want to control the printing of debug messages, override the
     *    easyrtc.debugPrinter variable with a function that takes a message string as it's argument.
     *    This is exactly what easyrtc.enableDebug does when it's enable argument is true.
     * @param {Boolean} enable - true to turn on debugging, false to turn off debugging. Default is false.
     * @example
     *    easyrtc.enableDebug(true);
     */
    this.enableDebug = function(enable) {
        if (enable) {
            self.debugPrinter = function(message) {
                var stackString = new Error().stack;
                var srcLine = "location unknown";
                if (stackString) {
                    var stackFrameStrings = stackString.split('\n');
                    srcLine = "";
                    if (stackFrameStrings.length >= 3) {
                        srcLine = stackFrameStrings[2];
                    }
                }
                console.log("debug " + (new Date()).toISOString() + " : " + message + " [" + srcLine + "]");
            };
        }
        else {
            self.debugPrinter = null;
        }
    };
//
// this is a temporary version used until we connect to the server.
//
    this.updatePresence = function(state, statusText) {
        self.presenceShow = state;
        self.presenceStatus = statusText;
    };
    /**
     * Determines if the local browser supports WebRTC GetUserMedia (access to camera and microphone).
     * @returns {Boolean} True getUserMedia is supported.
     */
    this.supportsGetUserMedia = function() {
        return !!getUserMedia;
    };
    /**
     * Determines if the local browser supports WebRTC Peer connections to the extent of being able to do video chats.
     * @returns {Boolean} True if Peer connections are supported.
     */
    this.supportsPeerConnections = function() {
        if (!self.supportsGetUserMedia()) {
            return false;
        }
        if (!window.RTCPeerConnection) {
            return false;
        }
        try {
            self.createRTCPeerConnection({"iceServers": []}, null);
        } catch (oops) {
            return false;
        }
        return true;
    };
    /** @private
     * @param pc_config ice configuration array
     * @param optionalStuff peer constraints.
     */
    /** @private
     * @param pc_config ice configuration array
     * @param optionalStuff peer constraints.
     */
    this.createRTCPeerConnection = function(pc_config, optionalStuff) {
        if (RTCPeerConnection) {
            return new RTCPeerConnection(pc_config, optionalStuff);
        }
        else {
            throw "Your browser doesn't support webRTC (RTCPeerConnection)";
        }
    };
//
// this should really be part of adapter.js
// Versions of chrome < 31 don't support reliable data channels transport.
// Firefox does.
//
    this.getDatachannelConstraints = function() {
        if (webrtcDetectedBrowser === "chrome" && webrtcDetectedVersion < 31) {
            return {reliable: false};
        }
        else {
            return {reliable: true};
        }
    };
    /** @private */
    haveAudioVideo = {
        audio: false,
        video: false
    };
    /** @private */
    var dataEnabled = false;
    /** @private */
    var serverPath = null;
    /** @private */
    var roomOccupantListener = null;
    /** @private */
    var onDataChannelOpen = null;
    /** @private */
    var onDataChannelClose = null;
    /** @private */
    var lastLoggedInList = {};
    /** @private */
    var receivePeer = {msgTypes: {}};
    /** @private */
    var receiveServerCB = null;
    /** @private */
    var updateConfigurationInfo = function() {

    }; // dummy placeholder for when we aren't connected
//
//
//  peerConns is a map from caller names to the below object structure
//     {  startedAV: boolean,  -- true if we have traded audio/video streams
//        dataChannelS: RTPDataChannel for outgoing messages if present
//        dataChannelR: RTPDataChannel for incoming messages if present
//        dataChannelReady: true if the data channel can be used for sending yet
//        connectTime: timestamp when the connection was started
//        sharingAudio: true if audio is being shared
//        sharingVideo: true if video is being shared
//        cancelled: temporarily true if a connection was cancelled by the peer asking to initiate it
//        candidatesToSend: SDP candidates temporarily queued
//        streamsAddedAcks: ack callbacks waiting for stream received messages
//        pc: RTCPeerConnection
//        mediaStream: mediaStream
//     function callSuccessCB(string) - see the easyrtc.call documentation.
//        function callFailureCB(errorCode, string) - see the easyrtc.call documentation.
//        function wasAcceptedCB(boolean,string) - see the easyrtc.call documentation.
//     }
//
    /** @private */
    var peerConns = {};
//
// a map keeping track of whom we've requested a call with so we don't try to
// call them a second time before they've responded.
//
    /** @private */
    var acceptancePending = {};
    /**
     * Disconnect from the EasyRTC server.
     * @example
     *    easyrtc.disconnect();
     */
    this.disconnect = function() {
    };
    /** @private
     * @param caller
     * @param helper
     */
    this.acceptCheck = function(caller, helper) {
        helper(true);
    };
    /** @private
     * @param easyrtcid
     * @param stream
     */
    this.streamAcceptor = function(easyrtcid, stream) {
    };
    /** @private
     * @param easyrtcid
     */
    this.onStreamClosed = function(easyrtcid) {
    };
    /** @private
     * @param easyrtcid
     */
    this.callCancelled = function(easyrtcid) {
    };
    /**
     * This function gets the statistics for a particular peer connection.
<<<<<<< HEAD
     * @param {String} peerId
     * @param {Function} callback gets the peerid and a map of {userDefinedKey: value}. If there is no peer connection to peerId, then the map will
=======
     * @param {String} easyrtcid
     * @param {Function} callback gets the easyrtcid for the peer and a map of {userDefinedKey: value}. If there is no peer connection to easyrtcid, then the map will
>>>>>>> 8266bac7
     *  have a value of {connected:false}.
     * @param {Object} filter depends on whether Chrome or Firefox is used. See the default filters for guidance.
     * It is still experimental.
     */
    this.getPeerStatistics = function(easyrtcid, callback, filter) {
        if (isFirefox) {
            self.getFirefoxPeerStatistics(easyrtcid, callback, filter);
        }
        else {
            self.getChromePeerStatistics(easyrtcid, callback, filter);
        }
    };

    this.getFirefoxPeerStatistics = function(peerId, callback, filter) {


        if (!peerConns[peerId]) {
            callback(peerId, {"connected": false});
        }
        else if (peerConns[peerId].pc.getStats) {
            peerConns[peerId].pc.getStats(null, function(stats) {
                var items = {};
                var candidates = {};
                var activeId = null;
                var srcKey;
                //
                // the stats objects has a group of entries. Each entry is either an rtcp, rtp entry
                // or a candidate entry.
                //
                stats.forEach(function(entry) {
                    var majorKey;
                    var subKey;
                    if (entry.type.match(/boundrtp/)) {
                        if (entry.id.match(/audio/)) {
                            majorKey = entry.type + "_audio";
                        }
                        else if (entry.id.match(/video/)) {
                            majorKey = entry.type + "_video";
                        }
                        else {
                            return;
                        }
                        for (subKey in entry) {
                            if (entry.hasOwnProperty(subKey)) {
                                items[majorKey + "." + subKey] = entry[subKey];
                            }
                        }
                    }
                    else {
<<<<<<< HEAD
                        if( entry.hasOwnProperty("ipAddress") && entry.hasOwnProperty("id")) {
=======
                        if( entry.hasOwnProperty("ipAddress") && entry.id) {
>>>>>>> 8266bac7
                            candidates[entry.id] = entry.ipAddress + ":" +
                                  entry.portNumber;
                        }
                        else if( entry.hasOwnProperty("selected") &&
                                 entry.hasOwnProperty("remoteCandidateId") &&
                                 entry.selected ) {
                            activeId =  entry.remoteCandidateId;
                        }
                    }
                });

                if( activeId ) {
                    items["firefoxRemoteAddress"] = candidates[activeId];
                }
                if (!filter) {
                    callback(peerId, items);
                }
                else {
                    var filteredItems = {};
                    for (srcKey in filter) {
                        if (filter.hasOwnProperty(srcKey) && items.hasOwnProperty(srcKey)) {
                            filteredItems[ filter[srcKey]] = items[srcKey];
                        }
                    }
                    callback(peerId, filteredItems);
                }
            },
                    function(error) {
                        console.log("unable to get statistics");
                    });
        }
        else {
            callback(peerId, {"statistics": self.getConstantString("statsNotSupported")});
        }
    };

    this.getChromePeerStatistics = function(peerId, callback, filter) {

        if (!peerConns[peerId]) {
            callback(peerId, {"connected": false});
        }
        else if (peerConns[peerId].pc.getStats) {

            peerConns[peerId].pc.getStats(function(stats) {

                var localStats = {};
                var part, parts = stats.result();
                var i, j;
                var itemKeys;
                var itemKey;
                var names;
                var userKey;
                var partNames = [];
                var partList;
                var bestBytes = 0;
                var bestI;
                var turnAddress = null;
                var hasActive, curReceived;
                var localAddress, remoteAddress;
                if (!filter) {
                    for (i = 0; i < parts.length; i++) {
                        names = parts[i].names();
                        for (j = 0; j < names.length; j++) {
                            itemKey = names[j];
                            localStats[parts[i].id + "." + itemKey] = parts[i].stat(itemKey);
                        }
                    }
                }
                else {
                    for (i = 0; i < parts.length; i++) {
                        partNames[i] = {};
                        //
                        // convert the names into a dictionary
                        //
                        names = parts[i].names();
                        for (j = 0; j < names.length; j++) {
                            partNames[i][names[j]] = true;
                        }

                        //
                        // a chrome-firefox connection results in several activeConnections.
                        // we only want one, so we look for the one with the most data being received on it.
                        //
                        if (partNames[i].googRemoteAddress && partNames[i].googActiveConnection) {
                            hasActive = parts[i].stat("googActiveConnection");
                            if (hasActive === true || hasActive === "true") {
                                curReceived = parseInt(parts[i].stat("bytesReceived")) +
                                        parseInt(parts[i].stat("bytesSent"));
                                if (curReceived > bestBytes) {
                                    bestI = i;
                                    bestBytes = curReceived;
                                }
                            }
                        }
                    }

                    for (i = 0; i < parts.length; i++) {
                        //
                        // discard info from any inactive connection.
                        //
                        if (partNames[i].googActiveConnection) {
                            if (i !== bestI) {
                                partNames[i] = {};
                            }
                            else {
                                localAddress = parts[i].stat("googLocalAddress").split(":")[0];
                                remoteAddress = parts[i].stat("googRemoteAddress").split(":")[0];
                                if (self.isTurnServer(localAddress)) {
                                    turnAddress = localAddress;
                                }
                                else if (self.isTurnServer(remoteAddress)) {
                                    turnAddress = remoteAddress;
                                }
                            }
                        }
                    }

                    for (i = 0; i < filter.length; i++) {
                        itemKeys = filter[i];
                        partList = [];
                        part = null;
                        for (j = 0; j < parts.length; j++) {
                            var fullMatch = true;
                            for (itemKey in itemKeys) {
                                if (itemKeys.hasOwnProperty(itemKey) && !partNames[j][itemKey]) {
                                    fullMatch = false;
                                    break;
                                }
                            }
                            if (fullMatch && parts[j]) {
                                partList.push(parts[j]);
                            }
                        }
                        if (partList.length === 1) {
                            for (j = 0; j < partList.length; j++) {
                                part = partList[j];
                                if (part) {
                                    for (itemKey in itemKeys) {
                                        if (itemKeys.hasOwnProperty(itemKey)) {
                                            userKey = itemKeys[itemKey];
                                            localStats[userKey] = part.stat(itemKey);
                                        }
                                    }
                                }
                            }
                        }
                        else if (partList.length > 1) {
                            for (itemKey in itemKeys) {
                                if (itemKeys.hasOwnProperty(itemKey)) {
                                    localStats[itemKeys[itemKey]] = [];
                                }
                            }
                            for (j = 0; j < partList.length; j++) {
                                part = partList[j];
                                    for (itemKey in itemKeys) {
                                        if (itemKeys.hasOwnProperty(itemKey)) {
                                            userKey = itemKeys[itemKey];
                                            localStats[userKey].push(part.stat(itemKey));
                                        }
                                    }
                            }
                        }
                    }
                }

                if (localStats.remoteAddress && turnAddress) {
                    localStats.remoteAddress = turnAddress;
                }
                callback(peerId, localStats);
            });
        }
        else {
            callback(peerId, {"statistics": self.getConstantString("statsNotSupported")});
        }
    };
    this.chromeStatsFilter = [
        {
            "googTransmitBitrate": "transmitBitRate",
            "googActualEncBitrate": "encodeRate",
            "googAvailableSendBandwidth": "availableSendRate"
        },
        {
            "googCodecName": "audioCodec",
            "googTypingNoiseState": "typingNoise",
            "packetsSent": "audioPacketsSent",
            "bytesSent": "audioBytesSent"
        },
        {
            "googCodecName": "videoCodec",
            "googFrameRateSent": "outFrameRate",
            "packetsSent": "videoPacketsSent",
            "bytesSent": "videoBytesSent"
        },
        {
            "packetsLost": "videoPacketsLost",
            "packetsReceived": "videoPacketsReceived",
            "bytesReceived": "videoBytesReceived",
            "googFrameRateOutput": "frameRateOut"
        },
        {
            "packetsLost": "audioPacketsLost",
            "packetsReceived": "audioPacketsReceived",
            "bytesReceived": "audioBytesReceived",
            "audioOutputLevel": "audioOutputLevel"
        },
        {
            "googRemoteAddress": "remoteAddress",
            "googActiveConnection": "activeConnection"
        },
        {
            "audioInputLevel": "audioInputLevel"
        }
    ];
    this.firefoxStatsFilter = {
        "outboundrtp_audio.bytesSent": "audioBytesSent",
        "outboundrtp_video.bytesSent": "videoBytesSent",
        "inboundrtp_video.bytesReceived": "videoBytesReceived",
        "inboundrtp_audio.bytesReceived": "audioBytesReceived",
        "outboundrtp_audio.packetsSent": "audioPacketsSent",
        "outboundrtp_video.packetsSent": "videoPacketsSent",
        "inboundrtp_video.packetsReceived": "videoPacketsReceived",
        "inboundrtp_audio.packetsReceived": "audioPacketsReceived",
        "inboundrtp_video.packetsLost": "videoPacketsLost",
        "inboundrtp_audio.packetsLost": "audioPacketsLost",
        "firefoxRemoteAddress": "remoteAddress"
    };
    this.standardStatsFilter = isFirefox ? self.firefoxStatsFilter : self.chromeStatsFilter;
    /** Provide a set of application defined fields that will be part of this instances
     * configuration information. This data will get sent to other peers via the websocket
     * path.
     * @param {String} roomName - the room the field is attached to.
     * @param {String} fieldName - the name of the field.
     * @param {Object} fieldValue - the value of the field.
     * @example
     *   easyrtc.setRoomApiField("trekkieRoom",  "favorite_alien", "Mr Spock");
     *   easyrtc.setRoomOccupantListener( function(roomName, list){
     *      for( var i in list ){
     *         console.log("easyrtcid=" + i + " favorite alien is " + list[i].apiFields.favorite_alien);
     *      }
     *   });
     */
    this.setRoomApiField = function(roomName, fieldName, fieldValue) {
        //
        // if we're not connected yet, we'll just cache the fields until we are.
        //
        if (!self._roomApiFields) {
            self._roomApiFields = {};
        }
        if (!fieldName && !fieldValue) {
            delete self._roomApiFields[roomName];
            return;
        }

        if (!self._roomApiFields[roomName]) {
            self._roomApiFields[roomName] = {};
        }
        if (fieldValue !== undefined && fieldValue !== null) {
            if (typeof fieldValue === "object") {
                try {
                    JSON.stringify(fieldValue);
                }
                catch (jsonError) {
                    self.showError(self.errCodes.DEVELOPER_ERR, "easyrtc.setRoomApiField passed bad object ");
                    return;
                }
            }
            self._roomApiFields[roomName][fieldName] = {fieldName: fieldName, fieldValue: fieldValue};
        }
        else {
            delete self._roomApiFields[roomName][fieldName];
        }
        if (self.webSocketConnected) {
            _enqueueSendRoomApi(roomName);
        }
    };
    var roomApiFieldTimer = null;
    /** @private
     * @param {String} roomName
     */
    function _enqueueSendRoomApi(roomName) {
//
// Rather than issue the send request immediately, we set a timer so we can accumulate other
// calls
//
        if (roomApiFieldTimer) {
            clearTimeout(roomApiFieldTimer);
        }
        roomApiFieldTimer = setTimeout(function() {
            _sendRoomApiFields(roomName, self._roomApiFields[roomName]);
            roomApiFieldTimer = null;
        }, 10);
    }
    /**
     *  @private
     *  @param roomName
     * @param fields
     */
    function _sendRoomApiFields(roomName, fields) {
        var fieldAsString = JSON.stringify(fields);
        JSON.parse(fieldAsString);
        var dataToShip = {
            msgType: "setRoomApiField",
            msgData: {
                setRoomApiField: {
                    roomName: roomName,
                    field: fields
                }
            }
        };
        self.webSocket.json.emit("easyrtcCmd", dataToShip,
                function(ackMsg) {
                    if (ackMsg.msgType === "error") {
                        self.showError(ackMsg.msgData.errorCode, ackMsg.msgData.errorText);
                    }
                }
        );
    }
    /** Default error reporting function. The default implementation displays error messages
     *  in a programmatically created div with the id easyrtcErrorDialog. The div has title
     *  component with a class name of easyrtcErrorDialog_title. The error messages get added to a
     *  container with the id easyrtcErrorDialog_body. Each error message is a text node inside a div
     *  with a class of easyrtcErrorDialog_element. There is an "okay" button with the className of easyrtcErrorDialog_okayButton.
     *  @param {String} messageCode An error message code
     *  @param {String} message the error message text without any markup.
     *  @example
     *      easyrtc.showError("BAD_NAME", "Invalid username");
     */
    this.showError = function(messageCode, message) {
        self.onError({errorCode: messageCode, errorText: message});
    };
    /** @private
     * @param errorObject
     */
    this.onError = function(errorObject) {
        if (self.debugPrinter) {
            self.debugPrinter("saw error " + errorObject.errorText);
        }
        var errorDiv = document.getElementById('easyrtcErrorDialog');
        var errorBody;
        if (!errorDiv) {
            errorDiv = document.createElement("div");
            errorDiv.id = 'easyrtcErrorDialog';
            var title = document.createElement("div");
            title.innerHTML = "Error messages";
            title.className = "easyrtcErrorDialog_title";
            errorDiv.appendChild(title);
            errorBody = document.createElement("div");
            errorBody.id = "easyrtcErrorDialog_body";
            errorDiv.appendChild(errorBody);
            var clearButton = document.createElement("button");
            clearButton.appendChild(document.createTextNode("Okay"));
            clearButton.className = "easyrtcErrorDialog_okayButton";
            clearButton.onclick = function() {
                errorBody.innerHTML = ""; // remove all inner nodes
                errorDiv.style.display = "none";
            };
            errorDiv.appendChild(clearButton);
            document.body.appendChild(errorDiv);
        }

        errorBody = document.getElementById("easyrtcErrorDialog_body");
        var messageNode = document.createElement("div");
        messageNode.className = 'easyrtcErrorDialog_element';
        messageNode.appendChild(document.createTextNode(errorObject.errorText));
        errorBody.appendChild(messageNode);
        errorDiv.style.display = "block";
    };
//
// easyrtc.createObjectURL builds a URL from a media stream.
// Arguments:
//     mediaStream - a media stream object.
// The video object in Chrome expects a URL.
//
    /** @private
     * @param mediaStream */
    this.createObjectURL = function(mediaStream) {
        var errMessage;
        if (window.URL && window.URL.createObjectURL) {
            return window.URL.createObjectURL(mediaStream);
        }
        else if (window.webkitURL && window.webkitURL.createObjectURL) {
            return window.webkit.createObjectURL(mediaStream);
        }
        else {
            errMessage = "Your browsers does not support URL.createObjectURL.";
            if (self.debugPrinter) {
                self.debugPrinter("saw exception " + errMessage);
            }
            throw errMessage;
        }
    };
    /**
     * A convenience function to ensure that a string doesn't have symbols that will be interpreted by HTML.
     * @param {String} idString
     * @return {String} The cleaned string.
     * @example
     *     console.log( easyrtc.cleanId('&hello'));
     */
    this.cleanId = function(idString) {
        var MAP = {
            '&': '&amp;',
            '<': '&lt;',
            '>': '&gt;'
        };
        return idString.replace(/[&<>]/g, function(c) {
            return MAP[c];
        });
    };
    /** Set a callback that will be invoked when the application enters or leaves a room.
     *
     * @param {Function} handler - the first parameter is true for entering a room, false for leaving a room. The second parameter is the room name.
     * @example
     *   easyrtc.setRoomEntryListener(function(entry, roomName){
     *       if( entry ){
     *           console.log("entering room " + roomName);
     *       }
     *       else{
     *           console.log("leaving room " + roomName);
     *       }
     *   });
     */
    self.setRoomEntryListener = function(handler) {
        self.roomEntryListener = handler;
    };
    /** Set the callback that will be invoked when the list of people logged in changes.
     * The callback expects to receive a room name argument, and
     *  a map whose ideas are easyrtcids and whose values are in turn maps
     * supplying user specific information. The inner maps have the following keys:
     *  username, applicationName, browserFamily, browserMajor, osFamily, osMajor, deviceFamily.
     *  The third argument is the listener is the innerMap for the connections own data (not needed by most applications).
     * @param {Function} listener
     * @example
     *   easyrtc.setRoomOccupantListener( function(roomName, list, selfInfo){
     *      for( var i in list ){
     *         ("easyrtcid=" + i + " belongs to user " + list[i].username);
     *      }
     *   });
     */
    self.setRoomOccupantListener = function(listener) {
        roomOccupantListener = listener;
    };
    /**
     * Sets a callback that is called when a data channel is open and ready to send data.
     * The callback will be called with an easyrtcid as it's sole argument.
     * @param {Function} listener
     * @example
     *    easyrtc.setDataChannelOpenListener( function(easyrtcid){
     *         easyrtc.sendDataP2P(easyrtcid, "greeting", "hello");
     *    });
     */
    this.setDataChannelOpenListener = function(listener) {
        onDataChannelOpen = listener;
    };
    /** Sets a callback that is called when a previously open data channel closes.
     * The callback will be called with an easyrtcid as it's sole argument.
     * @param {Function} listener
     * @example
     *    easyrtc.setDataChannelCloseListener( function(easyrtcid){
     *            ("No longer connected to " + easyrtc.idToName(easyrtcid));
     *    });
     */
    this.setDataChannelCloseListener = function(listener) {
        onDataChannelClose = listener;
    };
    /** Returns the number of live peer connections the client has.
     * @return {Number}
     * @example
     *    ("You have " + easyrtc.getConnectionCount() + " peer connections");
     */
    this.getConnectionCount = function() {
        var count = 0;
        var i;
        for (i in peerConns) {
            if (peerConns.hasOwnProperty(i)) {
                if (self.getConnectStatus(i) === self.IS_CONNECTED) {
                    count++;
                }
            }
        }
        return count;
    };

    /** Sets the maximum length in bytes of P2P messages that can be sent.
     * @param {Number} maxLength maximum length to set
     * @example
     *     easyrtc.setMaxP2PMessageLength(10000);
     */
    this.setMaxP2PMessageLength = function(maxLength) {
        this.maxP2PMessageLength = maxLength;
    };

    /** Sets whether audio is transmitted by the local user in any subsequent calls.
     * @param {Boolean} enabled true to include audio, false to exclude audio. The default is true.
     * @example
     *      easyrtc.enableAudio(false);
     */
    this.enableAudio = function(enabled) {
        self.audioEnabled = enabled;
    };
    /**
     *Sets whether video is transmitted by the local user in any subsequent calls.
     * @param {Boolean} enabled - true to include video, false to exclude video. The default is true.
     * @example
     *      easyrtc.enableVideo(false);
     */
    this.enableVideo = function(enabled) {
        self.videoEnabled = enabled;
    };
    /**
     * Sets whether WebRTC data channels are used to send inter-client messages.
     * This is only the messages that applications explicitly send to other applications, not the WebRTC signaling messages.
     * @param {Boolean} enabled  true to use data channels, false otherwise. The default is false.
     * @example
     *     easyrtc.enableDataChannels(true);
     */
    this.enableDataChannels = function(enabled) {
        dataEnabled = enabled;
    };
    /**
     * @private
     * @param {Boolean} enable
     * @param {Array} tracks - an array of MediaStreamTrack
     */
    function enableMediaTracks(enable, tracks) {
        var i;
        if (tracks) {
            for (i = 0; i < tracks.length; i++) {
                var track = tracks[i];
                track.enabled = enable;
            }
        }
    }


    //
    // fetches a stream by name. Treat a null/undefined streamName as "default".
    //
    function getLocalMediaStreamByName(streamName) {
        if (!streamName) {
            streamName = "default";
        }
        if (namedLocalMediaStreams.hasOwnProperty(streamName)) {
            return namedLocalMediaStreams[streamName];
        }
        else {
            return null;
        }
    }

    /**
     * Returns the user assigned id's of currently active local media streams.
     * @return {Array}
     */
    this.getLocalMediaIds = function() {
        return Object.keys(namedLocalMediaStreams);
    };

    function buildMediaIds() {
        var mediaMap = {};
        var streamName;
        for (streamName in namedLocalMediaStreams) {
            mediaMap[streamName] = namedLocalMediaStreams[streamName].id || "default";
        }
        return mediaMap;
    }


    function registerLocalMediaStreamByName(stream, streamName) {
        var roomName;
        if (!streamName) {
            streamName = "default";
        }
        stream.streamName = streamName;
        namedLocalMediaStreams[streamName] = stream;
        if (streamName !== "default") {
            var mediaIds = buildMediaIds();
            for (roomName in self.roomData) {
                self.setRoomApiField(roomName, "mediaIds", mediaIds);
            }
        }
    }

    /**
      * Allow an externally created mediastream (ie, created by another
      * library) to be used within easyrtc. Tracking when it closes
      * must be done by the supplying party.
      */
    this.register3rdPartyLocalMediaStream = function(stream, streamName) {
       return registerLocalMediaStreamByName(stream, streamName);
    };
    //
    // look up a stream's name from the stream.id
    //
    function getNameOfRemoteStream(easyrtcId, webrtcStreamId) {
        var roomName;
        var mediaIds;
        var streamName;
        if (!webrtcStreamId) {
            webrtcStreamId = "default";
        }
        if (peerConns[easyrtcId]) {
            streamName = peerConns[easyrtcId].remoteStreamIdToName[webrtcStreamId];
            if (streamName) {
                return streamName;
            }
        }

        for (roomName in self.roomData) {
            mediaIds = self.getRoomApiField(roomName, easyrtcId, "mediaIds");
            if (!mediaIds) {
                continue;
            }
            for (streamName in mediaIds) {
                if (mediaIds.hasOwnProperty(streamName) &&
                        mediaIds[streamName] === webrtcStreamId) {
                    return streamName;
                }
            }
            //
            // a stream from chrome to firefox will be missing it's id/label.
            // there is no correct solution.
            //
            if( isFirefox ) {
               // if there is a stream called default, return it in preference
               if( mediaIds["default"] ) {
                   return "default";
               }
               //
               // otherwise return the first name we find. If there is more than
               // one, complain to Mozilla.
               //
               for( var anyName in mediaIds ) {
                   return anyName;
               }
            }
        }
        return undefined;
    }

    this.getNameOfRemoteStream = function(easyrtcId, webrtcStream){
        if(typeof webrtcStream == "string") {
            return getNameOfRemoteStream(easyrtcId, webrtcStream);
        }
        else if( webrtcStream.id) {
            return getNameOfRemoteStream(easyrtcId, webrtcStream.id);
        }
    };

    function closeLocalMediaStreamByName(streamName) {
        if (!streamName) {
            streamName = "default";
        }
        var stream = self.getLocalStream(streamName);
        if (!stream) {
            return;
        }
        var streamId = stream.id || "default";
        var id;
        var roomName;
        if (namedLocalMediaStreams[streamName]) {


            for (id in peerConns) {
                if (peerConns.hasOwnProperty(id)) {
                    try {
                        peerConns[id].pc.removeStream(stream);
                    } catch (err) {
                    }
                    self.sendPeerMessage(id, "__closingMediaStream", {streamId: streamId, streamName: streamName});
                }
            }
            try {
                stopStream(namedLocalMediaStreams[streamName]);
            } catch (err) {
                // not worth reporting an error at this location
                // since we didn't want the media stream anyhow.
            }
            delete namedLocalMediaStreams[streamName];
            if (streamName !== "default") {
                var mediaIds = buildMediaIds();
                for (roomName in self.roomData) {
                    self.setRoomApiField(roomName, "mediaIds", mediaIds);
                }
            }
        }
    }
    /**
     * Close the local media stream. You usually need to close the existing media stream
     * of a camera before reacquiring it at a different resolution.
     * @param {String} streamName - an option stream name.
     */
    this.closeLocalMediaStream = function(streamName) {
        return closeLocalMediaStreamByName(streamName);
    };

    /**
     * Alias for closeLocalMediaStream
     */
    this.closeLocalStream = this.closeLocalMediaStream;
    /**
     * This function is used to enable and disable the local camera. If you disable the
     * camera, video objects display it will "freeze" until the camera is re-enabled. *
     * By default, a camera is enabled.
     * @param {Boolean} enable - true to enable the camera, false to disable it.
     * @param {String} streamName - the name of the stream, optional.
     */
    this.enableCamera = function(enable, streamName) {
        var stream = getLocalMediaStreamByName(streamName);
        if (stream && stream.getVideoTracks) {
            enableMediaTracks(enable, stream.getVideoTracks());
        }
    };
    /**
     * This function is used to enable and disable the local microphone. If you disable
     * the microphone, sounds stops being transmitted to your peers. By default, the microphone
     * is enabled.
     * @param {Boolean} enable - true to enable the microphone, false to disable it.
     * @param {String} streamName - an optional streamName
     */
    this.enableMicrophone = function(enable, streamName) {
        var stream = getLocalMediaStreamByName(streamName);
        if (stream && stream.getAudioTracks) {
            enableMediaTracks(enable, stream.getAudioTracks());
        }
    };
    /**
     * Mute a video object.
     * @param {String} videoObjectName - A DOMObject or the id of the DOMObject.
     * @param {Boolean} mute - true to mute the video object, false to unmute it.
     */
    self.muteVideoObject = function(videoObjectName, mute) {
        var videoObject;
        if (typeof (videoObjectName) === 'string') {
            videoObject = document.getElementById(videoObjectName);
            if (!videoObject) {
                throw "Unknown video object " + videoObjectName;
            }
        }
        else if (!videoObjectName) {
            throw "muteVideoObject passed a null";
        }
        else {
            videoObject = videoObjectName;
        }
        videoObject.muted = !!mute;
    };
    /**
     * Returns a URL for your local camera and microphone.
     *  It can be called only after easyrtc.initMediaSource has succeeded.
     *  It returns a url that can be used as a source by the Chrome video element or the &lt;canvas&gt; element.
     *  @param {String} streamName - an option stream name.
     *  @return {URL}
     *  @example
     *      document.getElementById("myVideo").src = easyrtc.getLocalStreamAsUrl();
     */
    self.getLocalStreamAsUrl = function(streamName) {
        var stream = getLocalMediaStreamByName(streamName);
        if (stream === null) {
            throw "Developer error: attempt to get a MediaStream without invoking easyrtc.initMediaSource successfully";
        }
        return self.createObjectURL(stream);
    };
    /**
     * Returns a media stream for your local camera and microphone.
     *  It can be called only after easyrtc.initMediaSource has succeeded.
     *  It returns a stream that can be used as an argument to easyrtc.setVideoObjectSrc.
     *  Returns null if there is no local media stream acquired yet.
     * @return {?MediaStream}
     * @example
     *    easyrtc.setVideoObjectSrc( document.getElementById("myVideo"), easyrtc.getLocalStream());
     */
    this.getLocalStream = function(streamName) {
        return getLocalMediaStreamByName(streamName) || null;
    };
    /** Clears the media stream on a video object.
     *
     * @param {Object} element the video object.
     * @example
     *    easyrtc.clearMediaStream( document.getElementById('selfVideo'));
     *
     */
    this.clearMediaStream = function(element) {
        if (typeof element.srcObject !== 'undefined') {
            element.srcObject = null;
        } else if (typeof element.mozSrcObject !== 'undefined') {
            element.mozSrcObject = null;
        } else if (typeof element.src !== 'undefined') {
            //noinspection JSUndefinedPropertyAssignment
            element.src = "";
        }
    };
    /**
     *  Sets a video or audio object from a media stream.
     *  Chrome uses the src attribute and expects a URL, while firefox
     *  uses the mozSrcObject and expects a stream. This procedure hides
     *  that from you.
     *  If the media stream is from a local webcam, you may want to add the
     *  easyrtcMirror class to the video object so it looks like a proper mirror.
     *  The easyrtcMirror class is defined in this.css.
     *  Which is could be added using the same path of easyrtc.js file to an HTML file
     *  @param {Object} videoObject an HTML5 video object
     *  @param {MediaStream|String} stream a media stream as returned by easyrtc.getLocalStream or your stream acceptor.
     * @example
     *    easyrtc.setVideoObjectSrc( document.getElementById("myVideo"), easyrtc.getLocalStream());
     *
     */
    this.setVideoObjectSrc = function(videoObject, stream) {
        if (stream && stream !== "") {
            videoObject.autoplay = true;
            attachMediaStream(videoObject, stream);
            videoObject.play();
        }
        else {
            self.clearMediaStream(videoObject);
        }
    };


    /**
     * This function builds a new named local media stream from a set of existing audio and video tracks from other media streams.
     * @param {String} streamName is the name of the new media stream.
     * @param {Array} audioTracks is an array of MediaStreamTracks
     * @param {Array} videoTracks is an array of MediaStreamTracks
     * @returns {?MediaStream} the track created.
     * @example
     *    easyrtc.buildLocalMediaStream("myComposedStream",
     *             easyrtc.getLocalStream("camera1").getVideoTracks(),
     *             easyrtc.getLocalStream("camera2").getAudioTracks());
     */
    this.buildLocalMediaStream = function(streamName, audioTracks, videoTracks) {
        var i;
        if (typeof streamName !== 'string') {
            easyrtc.showError(this.errCodes.DEVELOPER_ERR,
               "easyrtc.buildLocalMediaStream not supplied a stream name");
            return null;
        }

         var streamToClone = null;
         for(var key in namedLocalMediaStreams ) {
            if( namedLocalMediaStreams.hasOwnProperty(key)) {
              streamToClone = namedLocalMediaStreams[key];
              if(streamToClone) break;
            }
         }
         if( !streamToClone ) {
            for(key in peerConns) {
                var remoteStreams = peerConns[key].pc.getRemoteStreams();
                if( remoteStreams && remoteStreams.length > 1 ) {
                    streamToClone = remoteStreams[0];
                }
            }
         }
         if( !streamToClone ){
            self.showError(self.errCodes.DEVELOPER_ERR,
             "Attempt to create a mediastream without one to clone from");
            return null;
         }

         //
         // clone whatever mediastream we found, and remove any of it's
         // tracks.
         //
         var mediaClone = streamToClone.clone();
         var oldTracks = mediaClone.getTracks();

        if (audioTracks) {
            for (i = 0; i < audioTracks.length; i++) {
                mediaClone.addTrack(audioTracks[i].clone());
            }
        }

        if (videoTracks) {
            for (i = 0; i < videoTracks.length; i++) {
                mediaClone.addTrack(videoTracks[i].clone());
            }
        }

        for( i = 0; i < oldTracks.length; i++ ) {
            mediaClone.removeTrack(oldTracks[i]);
        }

        registerLocalMediaStreamByName(mediaClone, streamName);
        return mediaClone;
    };

    /* @private*/
    /** Load Easyrtc Stylesheet.
     *   Easyrtc Stylesheet define easyrtcMirror class and some basic css class for using easyrtc.js.
     *   That way, developers can override it or use it's own css file minified css or package.
     * @example
     *       easyrtc.loadStylesheet();
     *
     */
    this.loadStylesheet = function() {

        //
        // check to see if we already have an easyrtc.css file loaded
        // if we do, we can exit immediately.
        //
        var links = document.getElementsByTagName("link");
        var cssIndex, css;
        for (cssIndex in links) {
            if (links.hasOwnProperty(cssIndex)) {
                css = links[cssIndex];
                if (css.href && (css.href.match(/\/easyrtc.css/))) {
                    return;
                }
            }
        }
        //
        // add the easyrtc.css file since it isn't present
        //
        var easySheet = document.createElement("link");
        easySheet.setAttribute("rel", "stylesheet");
        easySheet.setAttribute("type", "text/css");
        easySheet.setAttribute("href", "/easyrtc/easyrtc.css");
        var headSection = document.getElementsByTagName("head")[0];
        var firstHead = headSection.childNodes[0];
        headSection.insertBefore(easySheet, firstHead);
    };
    /** @private
     * @param {String} x */
    this.formatError = function(x) {
        var name, result;
        if (x === null || typeof x === 'undefined') {
            return "null";
        }
        if (typeof x === 'string') {
            return x;
        }
        else if (x.type && x.description) {
            return x.type + " : " + x.description;
        }
        else if (typeof x === 'object') {
            try {
                return JSON.stringify(x);
            }
            catch (oops) {
                result = "{";
                for (name in x) {
                    if (x.hasOwnProperty(name)) {
                        if (typeof x[name] === 'string') {
                            result = result + name + "='" + x[name] + "' ";
                        }
                    }
                }
                result = result + "}";
                return result;
            }
        }
        else {
            return "Strange case";
        }
    };
    /** Initializes your access to a local camera and microphone.
     *  Failure could be caused a browser that didn't support WebRTC, or by the user
     * not granting permission.
     * If you are going to call easyrtc.enableAudio or easyrtc.enableVideo, you need to do it before
     * calling easyrtc.initMediaSource.
     * @param {function(Object)} successCallback - will be called with localmedia stream on success.
     * @param {function(String,String)} errorCallback - is called with an error code and error description.
     * @param {String} streamName - an optional name for the media source so you can use multiple cameras and screen share simultaneously.
     * @example
     *       easyrtc.initMediaSource(
     *          function(mediastream){
     *              easyrtc.setVideoObjectSrc( document.getElementById("mirrorVideo"), mediastream);
     *          },
     *          function(errorCode, errorText){
     *               easyrtc.showError(errorCode, errorText);
     *          });
     *
     */
    this.initMediaSource = function(successCallback, errorCallback, streamName) {

        if (self.debugPrinter) {
            self.debugPrinter("about to request local media");
        }

        if (!streamName) {
            streamName = "default";
        }

        haveAudioVideo = {
            audio: self.audioEnabled,
            video: self.videoEnabled
        };
        if (!errorCallback) {
            errorCallback = function(errorCode, errorText) {
                var message = "easyrtc.initMediaSource: " + self.formatError(errorText);
                if (self.debugPrinter) {
                    self.debugPrinter(message);
                }
                self.showError(self.errCodes.MEDIA_ERR, message);
            };
        }

        if (!self.supportsGetUserMedia()) {
            errorCallback(self.errCodes.MEDIA_ERR, self.getConstantString("noWebrtcSupport"));
            return;
        }


        if (!successCallback) {
            self.showError(self.errCodes.DEVELOPER_ERR,
                    "easyrtc.initMediaSource not supplied a successCallback");
            return;
        }


        var mode = self.getUserMediaConstraints();
        /** @private
         * @param {Object} stream - A mediaStream object.
         *  */
        var onUserMediaSuccess = function(stream) {
            if (self.debugPrinter) {
                self.debugPrinter("getUserMedia success callback entered");
            }

            if (self.debugPrinter) {
                self.debugPrinter("successfully got local media");
            }

            stream.streamName = streamName;
            registerLocalMediaStreamByName(stream, streamName);
            var videoObj, triesLeft, tryToGetSize, ele;
            if (haveAudioVideo.video) {
                videoObj = document.createElement('video');
                videoObj.muted = true;
                triesLeft = 30;
                tryToGetSize = function() {
                    if (videoObj.videoWidth > 0 || triesLeft < 0) {
                        self.nativeVideoWidth = videoObj.videoWidth;
                        self.nativeVideoHeight = videoObj.videoHeight;
                        if (self._desiredVideoProperties.height &&
                                (self.nativeVideoHeight !== self._desiredVideoProperties.height ||
                                        self.nativeVideoWidth !== self._desiredVideoProperties.width)) {
                            self.showError(self.errCodes.MEDIA_WARNING,
                                    self.format(self.getConstantString("resolutionWarning"),
                                    self._desiredVideoProperties.width, self._desiredVideoProperties.height,
                                    self.nativeVideoWidth, self.nativeVideoHeight));
                        }
                        self.setVideoObjectSrc(videoObj, "");
                        if (videoObj.removeNode) {
                            videoObj.removeNode(true);
                        }
                        else {
                            ele = document.createElement('div');
                            ele.appendChild(videoObj);
                            ele.removeChild(videoObj);
                        }

                        updateConfigurationInfo();
                        if (successCallback) {
                            successCallback(stream);
                        }
                    }
                    else {
                        triesLeft -= 1;
                        setTimeout(tryToGetSize, 300);
                    }
                };
                self.setVideoObjectSrc(videoObj, stream);
                tryToGetSize();
            }
            else {
                updateConfigurationInfo();
                if (successCallback) {
                    successCallback(stream);
                }
            }
        };
        /** @private
         * @param {String} error
         */
        var onUserMediaError = function(error) {
            console.log("getusermedia failed");
            if (self.debugPrinter) {
                self.debugPrinter("failed to get local media");
            }
            var errText;
            if (typeof error === 'string') {
                errText = error;
            }
            else if (error.name) {
                errText = error.name;
            }
            else {
                errText = "Unknown";
            }
            if (errorCallback) {
                console.log("invoking error callback", errText);
                errorCallback(self.errCodes.MEDIA_ERR, self.format(self.getConstantString("gumFailed"), errText));
            }
            closeLocalMediaStreamByName(streamName);
            haveAudioVideo = {
                audio: false,
                video: false
            };
            updateConfigurationInfo();
        };
        if (!self.audioEnabled && !self.videoEnabled) {
            onUserMediaError(self.getConstantString("requireAudioOrVideo"));
            return;
        }

        function getCurrentTime() {
            return (new Date()).getTime();
        }

        var firstCallTime;
        function tryAgain(error) {
            var currentTime = getCurrentTime();
            if (currentTime < firstCallTime + 1000) {
                console.log("Trying getUserMedia a second time");
                setTimeout(function() {
                    getUserMedia(mode, onUserMediaSuccess, onUserMediaError);
                }, 3000);
            }
            else {
                onUserMediaError(error);
            }
        }

        if (self.videoEnabled || self.audioEnabled) {
            //
            // getUserMedia sometimes fails the first time I call it. I suspect it's a page loading
            // issue. So I'm going to try adding a 3 second delay to allow things to settle down first.
            // In addition, I'm going to try again after 3 seconds.
            //


            setTimeout(function() {
                try {
                    firstCallTime = getCurrentTime();
                    getUserMedia(mode, onUserMediaSuccess, tryAgain);
                } catch (e) {
                    tryAgain(e);
                }
            }, 1000);
        }
        else {
            onUserMediaSuccess(null);
        }
    };
    /**
     * Sets the callback used to decide whether to accept or reject an incoming call.
     * @param {Function} acceptCheck takes the arguments (callerEasyrtcid, acceptor).
<<<<<<< HEAD
     * The acceptCheck callback is passed an easyrtcid and an aceptor function. The acceptor function should be called with either
=======
     * The acceptCheck callback is passed an easyrtcid and an acceptor function. The acceptor function should be called with either
>>>>>>> 8266bac7
     * a true value (accept the call) or false value( reject the call) as it's first argument, and optionally,
     * an array of local media streamNames as a second argument.
     * @example
     *      easyrtc.setAcceptChecker( function(easyrtcid, acceptor){
     *           if( easyrtc.idToName(easyrtcid) === 'Fred' ){
     *              acceptor(true);
     *           }
     *           else if( easyrtc.idToName(easyrtcid) === 'Barney' ){
     *              setTimeout( function(){
     acceptor(true, ['myOtherCam']); // myOtherCam presumed to a streamName
     }, 10000);
     *           }
     *           else{
     *              acceptor(false);
     *           }
     *      });
     */
    this.setAcceptChecker = function(acceptCheck) {
        self.acceptCheck = acceptCheck;
    };
    /**
     * easyrtc.setStreamAcceptor sets a callback to receive media streams from other peers, independent
     * of where the call was initiated (caller or callee).
     * @param {Function} acceptor takes arguments (caller, mediaStream, mediaStreamName)
     * @example
     *  easyrtc.setStreamAcceptor(function(easyrtcid, stream, streamName){
     *     document.getElementById('callerName').innerHTML = easyrtc.idToName(easyrtcid);
     *     easyrtc.setVideoObjectSrc( document.getElementById("callerVideo"), stream);
     *  });
     */
    this.setStreamAcceptor = function(acceptor) {
        self.streamAcceptor = acceptor;
    };
    /** Sets the easyrtc.onError field to a user specified function.
     * @param {Function} errListener takes an object of the form {errorCode: String, errorText: String}
     * @example
     *    easyrtc.setOnError( function(errorObject){
     *        document.getElementById("errMessageDiv").innerHTML += errorObject.errorText;
     *    });
     */
    self.setOnError = function(errListener) {
        self.onError = errListener;
    };
    /**
     * Sets the callCancelled callback. This will be called when a remote user
     * initiates a call to you, but does a "hangup" before you have a chance to get his video stream.
     * @param {Function} callCancelled takes an easyrtcid as an argument and a boolean that indicates whether
     *  the call was explicitly cancelled remotely (true), or actually accepted by the user attempting a call to
     *  the same party.
     * @example
     *     easyrtc.setCallCancelled( function(easyrtcid, explicitlyCancelled){
     *        if( explicitlyCancelled ){
     *            console.log(easyrtc.idToName(easyrtcid) + " stopped trying to reach you");
     *         }
     *         else{
     *            console.log("Implicitly called "  + easyrtc.idToName(easyrtcid));
     *         }
     *     });
     */
    this.setCallCancelled = function(callCancelled) {
        self.callCancelled = callCancelled;
    };
    /**  Sets a callback to receive notification of a media stream closing. The usual
     *  use of this is to clear the source of your video object so you aren't left with
     *  the last frame of the video displayed on it.
     *  @param {Function} onStreamClosed takes an easyrtcid as it's first parameter, the stream as it's second argument, and name of the video stream as it's third.
     *  @example
     *     easyrtc.setOnStreamClosed( function(easyrtcid, stream, streamName){
     *         easyrtc.setVideoObjectSrc( document.getElementById("callerVideo"), "");
     *         ( easyrtc.idToName(easyrtcid) + " closed stream " + stream.id + " " + streamName);
     *     });
     */
    this.setOnStreamClosed = function(onStreamClosed) {
        self.onStreamClosed = onStreamClosed;
    };
    /** @deprecated No longer supported by Google.
     * Sets the bandwidth for sending video data.
     * Setting the rate too low will cause connection attempts to fail. 40 is probably good lower limit.
     * The default is 50. A value of zero will remove bandwidth limits.
     * @param {Number} kbitsPerSecond is rate in kilobits per second.
     * @example
     *    easyrtc.setVideoBandwidth( 40);
     */
    this.setVideoBandwidth = function(kbitsPerSecond) {
        self.showError("easyrtc.setVideoBandwidth is deprecated, it no longer has an effect.");
    };
    /** Determines whether the current browser supports the new data channels.
     * EasyRTC will not open up connections with the old data channels.
     * @returns {Boolean}
     */
    this.supportsDataChannels = function() {
        if (navigator.userAgent.match(/android/i)) {
            return webrtcDetectedVersion >= 34;
        }
        else {
            return (webrtcDetectedBrowser === "firefox" || webrtcDetectedVersion >= 32);
        }
    };
    /**
     * Sets a listener for data sent from another client (either peer to peer or via websockets).
     * If no msgType or source is provided, the listener applies to all events that aren't otherwise handled.
     * If a msgType but no source is provided, the listener applies to all messages of that msgType that aren't otherwise handled.
     * If a msgType and a source is provided, the listener applies to only message of the specified type coming from the specified peer.
     * The most specific case takes priority over the more general.
     * @param {Function} listener has the signature (easyrtcid, msgType, msgData, targeting).
     *   msgType is a string. targeting is null if the message was received using WebRTC data channels, otherwise it
     *   is an object that contains one or more of the following string valued elements {targetEasyrtcid, targetGroup, targetRoom}.
     * @param {String} msgType - a string, optional.
     * @param {String} source - the sender's easyrtcid, optional.
     * @example
     *     easyrtc.setPeerListener( function(easyrtcid, msgType, msgData, targeting){
     *         console.log("From " + easyrtc.idToName(easyrtcid) +
     *             " sent the following data " + JSON.stringify(msgData));
     *     });
     *     easyrtc.setPeerListener( function(easyrtcid, msgType, msgData, targeting){
     *         console.log("From " + easyrtc.idToName(easyrtcid) +
     *             " sent the following data " + JSON.stringify(msgData));
     *     }, 'food', 'dkdjdekj44--');
     *     easyrtc.setPeerListener( function(easyrtcid, msgType, msgData, targeting){
     *         console.log("From " + easyrtcid +
     *             " sent the following data " + JSON.stringify(msgData));
     *     }, 'drink');
     *
     *
     */
    this.setPeerListener = function(listener, msgType, source) {
        if (!msgType) {
            receivePeer.cb = listener;
        }
        else {
            if (!receivePeer.msgTypes[msgType]) {
                receivePeer.msgTypes[msgType] = {sources: {}};
            }
            if (!source) {
                receivePeer.msgTypes[msgType].cb = listener;
            }
            else {
                receivePeer.msgTypes[msgType].sources[source] = {cb: listener};
            }
        }
    };
    /* This function serves to distribute peer messages to the various peer listeners */
    /** @private
     * @param {String} easyrtcid
     * @param {Object} msg - needs to contain a msgType and a msgData field.
     * @param {Object} targeting
     */
    this.receivePeerDistribute = function(easyrtcid, msg, targeting) {
        var msgType = msg.msgType;
        var msgData = msg.msgData;
        if (!msgType) {
            console.log("received peer message without msgType", msg);
            return;
        }

        if (receivePeer.msgTypes[msgType]) {
            if (receivePeer.msgTypes[msgType].sources[easyrtcid] &&
                    receivePeer.msgTypes[msgType].sources[easyrtcid].cb) {
                receivePeer.msgTypes[msgType].sources[easyrtcid].cb(easyrtcid, msgType, msgData, targeting);
                return;
            }
            if (receivePeer.msgTypes[msgType].cb) {
                receivePeer.msgTypes[msgType].cb(easyrtcid, msgType, msgData, targeting);
                return;
            }
        }
        if (receivePeer.cb) {
            receivePeer.cb(easyrtcid, msgType, msgData, targeting);
        }
    };
    /**
     * Sets a listener for messages from the server.
     * @param {Function} listener has the signature (msgType, msgData, targeting)
     * @example
     *     easyrtc.setServerListener( function(msgType, msgData, targeting){
     *         ("The Server sent the following message " + JSON.stringify(msgData));
     *     });
     */
    this.setServerListener = function(listener) {
        receiveServerCB = listener;
    };
    /**
     * Sets the url of the Socket server.
     * The node.js server is great as a socket server, but it doesn't have
     * all the hooks you'd like in a general web server, like PHP or Python
     * plug-ins. By setting the serverPath your application can get it's regular
     * pages from a regular web server, but the EasyRTC library can still reach the
     * socket server.
     * @param {String} socketUrl
     * @param {Object} options an optional dictionary of options for socket.io's connect method.
     * The default is {'connect timeout': 10000,'force new connection': true }
     * @example
     *     easyrtc.setSocketUrl(":8080", options);
     */
    this.setSocketUrl = function(socketUrl, options) {
        if (self.debugPrinter) {
            self.debugPrinter("WebRTC signaling server URL set to " + socketUrl);
        }
        serverPath = socketUrl;
        if( options ) {
            connectionOptions = options;
        }
    };
    /**
     * Sets the user name associated with the connection.
     * @param {String} username must obey standard identifier conventions.
     * @returns {Boolean} true if the call succeeded, false if the username was invalid.
     * @example
     *    if( !easyrtc.setUsername("JohnSmith") ){
     *        console.error("bad user name);
     *    }
     *
     */
    this.setUsername = function(username) {
        if( self.myEasyrtcid ) {
            easyrtc.showError(easyrtc.errCodes.DEVELOPER_ERR, "easyrtc.setUsername called after authentication");
            return false;
        }
        else if (self.isNameValid(username)) {
            self.username = username;
            return true;
        }
        else {
            self.showError(self.errCodes.BAD_NAME, self.format(self.getConstantString("badUserName"), username));
            return false;
        }
    };
    /**
     * Get an array of easyrtcids that are using a particular username
     * @param {String} username - the username of interest.
     * @param {String} room - an optional room name argument limiting results to a particular room.
     * @returns {Array} an array of {easyrtcid:id, roomName: roomName}.
     */
    this.usernameToIds = function(username, room) {
        var results = [];
        var id, roomName;
        for (roomName in lastLoggedInList) {
            if (!lastLoggedInList.hasOwnProperty(roomName)) {
                continue;
            }
            if (room && roomName !== room) {
                continue;
            }
            for (id in lastLoggedInList[roomName]) {
                if (!lastLoggedInList[roomName].hasOwnProperty(id)) {
                    continue;
                }
                if (lastLoggedInList[roomName][id].username === username) {
                    results.push({
                        easyrtcid: id,
                        roomName: roomName
                    });
                }
            }
        }
        return results;
    };
    /**
     * Returns another peers API field, if it exists.
     * @param {type} roomName
     * @param {type} easyrtcid
     * @param {type} fieldName
     * @returns {Object}  Undefined if the attribute does not exist, its value otherwise.
     */
    this.getRoomApiField = function(roomName, easyrtcid, fieldName) {
        if (lastLoggedInList[roomName] &&
                lastLoggedInList[roomName][easyrtcid] &&
                lastLoggedInList[roomName][easyrtcid].apiField &&
                lastLoggedInList[roomName][easyrtcid].apiField[fieldName]) {
            return lastLoggedInList[roomName][easyrtcid].apiField[fieldName].fieldValue;
        }
        else {
            return undefined;
        }
    };
    /**
     * Set the authentication credential if needed.
     * @param {Object} credentialParm - a JSONable object.
     */
    this.setCredential = function(credentialParm) {
        try {
            JSON.stringify(credentialParm);
            credential = credentialParm;
            return true;
        }
        catch (oops) {
            self.showError(self.errCodes.BAD_CREDENTIAL, "easyrtc.setCredential passed a non-JSON-able object");
            throw "easyrtc.setCredential passed a non-JSON-able object";
        }
    };
    /**
     * Sets the listener for socket disconnection by external (to the API) reasons.
     * @param {Function} disconnectListener takes no arguments and is not called as a result of calling easyrtc.disconnect.
     * @example
     *    easyrtc.setDisconnectListener(function(){
     *        easyrtc.showError("SYSTEM-ERROR", "Lost our connection to the socket server");
     *    });
     */
    this.setDisconnectListener = function(disconnectListener) {
        self.disconnectListener = disconnectListener;
    };
    /**
     * Convert an easyrtcid to a user name. This is useful for labeling buttons and messages
     * regarding peers.
     * @param {String} easyrtcid
     * @return {String} the username associated with the easyrtcid, or the easyrtcid if there is
     * no associated username.
     * @example
     *    console.log(easyrtcid + " is actually " + easyrtc.idToName(easyrtcid));
     */
    this.idToName = function(easyrtcid) {
        var roomName;
        for (roomName in lastLoggedInList) {
            if (!lastLoggedInList.hasOwnProperty(roomName)) {
                continue;
            }
            if (lastLoggedInList[roomName][easyrtcid]) {
                if (lastLoggedInList[roomName][easyrtcid].username) {
                    return lastLoggedInList[roomName][easyrtcid].username;
                }
            }
        }
        return easyrtcid;
    };
    /* used in easyrtc.connect */
    /** @private */
    this.webSocket = null;
    var pc_config = {};
    var pc_config_to_use = null;
    var use_fresh_ice_each_peer = false;
    /**
     * Determines whether fresh ice server configuration should be requested from the server for each peer connection.
     * @param {Boolean} value the default is false.
     */
    this.setUseFreshIceEachPeerConnection = function(value) {
        use_fresh_ice_each_peer = value;
    };
    /**
     * Returns the last ice config supplied by the EasyRTC server. This function is not normally used, it is provided
     * for people who want to try filtering ice server configuration on the client.
     * @return {Object} which has the form {iceServers:[ice_server_entry, ice_server_entry, ...]}
     */
    this.getServerIce = function() {
        return pc_config;
    };
    /**
     * Sets the ice server configuration that will be used in subsequent calls. You only need this function if you are filtering
     * the ice server configuration on the client or if you are using TURN certificates that have a very short lifespan.
     * @param {Object} ice An object with iceServers element containing an array of ice server entries.
     * @example
     *     easyrtc.setIceUsedInCalls( {"iceServers": [
     *      {
<<<<<<< HEAD
     *          "url": "stun:stun.sipgate.net"
=======
     *         "url": "stun:stun.sipgate.net"
>>>>>>> 8266bac7
     *      },
     *      {
     *         "url": "stun:217.10.68.152"
     *      },
     *      {
     *         "url": "stun:stun.sipgate.net:10000"
     *      }
     *      ]});
     *      easyrtc.call(...);
     */
    this.setIceUsedInCalls = function(ice) {
        if (!ice.iceServers) {
            easyrtc.showError(easyrtc.errCodes.DEVELOPER_ERR, "Bad ice configuration passed to easyrtc.setIceUsedInCalls");
        }
        else {
            pc_config_to_use = ice;
        }
    };
    var closedChannel = null;
    /** @private
     * @param easyrtcid
     * @param checkAudio
     * @param streamName
     */
    function _haveTracks(easyrtcid, checkAudio, streamName) {
        var stream, peerConnObj;
        if (!easyrtcid) {
            stream = getLocalMediaStreamByName(streamName);
        }
        else {
            peerConnObj = peerConns[easyrtcid];
            if (!peerConnObj) {
                console.error("Developer error: haveTracks called about a peer you don't have a connection to");
                return false;
            }
            stream = peerConnObj.getRemoteStreamByName(streamName);
        }
        if (!stream) {
            return false;
        }

        var tracks;
        try {
            if (checkAudio) {
                tracks = stream.getAudioTracks();
            }
            else {
                tracks = stream.getVideoTracks();
            }
        } catch (oops) {
            return true;
        }
        if (!tracks)
            return false;
        return tracks.length > 0;
    }
    /** Determines if a particular peer2peer connection has an audio track.
     * @param {String} easyrtcid - the id of the other caller in the connection. If easyrtcid is not supplied, checks the local media.
     * @param {String} streamName - an optional stream id.
     * @return {Boolean} true if there is an audio track or the browser can't tell us.
     */
    this.haveAudioTrack = function(easyrtcid, streamName) {
        return _haveTracks(easyrtcid, true, streamName);
    };
    /** Determines if a particular peer2peer connection has a video track.
     * @param {String} easyrtcid - the id of the other caller in the connection. If easyrtcid is not supplied, checks the local media.
     * @param {String} streamName - an optional stream id.     *
     * @return {Boolean} true if there is an video track or the browser can't tell us.
     */
    this.haveVideoTrack = function(easyrtcid, streamName) {
        return _haveTracks(easyrtcid, false, streamName);
    };
    /**
     * Gets a data field associated with a room.
     * @param {String} roomName - the name of the room.
     * @param {String} fieldName - the name of the field.
     * @return {Object} dataValue - the value of the field if present, undefined if not present.
     */
    this.getRoomField = function(roomName, fieldName) {
        var fields = self.getRoomFields(roomName);
        if (!fields || !fields[fieldName])
            return undefined;
        return fields[fieldName].fieldValue;
    };
//
// Experimental function to determine if statistics gathering is supported.
//
    this.supportsStatistics = function() {
        var peer;
        try {
            peer = new RTCPeerConnection({iceServers: []}, {});
            return !!peer.getStats;
        }
        catch (err) {
            return false;
        }
    };
    /**
     * Connects to the EasyRTC signaling server. You must connect before trying to
     * call other users.
     * @param {String} applicationName is a string that identifies the application so that different applications can have different
     *        lists of users. Note that the server configuration specifies a regular expression that is used to check application names
     *        for validity. The default pattern is that of an identifier, spaces are not allowed.
     * @param {Function} successCallback (easyrtcId, roomOwner) - is called on successful connect. easyrtcId is the
     *   unique name that the client is known to the server by. A client usually only needs it's own easyrtcId for debugging purposes.
     *       roomOwner is true if the user is the owner of a room. It's value is random if the user is in multiple rooms.
     * @param {Function} errorCallback (errorCode, errorText) - is called on unsuccessful connect. if null, an alert is called instead.
     *  The errorCode takes it's value from easyrtc.errCodes.
     * @example
     *   easyrtc.connect("my_chat_app",
     *                   function(easyrtcid, roomOwner){
     *                       if( roomOwner){ console.log("I'm the room owner"); }
     *                       console.log("my id is " + easyrtcid);
     *                   },
     *                   function(errorText){
     *                       console.log("failed to connect ", erFrText);
     *                   });
     */

    var fields = null;
    function isEmptyObj(obj) {
        if (obj === null || obj === undefined) {
            return true;
        }
        var key;
        for (key in obj) {
            if (obj.hasOwnProperty(key)) {
                return false;
            }
        }
        return true;
    }

    //
// easyrtc.disconnect performs a clean disconnection of the client from the server.
//
    function disconnectBody() {
        var key;
        self.loggingOut = true;
        offersPending = {};
        acceptancePending = {};
        self.disconnecting = true;
        closedChannel = self.webSocket;
        if (self.webSocketConnected) {
            if (!preallocatedSocketIo) {
                self.webSocket.close();
            }
            self.webSocketConnected = false;
        }
        self.hangupAll();
        if (roomOccupantListener) {
            for (key in lastLoggedInList) {
                if (lastLoggedInList.hasOwnProperty(key)) {
                    roomOccupantListener(key, {}, false);
                }
            }
        }
        lastLoggedInList = {};
        self.emitEvent("roomOccupant", {});
        self.roomData = {};
        self.roomJoin = {};
        self.loggingOut = false;
        self.myEasyrtcid = null;
        self.disconnecting = false;
        oldConfig = {};
    }
    this.disconnect = function() {

        if (self.debugPrinter) {
            self.debugPrinter("attempt to disconnect from WebRTC signalling server");
        }

        self.disconnecting = true;
        self.hangupAll();
        self.loggingOut = true;
        //
        // The hangupAll may try to send configuration information back to the server.
        // Collecting that information is asynchronous, we don't actually close the
        // connection until it's had a chance to be sent. We allocate 100ms for collecting
        // the info, so 250ms should be sufficient for the disconnecting.
        //
        setTimeout(function() {
            if (self.webSocket) {
                try {
                    self.webSocket.disconnect();
                } catch (e) {
                    // we don't really care if this fails.
                }

                closedChannel = self.webSocket;
                self.webSocket = 0;
            }
            self.loggingOut = false;
            self.disconnecting = false;
            if (roomOccupantListener) {
                roomOccupantListener(null, {}, false);
            }
            self.emitEvent("roomOccupant", {});
            oldConfig = {};
        }, 250);
    };
    //
    // This function is used to send WebRTC signaling messages to another client. These messages all the form:
    //   destUser: some id or null
    //   msgType: one of ["offer"/"answer"/"candidate","reject","hangup", "getRoomList"]
    //   msgData: either null or an SDP record
    //   successCallback: a function with the signature  function(msgType, wholeMsg);
    //   errorCallback: a function with signature function(errorCode, errorText)
    //
    function sendSignalling(destUser, msgType, msgData, successCallback, errorCallback) {
        if (!self.webSocket) {
            throw "Attempt to send message without a valid connection to the server.";
        }
        else {
            var dataToShip = {
                msgType: msgType
            };
            if (destUser) {
                dataToShip.targetEasyrtcid = destUser;
            }
            if (msgData) {
                dataToShip.msgData = msgData;
            }

            if (self.debugPrinter) {
                self.debugPrinter("sending socket message " + JSON.stringify(dataToShip));
            }
            self.webSocket.json.emit("easyrtcCmd", dataToShip,
                    function(ackMsg) {
                        if (ackMsg.msgType !== "error") {
                            if (!ackMsg.hasOwnProperty("msgData")) {
                                ackMsg.msgData = null;
                            }
                            if (successCallback) {
                                successCallback(ackMsg.msgType, ackMsg.msgData);
                            }
                        }
                        else {
                            if (errorCallback) {
                                errorCallback(ackMsg.msgData.errorCode, ackMsg.msgData.errorText);
                            }
                            else {
                                self.showError(ackMsg.msgData.errorCode, ackMsg.msgData.errorText);
                            }
                        }
                    }
            );
        }
    }

    // This function is used to send large messages. it sends messages that have a transfer field
    // so that the receiver knows it's a transfer message. To differentiate the transfers, a
    // transferId is generated and passed for each message.
    var sendByChunkUidCounter = 0;
    function sendByChunkHelper(destUser, msgData) {
        var transferId = destUser + '-' + sendByChunkUidCounter++;

        var pos, len, startMessage, message, endMessage;
        var numberOfChunks = Math.ceil(msgData.length / self.maxP2PMessageLength);
        startMessage = {
            transfer: 'start',
            transferId: transferId,
            parts: numberOfChunks
        };

        endMessage = {
            transfer: 'end',
            transferId: transferId
        };

        peerConns[destUser].dataChannelS.send(JSON.stringify(startMessage));

        for (pos = 0, len = msgData.length; pos < len; pos += self.maxP2PMessageLength) {
            message = {
                transferId: transferId,
                data: msgData.substr(pos, self.maxP2PMessageLength),
                transfer: 'chunk'
            };
            peerConns[destUser].dataChannelS.send(JSON.stringify(message));
        }

        peerConns[destUser].dataChannelS.send(JSON.stringify(endMessage));
    }
    /**
     *Sends data to another user using previously established data channel. This method will
     * fail if no data channel has been established yet. Unlike the easyrtc.sendWS method,
     * you can't send a dictionary, convert dictionaries to strings using JSON.stringify first.
     * What data types you can send, and how large a data type depends on your browser.
     * @param {String} destUser (an easyrtcid)
     * @param {String} msgType - the type of message being sent (application specific).
     * @param {Object} msgData - a JSONable object.
     * @example
     *     easyrtc.sendDataP2P(someEasyrtcid, "roomData", {room:499, bldgNum:'asd'});
     */
    this.sendDataP2P = function(destUser, msgType, msgData) {

        var flattenedData = JSON.stringify({msgType: msgType, msgData: msgData});
        if (self.debugPrinter) {
            self.debugPrinter("sending p2p message to " + destUser + " with data=" + JSON.stringify(flattenedData));
        }

        if (!peerConns[destUser]) {
            self.showError(self.errCodes.DEVELOPER_ERR, "Attempt to send data peer to peer without a connection to " + destUser + ' first.');
        }
        else if (!peerConns[destUser].dataChannelS) {
            self.showError(self.errCodes.DEVELOPER_ERR, "Attempt to send data peer to peer without establishing a data channel to " + destUser + ' first.');
        }
        else if (!peerConns[destUser].dataChannelReady) {
            self.showError(self.errCodes.DEVELOPER_ERR, "Attempt to use data channel to " + destUser + " before it's ready to send.");
        }
        else {
            try {
                if (flattenedData.length > self.maxP2PMessageLength) {
                    sendByChunkHelper(destUser, flattenedData);
                } else {
                    peerConns[destUser].dataChannelS.send(flattenedData);
                }
            } catch (oops) {
                console.log("error=", oops);
                throw oops;
            }
        }
    };
    /** Sends data to another user using websockets. The easyrtc.sendServerMessage or easyrtc.sendPeerMessage methods
     * are wrappers for this method; application code should use them instead.
     * @param {String} destination - either a string containing the easyrtcId of the other user, or an object containing some subset of the following fields: targetEasyrtcid, targetGroup, targetRoom.
     * Specifying multiple fields restricts the scope of the destination (operates as a logical AND, not a logical OR).
     * @param {String} msgType -the type of message being sent (application specific).
     * @param {Object} msgData - a JSONable object.
     * @param {Function} ackhandler - by default, the ackhandler handles acknowledgments from the server that your message was delivered to it's destination.
     * However, application logic in the server can over-ride this. If you leave this null, a stub ackHandler will be used. The ackHandler
     * gets passed a message with the same msgType as your outgoing message, or a message type of "error" in which case
     * msgData will contain a errorCode and errorText fields.
     * @example
     *    easyrtc.sendDataWS(someEasyrtcid, "setPostalAddress", {room:499, bldgNum:'asd'},
     *      function(ackMsg){
     *          console.log("saw the following acknowledgment " + JSON.stringify(ackMsg));
     *      }
     *    );
     */
    this.sendDataWS = function(destination, msgType, msgData, ackhandler) {
        if (self.debugPrinter) {
            self.debugPrinter("sending client message via websockets to " + destination + " with data=" + JSON.stringify(msgData));
        }
        if (!ackhandler) {
            ackhandler = function(msg) {
                if (msg.msgType === "error") {
                    self.showError(msg.msgData.errorCode, msg.msgData.errorText);
                }
            };
        }

        var outgoingMessage = {
            msgType: msgType,
            msgData: msgData
        };
        if (destination) {
            if (typeof destination === 'string') {
                outgoingMessage.targetEasyrtcid = destination;
            }
            else if (typeof destination === 'object') {
                if (destination.targetEasyrtcid) {
                    outgoingMessage.targetEasyrtcid = destination.targetEasyrtcid;
                }
                if (destination.targetRoom) {
                    outgoingMessage.targetRoom = destination.targetRoom;
                }
                if (destination.targetGroup) {
                    outgoingMessage.targetGroup = destination.targetGroup;
                }
            }
        }


        if (self.webSocket) {
            self.webSocket.json.emit("easyrtcMsg", outgoingMessage, ackhandler);
        }
        else {
            if (self.debugPrinter) {
                self.debugPrinter("websocket failed because no connection to server");
            }
            throw "Attempt to send message without a valid connection to the server.";
        }
    };
    /** Sends data to another user. This method uses data channels if one has been set up, or websockets otherwise.
     * @param {String} destUser - a string containing the easyrtcId of the other user.
     * Specifying multiple fields restricts the scope of the destination (operates as a logical AND, not a logical OR).
     * @param {String} msgType -the type of message being sent (application specific).
     * @param {Object} msgData - a JSONable object.
     * @param {Function} ackHandler - a function which receives acknowledgments. May only be invoked in
     *  the websocket case.
     * @example
     *    easyrtc.sendData(someEasyrtcid, "roomData",  {room:499, bldgNum:'asd'},
     *       function ackHandler(msgType, msgData);
     *    );
     */
    this.sendData = function(destUser, msgType, msgData, ackHandler) {
        if (peerConns[destUser] && peerConns[destUser].dataChannelReady) {
            self.sendDataP2P(destUser, msgType, msgData);
        }
        else {
            self.sendDataWS(destUser, msgType, msgData, ackHandler);
        }
    };
    /**
     * Sends a message to another peer on the easyrtcMsg channel.
     * @param {String} destination - either a string containing the easyrtcId of the other user, or an object containing some subset of the following fields: targetEasyrtcid, targetGroup, targetRoom.
     * Specifying multiple fields restricts the scope of the destination (operates as a logical AND, not a logical OR).
     * @param {String} msgType - the type of message being sent (application specific).
     * @param {Object} msgData - a JSONable object with the message contents.
     * @param {function(String, Object)} successCB - a callback function with results from the server.
     * @param {function(String, String)} failureCB - a callback function to handle errors.
     * @example
     *     easyrtc.sendPeerMessage(otherUser, 'offer_candy', {candy_name:'mars'},
     *             function(msgType, msgBody ){
     *                console.log("message was sent");
     *             },
     *             function(errorCode, errorText){
     *                console.log("error was " + errorText);
     *             });
     */
    this.sendPeerMessage = function(destination, msgType, msgData, successCB, failureCB) {
        if (!destination) {
            console.error("Developer error, destination was null in sendPeerMessage");
        }

        if (self.debugPrinter) {
            self.debugPrinter("sending peer message " + JSON.stringify(msgData));
        }
        function ackHandler(response) {
            if (response.msgType === "error") {
                if (failureCB) {
                    failureCB(response.msgData.errorCode, response.msgData.errorText);
                }
            }
            else {
                if (successCB) {
                    // firefox complains if you pass an undefined as an parameter.
                    successCB(response.msgType, response.msgData ? response.msgData : null);
                }
            }
        }

        self.sendDataWS(destination, msgType, msgData, ackHandler);
    };
    /**
     * Sends a message to the application code in the server (ie, on the easyrtcMsg channel).
     * @param {String} msgType - the type of message being sent (application specific).
     * @param {Object} msgData - a JSONable object with the message contents.
     * @param {function(String, Object)} successCB - a callback function with results from the server.
     * @param {function(String, String)} failureCB - a callback function to handle errors.
     * @example
     *     easyrtc.sendServerMessage('get_candy', {candy_name:'mars'},
     *             function(msgType, msgData ){
     *                console.log("got candy count of " + msgData.barCount);
     *             },
     *             function(errorCode, errorText){
     *                console.log("error was " + errorText);
     *             });
     */
    this.sendServerMessage = function(msgType, msgData, successCB, failureCB) {
        if (self.debugPrinter) {
            var dataToShip = {msgType: msgType, msgData: msgData};
            self.debugPrinter("sending server message " + JSON.stringify(dataToShip));
        }
        function ackhandler(response) {
            if (response.msgType === "error") {
                if (failureCB) {
                    failureCB(response.msgData.errorCode, response.msgData.errorText);
                }
            }
            else {
                if (successCB) {
                    successCB(response.msgType, response.msgData ? response.msgData : null);
                }
            }
        }

        self.sendDataWS(null, msgType, msgData, ackhandler);
    };
    /** Sends the server a request for the list of rooms the user can see.
     * You must have already be connected to use this function.
     * @param {function(Object)} callback - on success, this function is called with a map of the form  { roomName:{"roomName":String, "numberClients": Number}}.
     * The roomName appears as both the key to the map, and as the value of the "roomName" field.
     * @param {function(String, String)} errorCallback   is called on failure. It gets an errorCode and errorText as it's too arguments.
     * @example
     *    easyrtc.getRoomList(
     *        function(roomList){
     *           for(roomName in roomList){
     *              console.log("saw room " + roomName);
     *           }
     *         },
     *         function(errorCode, errorText){
     *            easyrtc.showError(errorCode, errorText);
     *         }
     *    );
     */
    this.getRoomList = function(callback, errorCallback) {
        sendSignalling(null, "getRoomList", null,
                function(msgType, msgData) {
                    callback(msgData.roomList);
                },
                function(errorCode, errorText) {
                    if (errorCallback) {
                        errorCallback(errorCode, errorText);
                    }
                    else {
                        self.showError(errorCode, errorText);
                    }
                }
        );
    };
    /** Value returned by easyrtc.getConnectStatus if the other user isn't connected to us. */
    this.NOT_CONNECTED = "not connected";
    /** Value returned by easyrtc.getConnectStatus if the other user is in the process of getting connected */
    this.BECOMING_CONNECTED = "connection in progress to us.";
    /** Value returned by easyrtc.getConnectStatus if the other user is connected to us. */
    this.IS_CONNECTED = "is connected";
    /**
     * Check if the client has a peer-2-peer connection to another user.
     * The return values are text strings so you can use them in debugging output.
     *  @param {String} otherUser - the easyrtcid of the other user.
     *  @return {String} one of the following values: easyrtc.NOT_CONNECTED, easyrtc.BECOMING_CONNECTED, easyrtc.IS_CONNECTED
     *  @example
     *     if( easyrtc.getConnectStatus(otherEasyrtcid) == easyrtc.NOT_CONNECTED ){
     *         easyrtc.call(otherEasyrtcid,
     *                  function(){ console.log("success"); },
     *                  function(){ console.log("failure"); });
     *     }
     */
    this.getConnectStatus = function(otherUser) {
        if (!peerConns.hasOwnProperty(otherUser)) {
            return self.NOT_CONNECTED;
        }
        var peer = peerConns[otherUser];
        if ((peer.sharingAudio || peer.sharingVideo) && !peer.startedAV) {
            return self.BECOMING_CONNECTED;
        }
        else if (peer.sharingData && !peer.dataChannelReady) {
            return self.BECOMING_CONNECTED;
        }
        else {
            return self.IS_CONNECTED;
        }
    };
    /**
     * @private
     */
    function buildPeerConstraints() {
        var options = [];
        options.push({'DtlsSrtpKeyAgreement': 'true'}); // for interoperability
        return {optional: options};
    }


    /**
     *  Initiates a call to another user. If it succeeds, the streamAcceptor callback will be called.
     * @param {String} otherUser - the easyrtcid of the peer being called.
     * @param {Function} callSuccessCB (otherCaller, mediaType) - is called when the datachannel is established or the MediaStream is established. mediaType will have a value of "audiovideo" or "datachannel"
     * @param {Function} callFailureCB (errorCode, errMessage) - is called if there was a system error interfering with the call.
     * @param {Function} wasAcceptedCB (wasAccepted:boolean,otherUser:string) - is called when a call is accepted or rejected by another party. It can be left null.
     * @param {Array} streamNames - optional array of streamNames.
     * @example
     *    easyrtc.call( otherEasyrtcid,
     *        function(easyrtcid, mediaType){
     *           console.log("Got mediaType " + mediaType + " from " + easyrtc.idToName(easyrtcid));
     *        },
     *        function(errorCode, errMessage){
     *           console.log("call to  " + easyrtc.idToName(otherEasyrtcid) + " failed:" + errMessage);
     *        },
     *        function(wasAccepted, easyrtcid){
     *            if( wasAccepted ){
     *               console.log("call accepted by " + easyrtc.idToName(easyrtcid));
     *            }
     *            else{
     *                console.log("call rejected" + easyrtc.idToName(easyrtcid));
     *            }
     *        });
     */
    this.call = function(otherUser, callSuccessCB, callFailureCB, wasAcceptedCB, streamNames) {

        if (streamNames) {
            if (typeof streamNames === "string") { // accept a string argument if passed.
                streamNames = [streamNames];
            }
            else if (typeof streamNames.length === "undefined") {
                easyrtc.showError(self.errCodes.DEVELOPER_ERR, "easyrtc.call passed bad streamNames");
                return;
            }
        }

        if (self.debugPrinter) {
            self.debugPrinter("initiating peer to peer call to " + otherUser +
                    " audio=" + self.audioEnabled +
                    " video=" + self.videoEnabled +
                    " data=" + dataEnabled);
        }

        if (!self.supportsPeerConnections()) {
            callFailureCB(self.errCodes.CALL_ERR, self.getConstantString("noWebrtcSupport"));
            return;
        }

        var message;
        //
        // If we are sharing audio/video and we haven't allocated the local media stream yet,
        // we'll do so, recalling our self on success.
        //
        if (!streamNames && autoInitUserMedia) {
            var stream = self.getLocalStream();
            if (!stream && (self.audioEnabled || self.videoEnabled)) {
                self.initMediaSource(function() {
                    self.call(otherUser, callSuccessCB, callFailureCB, wasAcceptedCB);
                }, callFailureCB);
                return;
            }
        }

        if (!self.webSocket) {
            message = "Attempt to make a call prior to connecting to service";
            if (self.debugPrinter) {
                self.debugPrinter(message);
            }
            throw message;
        }

        //
        // If B calls A, and then A calls B before accepting, then A should treat the attempt to
        // call B as a positive offer to B's offer.
        //
        if (offersPending[otherUser]) {
            wasAcceptedCB(true);
            doAnswer(otherUser, offersPending[otherUser], streamNames);
            delete offersPending[otherUser];
            self.callCancelled(otherUser, false);
            return;
        }

        // do we already have a pending call?
        if (typeof acceptancePending[otherUser] !== 'undefined') {
            message = "Call already pending acceptance";
            if (self.debugPrinter) {
                self.debugPrinter(message);
            }
            callFailureCB(self.errCodes.ALREADY_CONNECTED, message);
            return;
        }

        if (use_fresh_ice_each_peer) {
            self.getFreshIceConfig(function(succeeded) {
                if (succeeded) {
                    callBody(otherUser, callSuccessCB, callFailureCB, wasAcceptedCB, streamNames);
                }
                else {
                    callFailureCB(self.errCodes.CALL_ERR, "Attempt to get fresh ice configuration failed");
                }
            });
        }
        else {
            callBody(otherUser, callSuccessCB, callFailureCB, wasAcceptedCB, streamNames);
        }
    };
    function callBody(otherUser, callSuccessCB, callFailureCB, wasAcceptedCB, streamNames) {
        acceptancePending[otherUser] = true;
        var pc = buildPeerConnection(otherUser, true, callFailureCB, streamNames);
        var message;
        if (!pc) {
            message = "buildPeerConnection failed, call not completed";
            if (self.debugPrinter) {
                self.debugPrinter(message);
            }
            throw message;
        }

        peerConns[otherUser].callSuccessCB = callSuccessCB;
        peerConns[otherUser].callFailureCB = callFailureCB;
        peerConns[otherUser].wasAcceptedCB = wasAcceptedCB;
        var peerConnObj = peerConns[otherUser];
        var setLocalAndSendMessage0 = function(sessionDescription) {
            if (peerConnObj.cancelled) {
                return;
            }
            var sendOffer = function() {

                sendSignalling(otherUser, "offer", sessionDescription, null, callFailureCB);
            };
            if (sdpLocalFilter) {
                sessionDescription.sdp = sdpLocalFilter(sessionDescription.sdp);
            }
            pc.setLocalDescription(sessionDescription, sendOffer,
                    function(errorText) {
                        callFailureCB(self.errCodes.CALL_ERR, errorText);
                    });
        };
        setTimeout(function() {
            //
            // if the call was cancelled, we don't want to continue getting the offer.
            // we can tell the call was cancelled because there won't be a peerConn object
            // for it.
            //
            if( !peerConns[otherUser]) {
                return;
            }
            pc.createOffer(setLocalAndSendMessage0, function(errorObj) {
                callFailureCB(self.errCodes.CALL_ERR, JSON.stringify(errorObj));
            },
                    receivedMediaConstraints);
        }, 100);
    }
    function hangupBody(otherUser) {
        var i;
        if (self.debugPrinter) {
            self.debugPrinter("Hanging up on " + otherUser);
        }
        clearQueuedMessages(otherUser);
        if (peerConns[otherUser]) {
            if (peerConns[otherUser].pc) {
                var remoteStreams = peerConns[otherUser].pc.getRemoteStreams();
                for (i = 0; i < remoteStreams.length; i++) {
                    if( remoteStreams[i].active ) {
                        emitOnStreamClosed(otherUser, remoteStreams[i]);
                        try {
                            stopStream(remoteStreams[i]);
                        } catch (err) {
                        }
                    }
                }
                //
                // todo: may need to add a few lines here for closing the data channels
                //
                try {
                    peerConns[otherUser].pc.close();
                } catch (err) {
                }
            }

            peerConns[otherUser].cancelled = true;
            delete peerConns[otherUser];
            if (self.webSocket) {
                sendSignalling(otherUser, "hangup", null, function() {
                }, function(errorCode, errorText) {
                    if (self.debugPrinter) {
                        self.debugPrinter("hangup failed:" + errorText);
                    }
                });
            }
            if (acceptancePending[otherUser]) {
                delete acceptancePending[otherUser];
            }
        }
    }

    /**
     * Hang up on a particular user or all users.
     *  @param {String} otherUser - the easyrtcid of the person to hang up on.
     *  @example
     *     easyrtc.hangup(someEasyrtcid);
     */
    this.hangup = function(otherUser) {
        hangupBody(otherUser);
        updateConfigurationInfo();
    };
    /**
     * Hangs up on all current connections.
     * @example
     *    easyrtc.hangupAll();
     */
    this.hangupAll = function() {

        var sawAConnection = false;
        for (var otherUser in peerConns) {
            if (!peerConns.hasOwnProperty(otherUser)) {
                continue;
            }
            sawAConnection = true;
            hangupBody(otherUser);
        }

        if (sawAConnection) {
            updateConfigurationInfo();
        }
    };
    /** Checks to see if data channels work between two peers.
     * @param {String} otherUser - the other peer.
     * @returns {Boolean} true if data channels work and are ready to be used
     *   between the two peers.
     */
    this.doesDataChannelWork = function(otherUser) {
        if (!peerConns[otherUser]) {
            return false;
        }
        return !!peerConns[otherUser].dataChannelReady;
    };
    /**
     * Return the media stream shared by a particular peer. This is needed when you
     * add a stream in the middle of a call.
     * @param {String} easyrtcid the peer.
     * @param {String} remoteStreamName an optional argument supplying the streamName.
     * @returns {Object} A mediaStream.
     */
    this.getRemoteStream = function(easyrtcid, remoteStreamName) {
        if (!peerConns[easyrtcid]) {
            self.showError(self.errCodes.DEVELOPER_ERR, "attempt to get stream of uncalled party");
            throw "Developer err: no such stream";
        }
        else {
            return peerConns[easyrtcid].getRemoteStreamByName(remoteStreamName);
        }
    };
    /**
     * Assign a local streamName to a remote stream so that it can be forwarded to other callers.
     * @param {String} easyrtcid the peer supplying the remote stream
     * @param {String} remoteStreamName the streamName supplied by the peer.
     * @param {String} localStreamName streamName used when passing the stream to other peers.
     * @example
     *    easyrtc.makeLocalStreamFromRemoteStream(sourcePeer, "default", "forwardedStream");
     *    easyrtc.call(nextPeer, callSuccessCB, callFailureCB, wasAcceptedCB, ["forwardedStream"]);
     */
    this.makeLocalStreamFromRemoteStream = function(easyrtcid, remoteStreamName, localStreamName) {
        var remoteStream;
        if (peerConns[easyrtcid].pc) {
            remoteStream = peerConns[easyrtcid].getRemoteStreamByName(remoteStreamName);
            if (remoteStream) {
                registerLocalMediaStreamByName(remoteStream, localStreamName);
            }
            else {
                throw "Developer err: no such stream";
            }
        }
        else {
            throw "Developer err: no such peer ";
        }
    };

    /**
     * Add a named local stream to a call.
     * @param {String} easyrtcId The id of client receiving the stream.
     * @param {String} streamName The name of the stream.
     * @param {Function} receiptHandler is a function that gets called when the other side sends a message
     *   that the stream has been received. The receiptHandler gets called with an easyrtcid and a stream name. This
     *   argument is optional.
     */
    this.addStreamToCall = function(easyrtcId, streamName, receiptHandler) {
        if( !streamName) {
            streamName = "default";
        }
        var stream = getLocalMediaStreamByName(streamName);
        if (!stream) {
            console.log("attempt to add nonexistent stream " + streamName);
        }
        else if (!peerConns[easyrtcId] || !peerConns[easyrtcId].pc) {
            console.log("Can't add stream before a call has started.");
        }
        else {
            var pc = peerConns[easyrtcId].pc;
            peerConns[easyrtcId].enableNegotiateListener = true;
            pc.addStream(stream);
            if( receiptHandler ) {
                peerConns[easyrtcId].streamsAddedAcks[streamName] = receiptHandler;
            }
        }
    };

    //
    // these three listeners support the ability to add/remove additional media streams on the fly.
    //
    this.setPeerListener(function(easyrtcid, msgType, msgData) {
        if (!peerConns[easyrtcid] || !peerConns[easyrtcid].pc) {
            easyrtc.showError(self.errCodes.DEVELOPER_ERR,
                  "Attempt to add additional stream before establishing the base call.");
        }
        else {
            var sdp = msgData.sdp;
            var pc = peerConns[easyrtcid].pc;

            var setLocalAndSendMessage1 = function(sessionDescription) {
                var sendAnswer = function() {
                   if (self.debugPrinter) {
                       self.debugPrinter("sending answer");
                   }
                   function onSignalSuccess() {
                   }

                   function onSignalFailure(errorCode, errorText) {
                       delete peerConns[easyrtcid];
                       self.showError(errorCode, errorText);
                   }

                   sendSignalling(easyrtcid, "answer", sessionDescription,
                           onSignalSuccess, onSignalFailure);
                   peerConns[easyrtcid].connectionAccepted = true;
                   sendQueuedCandidates(easyrtcid, onSignalSuccess, onSignalFailure);
               };

               if (sdpLocalFilter) {
                   sessionDescription.sdp = sdpLocalFilter(sessionDescription.sdp);
               }
               pc.setLocalDescription(sessionDescription, sendAnswer, function(message) {
                   self.showError(self.errCodes.INTERNAL_ERR, "setLocalDescription: " + msgData);
               });
            };

            var invokeCreateAnswer = function() {
               pc.createAnswer(setLocalAndSendMessage1,
                    function(message) {
                        self.showError(self.errCodes.INTERNAL_ERR, "create-answer: " + message);
                    },
                    receivedMediaConstraints);
               self.sendPeerMessage(easyrtcid, "__gotAddedMediaStream", {sdp: sdp});
            };

            if (self.debugPrinter) {
                self.debugPrinter("about to call setRemoteDescription in doAnswer");
            }
            try {

                if (sdpRemoteFilter) {
                    sdp.sdp = sdpRemoteFilter(sdp.sdp);
                }
                pc.setRemoteDescription(new RTCSessionDescription(sdp),
                   invokeCreateAnswer, function(message) {
                    self.showError(self.errCodes.INTERNAL_ERR, "set-remote-description: " + message);
                });
            } catch (srdError) {
                console.log("set remote description failed");
                if (self.debugPrinter) {
                    self.debugPrinter("saw exception in setRemoteDescription");
                }
                self.showError(self.errCodes.INTERNAL_ERR, "setRemoteDescription failed: " + srdError.message);
            }
        }
    }, "__addedMediaStream");
    this.setPeerListener(function(easyrtcid, msgType, msgData) {
        if (!peerConns[easyrtcid] || !peerConns[easyrtcid].pc) {
        }
        else {
            var sdp = msgData.sdp;
            if (sdpRemoteFilter) {
                sdp.sdp = sdpRemoteFilter(sdp.sdp);
            }
            var pc = peerConns[easyrtcid].pc;
            pc.setRemoteDescription(new RTCSessionDescription(sdp), function(){},
                    function(message) {
                       self.showError(self.errCodes.INTERNAL_ERR, "set-remote-description: " + message);
                    });
        }

    }, "__gotAddedMediaStream");
    this.setPeerListener(function(easyrtcid, msgType, msgData) {
        if (!peerConns[easyrtcid] || !peerConns[easyrtcid].pc) {
        }
        else {
            var stream = peerConns[easyrtcid].getRemoteStreamByName(msgData.streamName);
            if (stream) {
                onRemoveStreamHelper(easyrtcid, stream, msgData.streamName);
                stopStream(stream);
            }
        }

    }, "__closingMediaStream");
    function onRemoveStreamHelper(easyrtcid, stream) {
        if (peerConns[easyrtcid]) {
            emitOnStreamClosed(easyrtcid, stream);
            updateConfigurationInfo();
            if( peerConns[easyrtcid].pc ) {
                 try {
                    peerConns[easyrtcid].pc.removeStream(stream);
                 } catch( err) {}
            }

        }
    }


    this.dumpPeerConnectionInfo = function() {
        var i;
        for (var peer in peerConns) {
            console.log("For peer " + peer);
            var pc = peerConns[peer].pc;
            var remotes = pc.getRemoteStreams();
            var remoteIds = [];
            for (i = 0; i < remotes.length; i++) {
                remoteIds.push(remotes[i].id);
            }
            var locals = pc.getLocalStreams();
            var localIds = [];
            for (i = 0; i < locals.length; i++) {
                localIds.push(locals[i].id);
            }
            console.log("    " + JSON.stringify({local: localIds, remote: remoteIds}));
        }
    };


    var buildPeerConnection = function(otherUser, isInitiator, failureCB, streamNames) {
        var pc;
        var message;
        var newPeerConn;
        var iceConfig = pc_config_to_use ? pc_config_to_use : pc_config;
        if (self.debugPrinter) {
            self.debugPrinter("building peer connection to " + otherUser);
        }

        //
        // we don't support data channels on chrome versions < 31
        //
        try {
            pc = self.createRTCPeerConnection(iceConfig, buildPeerConstraints());
            if (!pc) {
                message = "Unable to create PeerConnection object, check your ice configuration(" +
                        JSON.stringify(ice_config) + ")";
                if (self.debugPrinter) {
                    self.debugPrinter(message);
                }
                throw(message);
            }

            //
            // turn off data channel support if the browser doesn't support it.
            //
            if (dataEnabled && typeof pc.createDataChannel === 'undefined') {
                dataEnabled = false;
            }
            pc.onnegotiationneeded = function(event) {
                if( peerConns[otherUser].enableNegotiateListener ) {
                    pc.createOffer(function(sdp) {
                        if (sdpLocalFilter) {
                            sdp.sdp = sdpLocalFilter(sdp.sdp);
                        }
                        pc.setLocalDescription(sdp, function() {
                            self.sendPeerMessage(otherUser, "__addedMediaStream", {sdp: sdp});
                        }, function() {
                        });
                    }, function(error) {
                        console.log("unexpected error in creating offer");
                    });
                }
            };

            pc.oniceconnectionstatechange = function(ev) {
                var connState = ev.currentTarget.iceConnectionState;
                switch( connState) {
                   case "connected":
                       if (peerConns[otherUser].callSuccessCB) {
                            peerConns[otherUser].callSuccessCB(otherUser,
                               "connection");
                       }
                       break;
                   case "failed":
                       if (failureCB) {
                            failureCB(self.errCodes.NOVIABLEICE, "No usable STUN/TURN path");
                       }
                       delete peerConns[otherUser];
                       break;
                   case "disconnected":
                      if( easyrtc.onPeerFailing ) {
                          easyrtc.onPeerFailing(otherUser);
                          peerConns[otherUser].failing = Date.now();
                      }
                      break;

                   case "closed":
                      if( easyrtc.onPeerClosed ) {
                          easyrtc.onPeerClosed(otherUser);
                      }
                      break;
                }

                if (connState === 'connected' || connState === 'completed') {
                   if (peerConns[otherUser].failing && easyrtc.onPeerRecovered) {
                        easyrtc.onPeerRecovered(otherUser, peerConns[otherUser].failing, Date.now());
                    }

                    delete peerConns[otherUser].failing;
                }
            };


            pc.onconnection = function() {
                if (self.debugPrinter) {
                    self.debugPrinter("onconnection called prematurely");
                }
            };
            newPeerConn = {
                pc: pc,
                candidatesToSend: [],
                startedAV: false,
                connectionAccepted: false,
                isInitiator: isInitiator,
                remoteStreamIdToName: {},
                streamsAddedAcks: {},
                liveRemoteStreams: {},
                getRemoteStreamByName: function(streamName) {
                    var remoteStreams = pc.getRemoteStreams();
                    var i;
                    var keyToMatch = null;
                    var roomName;
                    if (!streamName) {
                        streamName = "default";
                    }

                    if (streamName === "default") {
                        if (remoteStreams.length > 0) {
                            return remoteStreams[0];
                        }
                        else {
                            return null;
                        }
                    }
                    for (roomName in self.roomData) {
                        var mediaIds = self.getRoomApiField(roomName, otherUser, "mediaIds");
                        keyToMatch = mediaIds ? mediaIds[streamName] : null;
                        if (keyToMatch) {
                            break;
                        }
                    }
                    if (!keyToMatch) {
                        self.showError(self.errCodes.DEVELOPER_ERR, "remote peer does not have media stream called " + streamName);
                    }

                    for (i = 0; i < remoteStreams.length; i++) {
                        var remoteId;
                        if (remoteStreams[i].id) {
                            remoteId = remoteStreams[i].id;
                        }
                        else {
                            remoteId = "default";
                        }

                        if (!keyToMatch || remoteId === keyToMatch) {
                            return remoteStreams[i];
                        }

                    }
                    return null;
                }
                //                var remoteStreams = peerConns[i].pc.getRemoteStreams();
            };
            pc.onicecandidate = function(event) {
                if (newPeerConn.cancelled) {
                    return;
                }
                var candidateData;
                if (event.candidate && peerConns[otherUser]) {
                    candidateData = {
                        type: 'candidate',
                        label: event.candidate.sdpMLineIndex,
                        id: event.candidate.sdpMid,
                        candidate: event.candidate.candidate
                    };

                    if( iceCandidateFilter ) {
                       candidateData = iceCandidateFilter(candidateData, false);
                       if( !candidateData ) {
                          return;
                       }
                    }
                    //
                    // some candidates include ip addresses of turn servers. we'll want those
                    // later so we can see if our actual connection uses a turn server.
                    // The keyword "relay" in the candidate identifies it as referencing a
                    // turn server. The \d symbol in the regular expression matches a number.
                    //
                    if (event.candidate.candidate.indexOf("typ relay") > 0) {
                        var ipAddress = event.candidate.candidate.match(/(udp|tcp) \d+ (\d+\.\d+\.\d+\.\d+)/i)[2];
                        self._turnServers[ipAddress] = true;
                    }

                    if (peerConns[otherUser].connectionAccepted) {
                        sendSignalling(otherUser, "candidate", candidateData, null, function() {
                            failureCB(self.errCodes.PEER_GONE, "Candidate disappeared");
                        });
                    }
                    else {
                        peerConns[otherUser].candidatesToSend.push(candidateData);
                    }
                }
            };
            pc.onaddstream = function(event) {
                if (self.debugPrinter) {
                    self.debugPrinter("saw incoming media stream");
                }
                if (newPeerConn.cancelled)
                    return;
                if (!peerConns[otherUser].startedAV) {
                    peerConns[otherUser].startedAV = true;
                    peerConns[otherUser].sharingAudio = haveAudioVideo.audio;
                    peerConns[otherUser].sharingVideo = haveAudioVideo.video;
                    peerConns[otherUser].connectTime = new Date().getTime();
                    if (peerConns[otherUser].callSuccessCB) {
                        if (peerConns[otherUser].sharingAudio || peerConns[otherUser].sharingVideo) {
                            peerConns[otherUser].callSuccessCB(otherUser, "audiovideo");
                        }
                    }
                    if (self.audioEnabled || self.videoEnabled) {
                        updateConfiguration();
                    }
                }
                var remoteName = getNameOfRemoteStream(otherUser, event.stream.id || "default");
                if (!remoteName) {
                    remoteName = "default";
                }
                peerConns[otherUser].remoteStreamIdToName[event.stream.id || "default"] = remoteName;
                peerConns[otherUser].liveRemoteStreams[remoteName] = true;
                event.stream.streamName = remoteName;
                if (self.streamAcceptor) {
                    self.streamAcceptor(otherUser, event.stream, remoteName);
                    //
                    // Inform the other user that the stream they provided has been received.
                    // This should be moved into signalling at some point
                    //
                    self.sendDataWS(otherUser, "easyrtc_streamReceived", {streamName:remoteName},function(){});
                }
            };
            pc.onremovestream = function(event) {
                if (self.debugPrinter) {
                    self.debugPrinter("saw remove on remote media stream");
                }
                onRemoveStreamHelper(otherUser, event.stream, event.stream.id || "default");
            };
            peerConns[otherUser] = newPeerConn;
        } catch (e) {
            if (self.debugPrinter) {
                self.debugPrinter(JSON.stringify(e));
            }
            failureCB(self.errCodes.SYSTEM_ERR, e.message);
            return null;
        }

        var i, stream;
        if (streamNames) {
            for (i = 0; i < streamNames.length; i++) {
                stream = getLocalMediaStreamByName(streamNames[i]);
                if (stream) {
                    pc.addStream(stream);
                }
                else {
                    console.log("Developer error, attempt to access unknown local media stream " + streamNames[i]);
                }
            }
        }
        else if (autoInitUserMedia && (self.videoEnabled || self.audioEnabled)) {
            stream = self.getLocalStream();
            pc.addStream(stream);
        }

        //
        // This function handles data channel message events.
        //
        var pendingTransfer = {};
        function dataChannelMessageHandler(event) {
            if (self.debugPrinter) {
                self.debugPrinter("saw dataChannel.onmessage event: " + JSON.stringify(event.data));
            }

            if (event.data === "dataChannelPrimed") {
                self.sendDataWS(otherUser, "dataChannelPrimed", "");
            }
            else {
                //
                // Chrome and Firefox Interop is passing a event with a strange data="", perhaps
                // as it's own form of priming message. Comparing the data against "" doesn't
                // work, so I'm going with parsing and trapping the parse error.
                //
                try {
                    var msg = JSON.parse(event.data);
                    if (msg) {
                        if (msg.transfer && msg.transferId) {
                            if (msg.transfer === 'start') {
                                if (self.debugPrinter) {
                                    self.debugPrinter('start transfer #' + msg.transferId);
                                }

                                var parts = parseInt(msg.parts);
                                pendingTransfer = {
                                    chunks: [],
                                    parts: parts,
                                    transferId: msg.transferId
                                };

                            } else if (msg.transfer === 'chunk') {
                                if (self.debugPrinter) {
                                    self.debugPrinter('got chunk for transfer #' + msg.transferId);
                                }

                                // check data is valid
                                if (!(typeof msg.data === 'string' && msg.data.length <= self.maxP2PMessageLength)) {
                                    console.log('Developer error, invalid data');

                                    // check there's a pending transfer
                                } else if (!pendingTransfer) {
                                    console.log('Developer error, unexpected chunk');

                                // check that transferId is valid
                                } else if (msg.transferId !== pendingTransfer.transferId) {
                                    console.log('Developer error, invalid transfer id');

                                // check that the max length of transfer is not reached
                                } else if (pendingTransfer.chunks.length + 1 > pendingTransfer.parts) {
                                    console.log('Developer error, received too many chunks');

                                } else {
                                    pendingTransfer.chunks.push(msg.data);
                                }

                            } else if (msg.transfer === 'end') {
                                if (self.debugPrinter) {
                                    self.debugPrinter('end of transfer #' + msg.transferId);
                                }

                                // check there's a pending transfer
                                if (!pendingTransfer) {
                                    console.log('Developer error, unexpected end of transfer');

                                // check that transferId is valid
                                } else if (msg.transferId !== pendingTransfer.transferId) {
                                    console.log('Developer error, invalid transfer id');

                                // check that all the chunks were received
                                } else if (pendingTransfer.chunks.length !== pendingTransfer.parts) {
                                    console.log('Developer error, received wrong number of chunks');

                                } else {
                                    try {
                                        var chunkedMsg = JSON.parse(pendingTransfer.chunks.join(''));
                                        self.receivePeerDistribute(otherUser, chunkedMsg, null);
                                    } catch (err) {
                                        console.log('Developer error, unable to parse message');
                                    }
                                }
                                pendingTransfer = {  };

                            } else {
                                console.log('Developer error, got an unknown transfer message' + msg.transfer);
                            }
                        } else {
                            self.receivePeerDistribute(otherUser, msg, null);
                        }
                    }
                }
                catch (err) {
                }
            }
        }

        function initOutGoingChannel(otherUser) {
            if (self.debugPrinter) {
                self.debugPrinter("saw initOutgoingChannel call");
            }
            var dataChannel = pc.createDataChannel(dataChannelName, self.getDatachannelConstraints());
            peerConns[otherUser].dataChannelS = dataChannel;
            peerConns[otherUser].dataChannelR = dataChannel;
            dataChannel.onmessage = dataChannelMessageHandler;
            dataChannel.onopen = function(event) {
                if (self.debugPrinter) {
                    self.debugPrinter("saw dataChannel.onopen event");
                }
                if (peerConns[otherUser]) {
                    dataChannel.send("dataChannelPrimed");
                }
            };
            dataChannel.onclose = function(event) {
                if (self.debugPrinter) {
                    self.debugPrinter("saw dataChannelS.onclose event");
                }
                if (peerConns[otherUser]) {
                    peerConns[otherUser].dataChannelReady = false;
                    delete peerConns[otherUser].dataChannelS;
                }
                if (onDataChannelClose) {
                    onDataChannelClose(otherUser);
                }

                updateConfigurationInfo();
            };
        }

        function initIncomingChannel(otherUser) {
            if (self.debugPrinter) {
                self.debugPrinter("initializing incoming channel handler for " + otherUser);
            }

            peerConns[otherUser].pc.ondatachannel = function(event) {

                if (self.debugPrinter) {
                    self.debugPrinter("saw incoming data channel");
                }

                var dataChannel = event.channel;
                peerConns[otherUser].dataChannelR = dataChannel;
                peerConns[otherUser].dataChannelS = dataChannel;
                peerConns[otherUser].dataChannelReady = true;
                dataChannel.onmessage = dataChannelMessageHandler;
                dataChannel.onclose = function(event) {
                    if (self.debugPrinter) {
                        self.debugPrinter("saw dataChannelR.onclose event");
                    }
                    if (peerConns[otherUser]) {
                        peerConns[otherUser].dataChannelReady = false;
                        delete peerConns[otherUser].dataChannelR;
                    }
                    if (onDataChannelClose) {
                        onDataChannelClose(otherUser);
                    }

                    updateConfigurationInfo();
                };
                dataChannel.onopen = function(event) {
                    if (self.debugPrinter) {
                        self.debugPrinter("saw dataChannel.onopen event");
                    }
                    if (peerConns[otherUser]) {
                        dataChannel.send("dataChannelPrimed");
                    }
                };
            };
        }

        //
        //  added for interoperability
        //
        var doDataChannels = dataEnabled;
        if (doDataChannels) {

            // check if both sides have the same browser and versions
        }

        if (doDataChannels) {
            self.setPeerListener(function() {
                peerConns[otherUser].dataChannelReady = true;
                if (peerConns[otherUser].callSuccessCB) {
                    peerConns[otherUser].callSuccessCB(otherUser, "datachannel");
                }
                if (onDataChannelOpen) {
                    onDataChannelOpen(otherUser, true);
                }
                updateConfigurationInfo();
            }, "dataChannelPrimed", otherUser);
            if (isInitiator) {
                try {

                    initOutGoingChannel(otherUser);
                } catch (channelErrorEvent) {
                    console.log("failed to init outgoing channel");
                    failureCB(self.errCodes.SYSTEM_ERR,
                            self.formatError(channelErrorEvent));
                }
            }
            if (!isInitiator) {
                initIncomingChannel(otherUser);
            }
        }

        pc.onconnection = function() {
            if (self.debugPrinter) {
                self.debugPrinter("setup pc.onconnection ");
            }
        };

        //
        // Temporary support for responding to acknowledgements of about streams being added.
        //
        self.setPeerListener(function(easyrtcid, msgType, msgData, targeting){
             if( newPeerConn.streamsAddedAcks[msgData.streamName]) {
                 (newPeerConn.streamsAddedAcks[msgData.streamName])(easyrtcid, msgData.streamName);
                 delete newPeerConn.streamsAddedAcks[msgData.streamName];
             }
        }, "easyrtc_streamReceived", otherUser);
        return pc;
    };
    var doAnswer = function(caller, msgData, streamNames) {
        if (!streamNames && autoInitUserMedia) {
            var localStream = self.getLocalStream();
            if (!localStream && (self.videoEnabled || self.audioEnabled)) {
                self.initMediaSource(
                        function() {
                            doAnswer(caller, msgData);
                        },
                        function(errorCode, error) {
                            self.showError(self.errCodes.MEDIA_ERR, self.format(self.getConstantString("localMediaError")));
                        });
                return;
            }
        }
        if (use_fresh_ice_each_peer) {
            self.getFreshIceConfig(function(succeeded) {
                if (succeeded) {
                    doAnswerBody(caller, msgData, streamNames);
                }
                else {
                    self.showError(self.errCodes.CALL_ERR, "Failed to get fresh ice config");
                }
            });
        }
        else {
            doAnswerBody(caller, msgData, streamNames);
        }
    };


    var doAnswerBody = function(caller, msgData, streamNames) {
        var pc = buildPeerConnection(caller, false, function(message) {
            self.showError(self.errCodes.SYSTEM_ERR, message);
        }, streamNames);
        var newPeerConn = peerConns[caller];
        if (!pc) {
            if (self.debugPrinter) {
                self.debugPrinter("buildPeerConnection failed. Call not answered");
            }
            return;
        }
        var setLocalAndSendMessage1 = function(sessionDescription) {
            if (newPeerConn.cancelled)
                return;
            var sendAnswer = function() {
                if (self.debugPrinter) {
                    self.debugPrinter("sending answer");
                }
                function onSignalSuccess() {
                }

                function onSignalFailure(errorCode, errorText) {
                    delete peerConns[caller];
                    self.showError(errorCode, errorText);
                }

                sendSignalling(caller, "answer", sessionDescription,
                        onSignalSuccess, onSignalFailure);
                peerConns[caller].connectionAccepted = true;
                sendQueuedCandidates(caller, onSignalSuccess, onSignalFailure);
                if (pc.connectDataConnection) {
                    if (self.debugPrinter) {
                        self.debugPrinter("calling connectDataConnection(5002,5001)");
                    }
                    pc.connectDataConnection(5002, 5001);
                }
            };
            if (sdpLocalFilter) {
                sessionDescription.sdp = sdpLocalFilter(sessionDescription.sdp);
            }
            pc.setLocalDescription(sessionDescription, sendAnswer, function(message) {
                self.showError(self.errCodes.INTERNAL_ERR, "setLocalDescription: " + message);
            });
        };
        var sd = null;
        if (window.mozRTCSessionDescription) {
            sd = new mozRTCSessionDescription(msgData);
        }
        else {
            sd = new RTCSessionDescription(msgData);
        }
        if (self.debugPrinter) {
            self.debugPrinter("sdp ||  " + JSON.stringify(sd));
        }
        var invokeCreateAnswer = function() {
            if (newPeerConn.cancelled)
                return;
            pc.createAnswer(setLocalAndSendMessage1,
                    function(message) {
                        self.showError(self.errCodes.INTERNAL_ERR, "create-answer: " + message);
                    },
                    receivedMediaConstraints);
        };
        if (self.debugPrinter) {
            self.debugPrinter("about to call setRemoteDescription in doAnswer");
        }
        try {

            if (sdpRemoteFilter) {
                sd.sdp = sdpRemoteFilter(sd.sdp);
            }
            pc.setRemoteDescription(sd, invokeCreateAnswer, function(message) {
                self.showError(self.errCodes.INTERNAL_ERR, "set-remote-description: " + message);
            });
        } catch (srdError) {
            console.log("set remote description failed");
            if (self.debugPrinter) {
                self.debugPrinter("saw exception in setRemoteDescription");
            }
            self.showError(self.errCodes.INTERNAL_ERR, "setRemoteDescription failed: " + srdError.message);
        }
    };
    //
    // This function calls the users onStreamClosed handler, passing it the easyrtcid of the peer, the stream itself,
    // and the name of the stream.
    //
    function emitOnStreamClosed(easyrtcid, stream) {
        if (!peerConns[easyrtcid]) {
            return;
        }
        var streamName;
        var id;
        if (stream.id) {
            id = stream.id;
        }
        else {
            id = "default";
        }
        streamName = peerConns[easyrtcid].remoteStreamIdToName[id] || "default";
        if (peerConns[easyrtcid].liveRemoteStreams[streamName] &&
            self.onStreamClosed) {
            delete peerConns[easyrtcid].liveRemoteStreams[streamName];
            self.onStreamClosed(easyrtcid, stream, streamName);
        }
        delete peerConns[easyrtcid].remoteStreamIdToName[id];
    }

    var onRemoteHangup = function(caller) {
        delete offersPending[caller];
        if (self.debugPrinter) {
            self.debugPrinter("Saw onRemote hangup event");
        }
        if (peerConns[caller]) {
            peerConns[caller].cancelled = true;
            if (peerConns[caller].pc) {
                //
                // close any remote streams.
                //
                var remoteStreams = peerConns[caller].pc.getRemoteStreams();
                if (remoteStreams) {
                    var i;
                    for (i = 0; i < remoteStreams.length; i++) {
                        emitOnStreamClosed(caller, remoteStreams[i]);
                        try {
                            stopStream(remoteStreams[i]);
                        } catch (err) {
                        }
                    }
                }

                try {
                    peerConns[caller].pc.close();
                } catch (anyErrors) {
                }
            }
            else {
                if (self.callCancelled) {
                    self.callCancelled(caller, true);
                }
            }
            delete peerConns[caller];
            updateConfigurationInfo();
        }
        else {
            if (self.callCancelled) {
                self.callCancelled(caller, true);
            }
        }
    };
    var queuedMessages = {};
    var clearQueuedMessages = function(caller) {
        queuedMessages[caller] = {
            candidates: []
        };
    };
    //
    // checks to see if a particular peer is in any room at all.
    //
    function isPeerInAnyRoom(id) {
        var roomName;
        for (roomName in lastLoggedInList) {
            if (!lastLoggedInList.hasOwnProperty(roomName)) {
                continue;
            }
            if (lastLoggedInList[roomName][id]) {
                return true;
            }
        }
        return false;
    }

    /**
      * Checks to see if a particular peer is present in any room.
      * If it isn't, we assume it's logged out.
      * @param easyrtcid the easyrtcId of the peer.
      */
    this.isPeerInAnyRoom = function(easyrtcid) {
         return isPeerInAnyRoom(easyrtcid);
    };

    //
    //
    //
    function processLostPeers(peersInRoom) {
        var id;
        //
        // check to see the person is still in at least one room. If not, we'll hangup
        // on them. This isn't the correct behavior, but it's the best we can do without
        // changes to the server.
        //
        for (id in peerConns) {
            if (peerConns.hasOwnProperty(id) &&
                    typeof peersInRoom[id] === 'undefined') {
                if (!isPeerInAnyRoom(id)) {
                    if (peerConns[id].pc || peerConns[id].isInitiator) {
                        onRemoteHangup(id);
                    }
                    delete offersPending[id];
                    delete acceptancePending[id];
                    clearQueuedMessages(id);
                }
            }
        }

        for (id in offersPending) {
            if (offersPending.hasOwnProperty(id) && !isPeerInAnyRoom(id)) {
                onRemoteHangup(id);
                clearQueuedMessages(id);
                delete offersPending[id];
                delete acceptancePending[id];
            }
        }

        for (id in acceptancePending) {
            if (acceptancePending.hasOwnProperty(id) && !isPeerInAnyRoom(id)) {
                onRemoteHangup(id);
                clearQueuedMessages(id);
                delete acceptancePending[id];
            }
        }

    }

    /**
     * The idea of aggregating timers is that there are events that convey state and these can fire more frequently
    * than desired. Aggregating timers allow a bunch of events to be collapsed into one by only firing the last
    * event.
     * @private
    */
    var aggregatingTimers = {};

    /**
     * This function sets a timeout for a function to be called with the feature that if another
     * invocation comes along within a particular interval (with the same key), the second invocation
     * replaces the first. To prevent a continuous stream of events from preventing a callback from ever
     * firing, we'll collapse no more than 20 events.
     * @param {String} key A key used to identify callbacks that should be aggregated.
     * @param {Function} callback The callback to invoke.
     * @param {Number} period The aggregating period in milliseconds.
     * @private
     */
    function addAggregatingTimer(key, callback, period) {
        if( !period) {
            period = 100; // 0.1 second
        }
        var counter = 0;
        if( aggregatingTimers[key]) {
            clearTimeout(aggregatingTimers[key].timer);
            counter = aggregatingTimers[key].counter;
        }
        if( counter > 20) {
            delete aggregatingTimers[key];
            callback();
        }
        else {
            aggregatingTimers[key] = {counter: counter +1};
            aggregatingTimers[key].timer = setTimeout(function () {
                delete aggregatingTimers[key];
                callback();
            }, period);
        }
    }

    //
    // this function gets called for each room when there is a room update.
    //
    function processOccupantList(roomName, occupantList) {
        var myInfo = null;
        var reducedList = {};

        var id;
        for (id in occupantList) {
            if (occupantList.hasOwnProperty(id)) {
                if (id === self.myEasyrtcid) {
                    myInfo = occupantList[id];
                }
                else {
                    reducedList[id] = occupantList[id];
                }
            }
        }
        //
        // processLostPeers detects peers that have gone away and performs
        // house keeping accordingly.
        //
        processLostPeers(reducedList);
        //
        //
        //
        addAggregatingTimer("roomOccupants&" + roomName, function(){
            if (roomOccupantListener) {
                roomOccupantListener(roomName, reducedList, myInfo);
            }
            self.emitEvent("roomOccupants", {roomName:roomName, occupants:lastLoggedInList});
        }, 100);
    }

    function sendQueuedCandidates(peer, onSignalSuccess, onSignalFailure) {
        var i;
        for (i = 0; i < peerConns[peer].candidatesToSend.length; i++) {
            sendSignalling(
                    peer,
                    "candidate",
                    peerConns[peer].candidatesToSend[i],
                    onSignalSuccess,
                    onSignalFailure
                    );
        }
    }

    var onChannelMsg = function(msg, ackAcceptorFunc) {

        var targeting = {};
        if (ackAcceptorFunc) {
            ackAcceptorFunc(self.ackMessage);
        }
        if (msg.targetEasyrtcid) {
            targeting.targetEasyrtcid = msg.targetEasyrtcid;
        }
        if (msg.targetRoom) {
            targeting.targetRoom = msg.targetRoom;
        }
        if (msg.targetGroup) {
            targeting.targetGroup = msg.targetGroup;
        }
        if (msg.senderEasyrtcid) {
            self.receivePeerDistribute(msg.senderEasyrtcid, msg, targeting);
        }
        else {
            if (receiveServerCB) {
                receiveServerCB(msg.msgType, msg.msgData, targeting);
            }
            else {
                console.log("Unhandled server message " + JSON.stringify(msg));
            }
        }
    };
    var onChannelCmd = function(msg, ackAcceptorFn) {

        var caller = msg.senderEasyrtcid;
        var msgType = msg.msgType;
        var msgData = msg.msgData;
        var pc;
        if (self.debugPrinter) {
            self.debugPrinter('received message of type ' + msgType);
        }

        if (typeof queuedMessages[caller] === "undefined") {
            clearQueuedMessages(caller);
        }

        var processCandidateBody = function(caller, msgData) {
            var candidate = null;

            if( iceCandidateFilter ) {
               msgData = iceCandidateFilter(msgData, true);
               if( !msgData ) {
                  return;
               }
            }

            if (window.mozRTCIceCandidate) {
                candidate = new mozRTCIceCandidate({
                    sdpMLineIndex: msgData.label,
                    candidate: msgData.candidate
                });
            }
            else {
                candidate = new RTCIceCandidate({
                    sdpMLineIndex: msgData.label,
                    candidate: msgData.candidate
                });
            }
            pc = peerConns[caller].pc;
            function iceAddSuccess() {}
            function iceAddFailure(domError) {
                easyrtc.showError(self.errCodes.ICECANDIDATE_ERR, "bad ice candidate (" + domError.name + "): " +
                    JSON.stringify(candidate));
            }
            pc.addIceCandidate(candidate, iceAddSuccess, iceAddFailure);

            if (msgData.candidate.indexOf("typ relay") > 0) {
                var ipAddress = msgData.candidate.match(/(udp|tcp) \d+ (\d+\.\d+\.\d+\.\d+)/i)[1];
                self._turnServers[ipAddress] = true;
            }
        };
        var flushCachedCandidates = function(caller) {
            var i;
            if (queuedMessages[caller]) {
                for (i = 0; i < queuedMessages[caller].candidates.length; i++) {
                    processCandidateBody(caller, queuedMessages[caller].candidates[i]);
                }
                delete queuedMessages[caller];
            }
        };
        var processOffer = function(caller, msgData) {

            var helper = function(wasAccepted, streamNames) {

                if (streamNames) {
                    if (typeof streamNames === "string") {
                        streamNames = [streamNames];
                    }
                    else if (streamNames.length === undefined) {
                        easyrtc.showError(self.errCodes.DEVELOPER_ERR, "accept callback passed invalid streamNames");
                        return;
                    }
                }
                if (self.debugPrinter) {
                    self.debugPrinter("offer accept=" + wasAccepted);
                }
                delete offersPending[caller];

                if (wasAccepted) {
<<<<<<< HEAD

                    if (!self.supportsPeerConnections()) {
                        easyrtc.showError(self.errCodes.CALL_ERR, self.getConstantString("noWebrtcSupport"));
                        return;
                    }

=======
                    if (!self.supportsPeerConnections()) {
                        callFailureCB(self.errCodes.CALL_ERR, self.getConstantString("noWebrtcSupport"));
                        return;
                    }
>>>>>>> 8266bac7
                    doAnswer(caller, msgData, streamNames);
                    flushCachedCandidates(caller);
                }
                else {
                    sendSignalling(caller, "reject", null, null, null);
                    clearQueuedMessages(caller);
                }
            };
            //
            // There is a very rare case of two callers sending each other offers
            // before receiving the others offer. In such a case, the caller with the
            // greater valued easyrtcid will delete its pending call information and do a
            // simple answer to the other caller's offer.
            //
            if (acceptancePending[caller] && caller < self.myEasyrtcid) {
                delete acceptancePending[caller];
                if (queuedMessages[caller]) {
                    delete queuedMessages[caller];
                }
                if (peerConns[caller].wasAcceptedCB) {
                    peerConns[caller].wasAcceptedCB(true, caller);
                }
                delete peerConns[caller];
                helper(true);
                return;
            }

            offersPending[caller] = msgData;
            if (!self.acceptCheck) {
                helper(true);
            }
            else {
                self.acceptCheck(caller, helper);
            }
        };
        function processReject(caller) {
            delete acceptancePending[caller];
            if (queuedMessages[caller]) {
                delete queuedMessages[caller];
            }
            if (peerConns[caller]) {
                if (peerConns[caller].wasAcceptedCB) {
                    peerConns[caller].wasAcceptedCB(false, caller);
                }
                delete peerConns[caller];
            }
        }

        function processAnswer(caller, msgData) {



            delete acceptancePending[caller];

            //
            // if we've discarded the peer connection, ignore the answer.
            //
            if (!peerConns[caller]) {
                return;
            }
            peerConns[caller].connectionAccepted = true;



            if (peerConns[caller].wasAcceptedCB) {
                peerConns[caller].wasAcceptedCB(true, caller);
            }

            var onSignalSuccess = function() {

            };
            var onSignalFailure = function(errorCode, errorText) {
                if (peerConns[caller]) {
                    delete peerConns[caller];
                }
                self.showError(errorCode, errorText);
            };
            // peerConns[caller].startedAV = true;
            sendQueuedCandidates(caller, onSignalSuccess, onSignalFailure);
            pc = peerConns[caller].pc;
            var sd = null;
            if (window.mozRTCSessionDescription) {
                sd = new mozRTCSessionDescription(msgData);
            }
            else {
                sd = new RTCSessionDescription(msgData);
            }
            if (!sd) {
                throw "Could not create the RTCSessionDescription";
            }

            if (self.debugPrinter) {
                self.debugPrinter("about to call initiating setRemoteDescription");
            }
            try {
                if (sdpRemoteFilter) {
                    sd.sdp = sdpRemoteFilter(sd.sdp);
                }
                pc.setRemoteDescription(sd, function() {
                    if (pc.connectDataConnection) {
                        if (self.debugPrinter) {
                            self.debugPrinter("calling connectDataConnection(5001,5002)");
                        }
                        pc.connectDataConnection(5001, 5002); // these are like ids for data channels
                    }
                }, function(message){
                     console.log("setRemoteDescription failed ", message);
                 });
            } catch (smdException) {
                console.log("setRemoteDescription failed ", smdException);
            }
            flushCachedCandidates(caller);
        }

        function processCandidateQueue(caller, msgData) {

            if (peerConns[caller] && peerConns[caller].pc) {
                processCandidateBody(caller, msgData);
            }
            else {
                if (!peerConns[caller]) {
                    queuedMessages[caller] = {
                        candidates: []
                    };
                }
                queuedMessages[caller].candidates.push(msgData);
            }
        }

        switch (msgType) {
            case "sessionData":
                processSessionData(msgData.sessionData);
                break;
            case "roomData":
                processRoomData(msgData.roomData);
                break;
            case "iceConfig":
                processIceConfig(msgData.iceConfig);
                break;
            case "forwardToUrl":
                if (msgData.newWindow) {
                    window.open(msgData.forwardToUrl.url);
                }
                else {
                    window.location.href = msgData.forwardToUrl.url;
                }
                break;
            case "offer":
                processOffer(caller, msgData);
                break;
            case "reject":
                processReject(caller);
                break;
            case "answer":
                processAnswer(caller, msgData);
                break;
            case "candidate":
                processCandidateQueue(caller, msgData);
                break;
            case "hangup":
                onRemoteHangup(caller);
                clearQueuedMessages(caller);
                break;
            case "error":
                self.showError(msg.errorCode, msg.errorText);
                break;
            default:
                console.error("received unknown message type from server, msgType is " + msgType);
                return;
        }

        if (ackAcceptorFn) {
            ackAcceptorFn(self.ackMessage);
        }
    };
    function connectToWSServer(successCallback, errorCallback) {
        var i;
        if (preallocatedSocketIo) {
            self.webSocket = preallocatedSocketIo;
        }
        else if (!self.webSocket) {
            try {
               self.webSocket = io.connect(serverPath, connectionOptions);
            } catch(socketErr) {
               errorCallback( self.errCodes.SYSTEM_ERROR,
                     socketError.toString());
               return;
            }
            if (!self.webSocket) {
                throw "io.connect failed";
            }
        }
        else {
            for (i in self.websocketListeners) {
                if (!self.websocketListeners.hasOwnProperty(i)) {
                    continue;
                }
                self.webSocket.removeEventListener(self.websocketListeners[i].event,
                        self.websocketListeners[i].handler);
            }
        }
        self.websocketListeners = [];
        function addSocketListener(event, handler) {
            self.webSocket.on(event, handler);
            self.websocketListeners.push({event: event, handler: handler});
        }

        addSocketListener("close", function(event) {
            console.log("the web socket closed");
        });
        addSocketListener('error', function(event) {
            function handleErrorEvent() {
                if (self.myEasyrtcid) {
                    //
                    // socket.io version 1 got rid of the socket member, moving everything up one level.
                    //
                    if (isSocketConnected(self.webSocket)) {
                        self.showError(self.errCodes.SIGNAL_ERROR, self.getConstantString("miscSignalError"));
                    }
                    else {
                        /* socket server went down. this will generate a 'disconnect' event as well, so skip this event */
                        errorCallback(self.errCodes.CONNECT_ERR, self.getConstantString("noServer"));
                    }
                }
                else {
                    errorCallback(self.errCodes.CONNECT_ERR, self.getConstantString("noServer"));
                }
            }
            handleErrorEvent();
        });
        function connectHandler(event) {
            self.webSocketConnected = true;
            if (!self.webSocket) {
                self.showError(self.errCodes.CONNECT_ERR, self.getConstantString("badsocket"));
            }

            if (self.debugPrinter) {
                self.debugPrinter("saw socket-server onconnect event");
            }
            if (self.webSocketConnected) {
                sendAuthenticate(successCallback, errorCallback);
            }
            else {
                errorCallback(self.errCodes.SIGNAL_ERROR, self.getConstantString("icf"));
            }
        }
        if (isSocketConnected(preallocatedSocketIo)) {
            connectHandler(null);
        }
        else {
            addSocketListener("connect", connectHandler);
        }
        addSocketListener("easyrtcMsg", onChannelMsg);
        addSocketListener("easyrtcCmd", onChannelCmd);
        addSocketListener("disconnect", function(/* code, reason, wasClean */) {
            self.webSocketConnected = false;
            updateConfigurationInfo = function() {
            }; // dummy update function
            oldConfig = {};
            disconnectBody();
            if (self.disconnectListener) {
                self.disconnectListener();
            }
        });
    }


    function buildDeltaRecord(added, deleted, modified) {
        function objectNotEmpty(obj) {
            var i;
            for (i in obj) {
                if (obj.hasOwnProperty(i)) {
                    return true;
                }
            }
            return false;
        }

        var result = {};
        if (objectNotEmpty(added)) {
            result.added = added;
        }

        if (objectNotEmpty(deleted)) {
            result.deleted = deleted;
        }

        if (objectNotEmpty(result)) {
            return result;
        }
        else {
            return null;
        }
    }

    function findDeltas(oldVersion, newVersion) {
        var i;
        var added = {}, deleted = {};
        var subPart;
        for (i in newVersion) {
            if (!newVersion.hasOwnProperty(i)) {
                // do nothing
            }
            else if (oldVersion === null || typeof oldVersion[i] === 'undefined') {
                added[i] = newVersion[i];
            }
            else if (typeof newVersion[i] === 'object') {
                subPart = findDeltas(oldVersion[i], newVersion[i]);
                if (subPart !== null) {
                    added[i] = newVersion[i];
                }
            }
            else if (newVersion[i] !== oldVersion[i]) {
                added[i] = newVersion[i];
            }
        }
        for (i in oldVersion) {
            if (!newVersion.hasOwnProperty(i)) {
                // do nothing
            }
            else if (typeof newVersion[i] === 'undefined') {
                deleted = oldVersion[i];
            }
        }

        return buildDeltaRecord(added, deleted);
    }

//
// this function collects configuration info that will be sent to the server.
// It returns that information, leaving it the responsibility of the caller to
// do the actual sending.
//
    function collectConfigurationInfo(/* forAuthentication */) {
        var p2pList = {};
        var i;
        for (i in peerConns) {
            if (!peerConns.hasOwnProperty(i)) {
                continue;
            }
            p2pList[i] = {
                connectTime: peerConns[i].connectTime,
                isInitiator: !!peerConns[i].isInitiator
            };
        }

        var newConfig = {
            userSettings: {
                sharingAudio: !!haveAudioVideo.audio,
                sharingVideo: !!haveAudioVideo.video,
                sharingData: !!dataEnabled,
                nativeVideoWidth: self.nativeVideoWidth,
                nativeVideoHeight: self.nativeVideoHeight,
                windowWidth: window.innerWidth,
                windowHeight: window.innerHeight,
                screenWidth: window.screen.width,
                screenHeight: window.screen.height,
                cookieEnabled: navigator.cookieEnabled,
                os: navigator.oscpu,
                language: navigator.language
            }
        };
        if (!isEmptyObj(p2pList)) {
            newConfig.p2pList = p2pList;
        }
        return newConfig;
    }
    function updateConfiguration() {

        var newConfig = collectConfigurationInfo(false);
        //
        // we need to give the getStats calls a chance to fish out the data.
        // The longest I've seen it take is 5 milliseconds so 100 should be overkill.
        //
        var sendDeltas = function() {
            var alteredData = findDeltas(oldConfig, newConfig);
            //
            // send all the configuration information that changes during the session
            //
            if (alteredData) {
                if (self.debugPrinter) {
                    self.debugPrinter("cfg=" + JSON.stringify(alteredData.added));
                }
                if (self.webSocket) {
                    sendSignalling(null, "setUserCfg", {setUserCfg: alteredData.added}, null, null);
                }
            }
            oldConfig = newConfig;
        };
        if (oldConfig === {}) {
            sendDeltas();
        }
        else {
            setTimeout(sendDeltas, 100);
        }
    }

    updateConfigurationInfo = function() {
        updateConfiguration();
    };
    /**
     * Sets the presence state on the server.
     * @param {String} state - one of 'away','chat','dnd','xa'
     * @param {String} statusText - User configurable status string. May be length limited.
     * @example   easyrtc.updatePresence('dnd', 'sleeping');
     */
    this.updatePresence = function(state, statusText) {
        self.presenceShow = state;
        self.presenceStatus = statusText;
        if (self.webSocketConnected) {
            sendSignalling(null, 'setPresence', {setPresence: {'show': state, 'status': statusText}}, null);
        }
    };
    /**
     * Fetch the collection of session fields as a map. The map has the structure:
     *  {key1: {"fieldName": key1, "fieldValue": value1}, ...,
     *   key2: {"fieldName": key2, "fieldValue": value2}
     *  }
     * @returns {Object}
     */
    this.getSessionFields = function() {
        return sessionFields;
    };
    /**
     * Fetch the value of a session field by name.
     * @param {String} name - name of the session field to be fetched.
     * @returns the field value (which can be anything). Returns undefined if the field does not exist.
     */
    this.getSessionField = function(name) {
        if (sessionFields[name]) {
            return sessionFields[name].fieldValue;
        }
        else {
            return undefined;
        }
    };
    function processSessionData(sessionData) {
        if (sessionData) {
            if (sessionData.easyrtcsid) {
                self.easyrtcsid = sessionData.easyrtcsid;
            }
            if (sessionData.field) {
                sessionFields = sessionData.field;
            }
        }
    }


    function processRoomData(roomData) {
        self.roomData = roomData;
        var roomName;
        var k;
        var stuffToRemove;
        var stuffToAdd;
        var id, removeId;
        for (roomName in self.roomData) {
            if (!self.roomData.hasOwnProperty(roomName)) {
                continue;
            }
            if (roomData[roomName].roomStatus === "join") {
                if (!(self.roomJoin[roomName])) {
                    self.roomJoin[roomName] = roomData[roomName];
                }
                var mediaIds = buildMediaIds();
                if (mediaIds !== {}) {
                    self.setRoomApiField(roomName, "mediaIds", mediaIds);
                }
            }
            else if (roomData[roomName].roomStatus === "leave") {
                if (self.roomEntryListener) {
                    self.roomEntryListener(false, roomName);
                }
                delete self.roomJoin[roomName];
                delete lastLoggedInList[roomName];
                continue;
            }

            if (roomData[roomName].clientList) {
                lastLoggedInList[roomName] = roomData[roomName].clientList;
            }
            else if (roomData[roomName].clientListDelta) {
                stuffToAdd = roomData[roomName].clientListDelta.updateClient;
                if (stuffToAdd) {
                    for (id in stuffToAdd) {
                        if (!stuffToAdd.hasOwnProperty(id)) {
                            continue;
                        }
                        if (!lastLoggedInList[roomName]) {
                            lastLoggedInList[roomName] = [];
                        }
                        if( !lastLoggedInList[roomName][id] ) {
                           lastLoggedInList[roomName][id] = stuffToAdd[id];
                        }
                        for( k in stuffToAdd[id] ) {
                           if( k == "apiField" || k == "presence") {
                              lastLoggedInList[roomName][id][k] = stuffToAdd[id][k];
                           }
                        }
                    }
                }
                stuffToRemove = roomData[roomName].clientListDelta.removeClient;
                if (stuffToRemove && lastLoggedInList[roomName]) {
                    for (removeId in stuffToRemove) {
                        if (stuffToRemove.hasOwnProperty(removeId)) {
                            delete lastLoggedInList[roomName][removeId];
                        }
                    }
                }
            }
            if (self.roomJoin[roomName] && roomData[roomName].field) {
                fields.rooms[roomName] = roomData[roomName].field;
            }
            if (roomData[roomName].roomStatus === "join") {
                if (self.roomEntryListener) {
                    self.roomEntryListener(true, roomName);
                }
            }
            processOccupantList(roomName, lastLoggedInList[roomName]);
        }
        self.emitEvent("roomOccupant", lastLoggedInList);
    }

    /**
     * Returns an array of easyrtcid's of peers in a particular room.
     * @param roomName
     * @returns {Array} of easyrtcids or null if the client is not in the room.
     * @example
     *     var occupants = easyrtc.getRoomOccupants("default");
     *     var i;
     *     for( i = 0; i < occupants.length; i++ ) {
     *         console.log( occupants[i] + " is in the room");
     *     }
     */
    this.getRoomOccupantsAsArray = function(roomName) {
        if (!lastLoggedInList[roomName]) {
            return null;
        }
        else {
            return Object.keys(lastLoggedInList[roomName]);
        }
    };

    /**
     * Returns a map of easyrtcid's of peers in a particular room. You should only test elements in the map to see if they are
     * null; their actual values are not guaranteed to be the same in different releases.
     * @param roomName
     * @returns {Object} of easyrtcids or null if the client is not in the room.
     * @example
     *      if( easyrtc.getRoomOccupantsAsMap("default")[some_easyrtcid]) {
     *          console.log("yep, " + some_easyrtcid + " is in the room");
     *      }
     */
    this.getRoomOccupantsAsMap = function(roomName) {
        return lastLoggedInList[roomName];
    };

    /**
     * Returns true if the ipAddress parameter was the address of a turn server. This is done by checking against information
     * collected during peer to peer calls. Don't expect it to work before the first call, or to identify turn servers that aren't
     * in the ice config.
     * @param ipAddress
     * @returns {boolean} true if ip address is known to be that of a turn server, false otherwise.
     */
    this.isTurnServer = function(ipAddress) {
        return !!self._turnServers[ipAddress];
    };
    function processIceConfig(iceConfig) {
        pc_config = {iceServers: []};
        self._turnServers = {};
        var i;
        var item, fixedItem, username, ipAddress;
        if (!window.createIceServer) {
            return;
        }
       if( !iceConfig || !iceConfig.iceServers ||
              typeof iceConfig.iceServers.length === "undefined" ) {
            self.showError(self.errCodes.DEVELOPER_ERR, "iceConfig received from server didn't have an array called iceServers, ignoring it");
              iceConfig = { iceServers:[]};
         }

        for (i = 0; i < iceConfig.iceServers.length; i++) {
            item = iceConfig.iceServers[i];
            if (item.url.indexOf('turn:') === 0) {
                if (item.username) {
                    fixedItem = createIceServer(item.url, item.username, item.credential);
                }
                else {
                    self.showError(self.errCodes.DEVELOPER_ERR, "TURN server entry doesn't have a username: " + JSON.stringify(item));
                }
                ipAddress = item.url.split(/[@:&]/g)[1];
                self._turnServers[ipAddress] = true;
            }
            else { // is stun server entry
                fixedItem = item;
            }
            if (fixedItem) {
                pc_config.iceServers.push(fixedItem);
            }
        }
    }

    /**
     * Request fresh ice config information from the server.
     * This should be done periodically by long running applications.
     * @param {Function} callback is called with a value of true on success, false on failure.
     */
    this.getFreshIceConfig = function(callback) {
        var dataToShip = {
            msgType: "getIceConfig",
            msgData: {}
        };
        if (!callback) {
            callback = function() {
            };
        }
        self.webSocket.json.emit("easyrtcCmd", dataToShip,
                function(ackMsg) {
                    if (ackMsg.msgType === "iceConfig") {
                        processIceConfig(ackMsg.msgData.iceConfig);
                        callback(true);
                    }
                    else {
                        self.showError(ackMsg.msgData.errorCode, ackMsg.msgData.errorText);
                        callback(false);
                    }
                }
        );
    };
    function processToken(msg) {
        if (self.debugPrinter) {
            self.debugPrinter("entered process token");
        }
        var msgData = msg.msgData;
        if (msgData.easyrtcid) {
            self.myEasyrtcid = msgData.easyrtcid;
        }
        if (msgData.field) {
            fields.connection = msgData.field;
        }
        if (msgData.iceConfig) {
            processIceConfig(msgData.iceConfig);
        }

        if (msgData.sessionData) {
            processSessionData(msgData.sessionData);
        }

        if (msgData.roomData) {
            processRoomData(msgData.roomData);
        }

        if (msgData.application.field) {
            fields.application = msgData.application.field;
        }

    }

    function sendAuthenticate(successCallback, errorCallback) {
        //
        // find our easyrtcsid
        //
        var cookies, target, i;
        var easyrtcsid = null;
        if (self.cookieId && document.cookie) {
            cookies = document.cookie.split(/[; ]/g);
            target = self.cookieId + "=";
            for (i = 0; i < cookies.length; i++) {
                if (cookies[i].indexOf(target) === 0) {
                    easyrtcsid = cookies[i].substring(target.length);
                }
            }
        }

        if (!self.roomJoin) {
            self.roomJoin = {};
        }

        var msgData = {
            apiVersion: self.apiVersion,
            applicationName: self.applicationName,
            setUserCfg: collectConfigurationInfo(true)
        };
        if (self.presenceShow) {
            msgData.setPresence = {show: self.presenceShow, status: self.presenceStatus};
        }
        if (self.username) {
            msgData.username = self.username;
        }
        if (self.roomJoin && !isEmptyObj(self.roomJoin)) {
            msgData.roomJoin = self.roomJoin;
        }
        if (easyrtcsid) {
            msgData.easyrtcsid = easyrtcsid;
        }
        if (credential) {
            msgData.credential = credential;
        }

        self.webSocket.json.emit("easyrtcAuth",
                {msgType: "authenticate",
                    msgData: msgData
                },
        function(msg) {
            var room;
            if (msg.msgType === "error") {
                errorCallback(msg.msgData.errorCode, msg.msgData.errorText);
                self.roomJoin = {};
            }
            else {
                processToken(msg);
                if (self._roomApiFields) {
                    for (room in self._roomApiFields) {
                        if (self._roomApiFields.hasOwnProperty(room)) {
                            _enqueueSendRoomApi(room);
                        }
                    }
                }

                if (successCallback) {
                    successCallback(self.myEasyrtcid);
                }
            }
        }
        );
    }

    /** Get a list of the rooms you are in. You must be connected to call this function.
     * @returns {Object} A map whose keys are the room names
     */
    this.getRoomsJoined = function() {
        var roomsIn = {};
        var key;
        for (key in self.roomJoin) {
            if (self.roomJoin.hasOwnProperty(key)) {
                roomsIn[key] = true;
            }
        }
        return roomsIn;
    };
    /** Get server defined fields associated with a particular room. Only valid
     * after a connection has been made.
     * @param {String} roomName - the name of the room you want the fields for.
     * @returns {Object} A dictionary containing entries of the form {key:{'fieldName':key, 'fieldValue':value1}} or undefined
     * if you are not connected to the room.
     */
    this.getRoomFields = function(roomName) {
        if (!fields || !fields.rooms || !fields.rooms[roomName])
            return undefined;
        return fields.rooms[roomName];
    };
    /** Get server defined fields associated with the current application. Only valid
     * after a connection has been made.
     * @returns {Object} A dictionary containing entries of the form {key:{'fieldName':key, 'fieldValue':value1}}
     */
    this.getApplicationFields = function() {
        return fields.application;
    };
    /** Get server defined fields associated with the connection. Only valid
     * after a connection has been made.
     * @returns {Object} A dictionary containing entries of the form {key:{'fieldName':key, 'fieldValue':value1}}
     */
    this.getConnectionFields = function() {
        return fields.connection;
    };

    var preallocatedSocketIo = null;
    /**
     * Supply a socket.io connection that will be used instead of allocating a new socket.
     * The expected usage is that you allocate a websocket, assign options to it, call
     * easyrtc.useThisSocketConnection, followed by easyrtc.connect or easyrtc.easyApp. Easyrtc will not attempt to
     * close sockets that were supplied with easyrtc.useThisSocketConnection.
     * @param {Object} alreadyAllocatedSocketIo A value allocated with the connect method of socket.io.
     */
    this.useThisSocketConnection = function(alreadyAllocatedSocketIo) {
        preallocatedSocketIo = alreadyAllocatedSocketIo;
    };
    /**
     * Connect to the easyrtc signaling server.
     * @param applicationName
     * @param successCallback
     * @param errorCallback
     */
    this.connect = function(applicationName, successCallback, errorCallback) {

        if (!window.io) {
            self.showError(self.errCodes.DEVELOPER_ERR, "Your HTML has not included the socket.io.js library");
        }

        if (!preallocatedSocketIo && self.webSocket) {
            console.error("Developer error: attempt to connect when already connected to socket server");
            return;
        }
        pc_config = {};
        closedChannel = null;
        oldConfig = {}; // used internally by updateConfiguration
        queuedMessages = {};
        self.applicationName = applicationName;
        fields = {
            rooms: {},
            application: {},
            connection: {}
        };
        if (self.debugPrinter) {
            self.debugPrinter("attempt to connect to WebRTC signalling server with application name=" + applicationName);
        }

        if (errorCallback === null) {
            errorCallback = function(errorCode, errorText) {
                console.error("easyrtc.connect: " + errorText);
            };
        }

        connectToWSServer(successCallback, errorCallback);
    };
};
window.easyrtc = new Easyrtc();
(function() {
    /** @private */
    var autoAddCloseButtons = true;
    /** By default, the easyApp routine sticks a "close" button on top of each caller
     * video object that it manages. Call this function(before calling easyApp) to disable that particular feature.
     * @example
     *    easyrtc.dontAddCloseButtons();
     */
    easyrtc.dontAddCloseButtons = function() {
        autoAddCloseButtons = false;
    };

    /**
     * This is a helper function for the easyApp method. It manages the assignment of video streams
     * to video objects. It assumes
     * @param {String} monitorVideoId is the id of the mirror video tag.
     * @param {Array} videoIds is an array of ids of the caller video tags.
     * @private
     */
    function easyAppBody(monitorVideoId, videoIds) {
        var numPEOPLE = videoIds.length;
        var videoIdsP = videoIds;
        var refreshPane = 0;
        var onCall = null, onHangup = null;
        var videoIdToCallerMap = {};
        if (!videoIdsP) {
            videoIdsP = [];
        }

<<<<<<< HEAD
        easyrtc.addEventListener("roomOccupants",
=======
        /**
         * Validates that the video ids correspond to dom objects.
         * @param {String} monitorVideoId
         * @param {Array} videoIds
         * @returns {Boolean}
         * @private
         */
        function validateVideoIds(monitorVideoId, videoIds) {
            var i;
            // verify that video ids were not typos.
            if (monitorVideoId && !document.getElementById(monitorVideoId)) {
                self.showError(self.errCodes.DEVELOPER_ERR, "The monitor video id passed to easyApp was bad, saw " + monitorVideoId);
                return false;
            }
    
            for (i in videoIds) {
                if (!videoIds.hasOwnProperty(i)) {
                    continue;
                }
                var name = videoIds[i];
                if (!document.getElementById(name)) {
                    self.showError(self.errCodes.DEVELOPER_ERR, "The caller video id '" + name + "' passed to easyApp was bad.");
                    return false;
                }
            }
            return true;
        }


        function getCallerOfVideo(videoObject) {
            return videoIdToCallerMap[videoObject.id];
        }

        function setCallerOfVideo(videoObject, callerEasyrtcId) {
            videoIdToCallerMap[videoObject.id] = callerEasyrtcId;
        }

        easyrtc.addEventListener("roomOccupants", 
>>>>>>> 8266bac7
            function(eventName, eventData) {
                var i;
                for (i = 0; i < numPEOPLE; i++) {
                    var video = getIthVideo(i);
                    if (!videoIsFree(video)) {
		        if( !easyrtc.isPeerInAnyRoom(getCallerOfVideo(video))){
                           if( onHangup ) {
                               onHangup(getCallerOfVideo(video), i);
                           }
                           setCallerOfVideo(video, null);
                        }
                    }
                }
            }
        );

        function videoIsFree(obj) {
            var caller = getCallerOfVideo(obj);
            return (caller === "" || caller === null || caller === undefined);
        }

        if (!validateVideoIds(monitorVideoId, videoIdsP)) {
            throw "bad video element id";
        }

        if (monitorVideoId) {
            document.getElementById(monitorVideoId).muted = "muted";
        }

        /** Sets an event handler that gets called when an incoming MediaStream is assigned
         * to a video object. The name is poorly chosen and reflects a simpler era when you could
         * only have one media stream per peer connection.
         * @param {Function} cb has the signature function(easyrtcid, slot){}
         * @example
         *   easyrtc.setOnCall( function(easyrtcid, slot){
         *      console.log("call with " + easyrtcid + "established");
         *   });
         */
        easyrtc.setOnCall = function(cb) {
            onCall = cb;
        };
        /** Sets an event handler that gets called when a call is ended.
         * it's only purpose (so far) is to support transitions on video elements.
         x     * this function is only defined after easyrtc.easyApp is called.
         * The slot is parameter is the index into the array of video ids.
         * Note: if you call easyrtc.getConnectionCount() from inside your callback
         * it's count will reflect the number of connections before the hangup started.
         * @param {Function} cb has the signature function(easyrtcid, slot){}
         * @example
         *   easyrtc.setOnHangup( function(easyrtcid, slot){
         *      console.log("call with " + easyrtcid + "ended");
         *   });
         */
        easyrtc.setOnHangup = function(cb) {
            onHangup = cb;
        };

        function getIthVideo(i) {
            if (videoIdsP[i]) {
                return document.getElementById(videoIdsP[i]);
            }
            else {
                return null;
            }
        }


        easyrtc.getIthCaller = function(i) {
            if (i < 0 || i > videoIdsP.length) {
                return null;
            }
            var vid = getIthVideo(i);
            return getCallerOfVideo(vid);
        };

        easyrtc.getSlotOfCaller = function(easyrtcid) {
            var i;
            for (i = 0; i < numPEOPLE; i++) {
                if (easyrtc.getIthCaller(i) === easyrtcid) {
                    return i;
                }
            }
            return -1; // caller not connected
        };
        function hideVideo(video) {
            easyrtc.setVideoObjectSrc(video, "");
            video.style.visibility = "hidden";
        }

        easyrtc.setOnStreamClosed(function(caller) {
            var i;
            for (i = 0; i < numPEOPLE; i++) {
                var video = getIthVideo(i);
                if (getCallerOfVideo(video) === caller) {
                    hideVideo(video);
                    setCallerOfVideo(video, "");
                    if (onHangup) {
                        onHangup(caller, i);
                    }
                }
            }
        });
        //
        // Only accept incoming calls if we have a free video object to display
        // them in.
        //
        easyrtc.setAcceptChecker(function(caller, helper) {
            var i;
            for (i = 0; i < numPEOPLE; i++) {
                var video = getIthVideo(i);
                if (videoIsFree(video)) {
                    helper(true);
                    return;
                }
            }
            helper(false);
        });
        easyrtc.setStreamAcceptor(function(caller, stream) {
            var i;
            if (easyrtc.debugPrinter) {
                easyrtc.debugPrinter("stream acceptor called");
            }
            function showVideo(video, stream) {
                easyrtc.setVideoObjectSrc(video, stream);
                if (video.style.visibility) {
                    video.style.visibility = 'visible';
                }
            }

            var video;
            if (refreshPane && videoIsFree(refreshPane)) {
                showVideo(refreshPane, stream);
                if (onCall) {
                    onCall(caller, refreshPane);
                }
                refreshPane = null;
                return;
            }
            for (i = 0; i < numPEOPLE; i++) {
                video = getIthVideo(i);
                if (getCallerOfVideo(video) === caller) {
                    showVideo(video, stream);
                    if (onCall) {
                        onCall(caller, i);
                    }
                    return;
                }
            }

            for (i = 0; i < numPEOPLE; i++) {
                video = getIthVideo(i);
                if (videoIsFree(video)) {
                    setCallerOfVideo(video, caller);
                    if (onCall) {
                        onCall(caller, i);
                    }
                    showVideo(video, stream);
                    return;
                }
            }
//
// no empty slots, so drop whatever caller we have in the first slot and use that one.
//
            video = getIthVideo(0);
            if (video) {
                easyrtc.hangup(getCallerOfVideo(video));
                showVideo(video, stream);
                if (onCall) {
                    onCall(caller, 0);
                }
            }
            setCallerOfVideo(video, caller);
        });
        (function() {
            var addControls, parentDiv, closeButton, i;
            if (autoAddCloseButtons) {

                addControls = function(video) {
                    parentDiv = video.parentNode;
                    setCallerOfVideo(video, "");
                    closeButton = document.createElement("div");
                    closeButton.className = "easyrtc_closeButton";
                    closeButton.onclick = function() {
                        if (getCallerOfVideo(video)) {
                            easyrtc.hangup(getCallerOfVideo(video));
                            hideVideo(video);
                            setCallerOfVideo(video, "");
                        }
                    };
                    parentDiv.appendChild(closeButton);
                };
                for (i = 0; i < numPEOPLE; i++) {
                    addControls(getIthVideo(i));
                }
            }
        })();
        var monitorVideo = null;
        if (easyrtc.videoEnabled && monitorVideoId !== null) {
            monitorVideo = document.getElementById(monitorVideoId);
            if (!monitorVideo) {
                console.error("Programmer error: no object called " + monitorVideoId);
                return;
            }
            monitorVideo.muted = "muted";
            monitorVideo.defaultMuted = true;
        }
    }
    /**
     * Provides a layer on top of the easyrtc.initMediaSource and easyrtc.connect, assign the local media stream to
     * the video object identified by monitorVideoId, assign remote video streams to
     * the video objects identified by videoIds, and then call onReady. One of it's
     * side effects is to add hangup buttons to the remote video objects, buttons
     * that only appear when you hover over them with the mouse cursor. This method will also add the
     * easyrtcMirror class to the monitor video object so that it behaves like a mirror.
     *  @param {String} applicationName - name of the application.
     *  @param {String} monitorVideoId - the id of the video object used for monitoring the local stream.
     *  @param {Array} videoIds - an array of video object ids (strings)
     *  @param {Function} onReady - a callback function used on success. It is called with the easyrtcId this peer is known to the server as.
     *  @param {Function} onFailure - a callback function used on failure (failed to get local media or a connection of the signaling server).
     *  @example
     *     easyrtc.easyApp('multiChat', 'selfVideo', ['remote1', 'remote2', 'remote3'],
     *              function(easyrtcId){
     *                  console.log("successfully connected, I am " + easyrtcId);
     *              },
     *              function(errorCode, errorText){
     *                  console.log(errorText);
     *              });
     */
    easyrtc.easyApp = function(applicationName, monitorVideoId, videoIds, onReady, onFailure) {
        var gotMediaCallback = null,
                gotConnectionCallback = null;
        easyAppBody(monitorVideoId, videoIds);
        easyrtc.setGotMedia = function(gotMediaCB) {
            gotMediaCallback = gotMediaCB;
        };

        //
        // try to restablish broken connections that weren't caused by a hangup
        //
        easyrtc.setPeerClosedListener( function(easyrtcid) {
           setTimeout( function() {
               if( easyrtc.getSlotOfCaller(easyrtcid)  >= 0 && easyrtc.isPeerInAnyRoom(easyrtcid)) {
                    easyrtc.call(easyrtcid, function(){}, function() {}, function(){});
               }
           }, 1000);
        });
        /** Sets an event handler that gets called when a connection to the signaling
         * server has or has not been made. Can only be called after calling easyrtc.easyApp.
         * @param {Function} gotConnectionCB has the signature (gotConnection, errorText)
         * @example
         *    easyrtc.setGotConnection( function(gotConnection, errorText){
         *        if( gotConnection ){
         *            console.log("Successfully connected to signaling server");
         *        }
         *        else{
         *            console.log("Failed to connect to signaling server because: " + errorText);
         *        }
         *    });
         */
        easyrtc.setGotConnection = function(gotConnectionCB) {
            gotConnectionCallback = gotConnectionCB;
        };
        var nextInitializationStep;
        nextInitializationStep = function(/* token */) {
            if (gotConnectionCallback) {
                gotConnectionCallback(true, "");
            }
            onReady(easyrtc.myEasyrtcid);
        };
        function postGetUserMedia() {
            if (gotMediaCallback) {
                gotMediaCallback(true, null);
            }
            if (monitorVideoId !== null) {
                easyrtc.setVideoObjectSrc(document.getElementById(monitorVideoId), easyrtc.getLocalStream());
            }
            function connectError(errorCode, errorText) {
                if (gotConnectionCallback) {
                    gotConnectionCallback(false, errorText);
                }
                else if (onFailure) {
                    onFailure(easyrtc.errCodes.CONNECT_ERR, errorText);
                }
                else {
                    easyrtc.showError(easyrtc.errCodes.CONNECT_ERR, errorText);
                }
            }

            easyrtc.connect(applicationName, nextInitializationStep, connectError);
        }

        
        
        var stream = easyrtc.getLocalStream(null);
        if (stream) {
            postGetUserMedia();
        }
        else {
            easyrtc.initMediaSource(
                    postGetUserMedia,
                    function(errorCode, errorText) {
                        if (gotMediaCallback) {
                            gotMediaCallback(false, errorText);
                        }
                        else if (onFailure) {
                            onFailure(easyrtc.errCodes.MEDIA_ERR, errorText);
                        }
                        else {
                            easyrtc.showError(easyrtc.errCodes.MEDIA_ERR, errorText);
                        }
                    },
                    null // default stream
                    );
        }
    };
    /**
     *
     * @deprecated now called easyrtc.easyApp.
     */
    easyrtc.initManaged = easyrtc.easyApp;
})();

var easyrtc_constantStrings = {
  "unableToEnterRoom":"Unable to enter room {0} because {1}" ,
  "resolutionWarning": "Requested video size of {0}x{1} but got size of {2}x{3}",
  "badUserName": "Illegal username {0}",
  "localMediaError": "Error getting local media stream: {0}",
  "miscSignalError": "Miscellaneous error from signalling server. It may be ignorable.",
  "noServer": "Unable to reach the EasyRTC signalling server.",
  "badsocket": "Socket.io connect event fired with bad websocket.",
  "icf": "Internal communications failure",
  "statsNotSupported":"call statistics not supported by this browser, try Chrome.",
   "noWebrtcSupport":"Your browser doesn't appear to support WebRTC.",
   "gumFailed":"Failed to get access to local media. Error code was {0}.",
   "requireAudioOrVideo":"At least one of audio and video must be provided"
};<|MERGE_RESOLUTION|>--- conflicted
+++ resolved
@@ -231,8 +231,6 @@
                 'force new connection': true
             };
 
-<<<<<<< HEAD
-=======
     //
     // this function replaces the deprecated MediaStream.stop method
     //
@@ -253,7 +251,6 @@
        }
     }
 
->>>>>>> 8266bac7
     /**
      * Sets functions which filter sdp records before calling setLocalDescription or setRemoteDescription.
      * This is advanced functionality which can break things, easily. See the easyrtc_rates.js file for a
@@ -296,11 +293,6 @@
     * The function should return one of the following: the input candidate record, a modified candidate record, or null (indicating that the
     * candidate should be discarded).
     * @param {Function} filter
-<<<<<<< HEAD
-    * @param {String} isIncoming
-    * @return an ice candidate record or null.
-=======
->>>>>>> 8266bac7
     */
    this.setIceCandidateFilter = function(filter) {
       iceCandidateFilter = filter;
@@ -308,11 +300,7 @@
 
     /**
      * Controls whether a default local media stream should be acquired automatically during calls and accepts
-<<<<<<< HEAD
-     * if a list of streamNames is not supplied. The default is true, which mimicks the behaviour of earlier releases
-=======
      * if a list of streamNames is not supplied. The default is true, which mimics the behaviour of earlier releases
->>>>>>> 8266bac7
      * that didn't support multiple streams. This function should be called before easyrtc.call or before entering an
      * accept  callback.
      * @param {Boolean} flag true to allocate a default local media stream.
@@ -444,11 +432,7 @@
         }
     };
     /**
-<<<<<<< HEAD
-     * Emits an event, or in otherwords, calls all the eventListeners for a
-=======
      * Emits an event, or in other words, calls all the eventListeners for a
->>>>>>> 8266bac7
      * particular event.
      * @param {String} eventName
      * @param {Object} eventData
@@ -1024,13 +1008,8 @@
     };
     /**
      * This function gets the statistics for a particular peer connection.
-<<<<<<< HEAD
-     * @param {String} peerId
-     * @param {Function} callback gets the peerid and a map of {userDefinedKey: value}. If there is no peer connection to peerId, then the map will
-=======
      * @param {String} easyrtcid
      * @param {Function} callback gets the easyrtcid for the peer and a map of {userDefinedKey: value}. If there is no peer connection to easyrtcid, then the map will
->>>>>>> 8266bac7
      *  have a value of {connected:false}.
      * @param {Object} filter depends on whether Chrome or Firefox is used. See the default filters for guidance.
      * It is still experimental.
@@ -1080,11 +1059,7 @@
                         }
                     }
                     else {
-<<<<<<< HEAD
-                        if( entry.hasOwnProperty("ipAddress") && entry.hasOwnProperty("id")) {
-=======
                         if( entry.hasOwnProperty("ipAddress") && entry.id) {
->>>>>>> 8266bac7
                             candidates[entry.id] = entry.ipAddress + ":" +
                                   entry.portNumber;
                         }
@@ -2232,11 +2207,7 @@
     /**
      * Sets the callback used to decide whether to accept or reject an incoming call.
      * @param {Function} acceptCheck takes the arguments (callerEasyrtcid, acceptor).
-<<<<<<< HEAD
-     * The acceptCheck callback is passed an easyrtcid and an aceptor function. The acceptor function should be called with either
-=======
      * The acceptCheck callback is passed an easyrtcid and an acceptor function. The acceptor function should be called with either
->>>>>>> 8266bac7
      * a true value (accept the call) or false value( reject the call) as it's first argument, and optionally,
      * an array of local media streamNames as a second argument.
      * @example
@@ -2589,11 +2560,7 @@
      * @example
      *     easyrtc.setIceUsedInCalls( {"iceServers": [
      *      {
-<<<<<<< HEAD
-     *          "url": "stun:stun.sipgate.net"
-=======
      *         "url": "stun:stun.sipgate.net"
->>>>>>> 8266bac7
      *      },
      *      {
      *         "url": "stun:217.10.68.152"
@@ -4468,6 +4435,7 @@
                 });
             }
             pc = peerConns[caller].pc;
+
             function iceAddSuccess() {}
             function iceAddFailure(domError) {
                 easyrtc.showError(self.errCodes.ICECANDIDATE_ERR, "bad ice candidate (" + domError.name + "): " +
@@ -4508,19 +4476,10 @@
                 delete offersPending[caller];
 
                 if (wasAccepted) {
-<<<<<<< HEAD
-
-                    if (!self.supportsPeerConnections()) {
-                        easyrtc.showError(self.errCodes.CALL_ERR, self.getConstantString("noWebrtcSupport"));
-                        return;
-                    }
-
-=======
                     if (!self.supportsPeerConnections()) {
                         callFailureCB(self.errCodes.CALL_ERR, self.getConstantString("noWebrtcSupport"));
                         return;
                     }
->>>>>>> 8266bac7
                     doAnswer(caller, msgData, streamNames);
                     flushCachedCandidates(caller);
                 }
@@ -5366,9 +5325,6 @@
             videoIdsP = [];
         }
 
-<<<<<<< HEAD
-        easyrtc.addEventListener("roomOccupants",
-=======
         /**
          * Validates that the video ids correspond to dom objects.
          * @param {String} monitorVideoId
@@ -5407,13 +5363,12 @@
         }
 
         easyrtc.addEventListener("roomOccupants", 
->>>>>>> 8266bac7
             function(eventName, eventData) {
                 var i;
                 for (i = 0; i < numPEOPLE; i++) {
                     var video = getIthVideo(i);
                     if (!videoIsFree(video)) {
-		        if( !easyrtc.isPeerInAnyRoom(getCallerOfVideo(video))){
+                if( !easyrtc.isPeerInAnyRoom(getCallerOfVideo(video))){
                            if( onHangup ) {
                                onHangup(getCallerOfVideo(video), i);
                            }
@@ -5437,7 +5392,7 @@
             document.getElementById(monitorVideoId).muted = "muted";
         }
 
-        /** Sets an event handler that gets called when an incoming MediaStream is assigned
+        /** Sets an event handler that gets called when an incoming MediaStream is assigned 
          * to a video object. The name is poorly chosen and reflects a simpler era when you could
          * only have one media stream per peer connection.
          * @param {Function} cb has the signature function(easyrtcid, slot){}
@@ -5742,5 +5697,5 @@
   "statsNotSupported":"call statistics not supported by this browser, try Chrome.",
    "noWebrtcSupport":"Your browser doesn't appear to support WebRTC.",
    "gumFailed":"Failed to get access to local media. Error code was {0}.",
-   "requireAudioOrVideo":"At least one of audio and video must be provided"
+   "requireAudioOrVideo":"At least one of audio and video must be provided"   
 };