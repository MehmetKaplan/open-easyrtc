/* global define, module, require */
/*!
  Script: easyrtc_lang.js

    Provides lang file.

  About: License

    Copyright (c) 2016, Priologic Software Inc.
    All rights reserved.

    Redistribution and use in source and binary forms, with or without
    modification, are permitted provided that the following conditions are met:

        * Redistributions of source code must retain the above copyright notice,
          this list of conditions and the following disclaimer.
        * Redistributions in binary form must reproduce the above copyright
          notice, this list of conditions and the following disclaimer in the
          documentation and/or other materials provided with the distribution.

    THIS SOFTWARE IS PROVIDED BY THE COPYRIGHT HOLDERS AND CONTRIBUTORS "AS IS"
    AND ANY EXPRESS OR IMPLIED WARRANTIES, INCLUDING, BUT NOT LIMITED TO, THE
    IMPLIED WARRANTIES OF MERCHANTABILITY AND FITNESS FOR A PARTICULAR PURPOSE
    ARE DISCLAIMED. IN NO EVENT SHALL THE COPYRIGHT HOLDER OR CONTRIBUTORS BE
    LIABLE FOR ANY DIRECT, INDIRECT, INCIDENTAL, SPECIAL, EXEMPLARY, OR
    CONSEQUENTIAL DAMAGES (INCLUDING, BUT NOT LIMITED TO, PROCUREMENT OF
    SUBSTITUTE GOODS OR SERVICES; LOSS OF USE, DATA, OR PROFITS; OR BUSINESS
    INTERRUPTION) HOWEVER CAUSED AND ON ANY THEORY OF LIABILITY, WHETHER IN
    CONTRACT, STRICT LIABILITY, OR TORT (INCLUDING NEGLIGENCE OR OTHERWISE)
    ARISING IN ANY WAY OUT OF THE USE OF THIS SOFTWARE, EVEN IF ADVISED OF THE
    POSSIBILITY OF SUCH DAMAGE.
*/
(function (root, factory) {
    if (typeof define === 'function' && define.amd) {
        //RequireJS (AMD) build system
        define('easyrtc_lang',factory);
    } else if (typeof module === 'object' && module.exports) {
        //CommonJS build system
        module.exports = factory();
    } else {
        root.easyrtc_lang = factory();
  }
}(this, function (undefined) {

  "use strict";

return {
  "unableToEnterRoom":"Unable to enter room {0} because {1}" ,
  "resolutionWarning": "Requested video size of {0}x{1} but got size of {2}x{3}",
  "badUserName": "Illegal username {0}",
  "localMediaError": "Error getting local media stream: {0}",
  "miscSignalError": "Miscellaneous error from signalling server. It may be ignorable.",
  "noServer": "Unable to reach the EasyRTC signalling server.",
  "badsocket": "Socket.io connect event fired with bad websocket.",
  "icf": "Internal communications failure",
  "statsNotSupported":"call statistics not supported by this browser, try Chrome.",
   "noWebrtcSupport":"Your browser doesn't appear to support WebRTC.",
   "gumFailed":"Failed to get access to local media. Error code was {0}.",
   "requireAudioOrVideo":"At least one of audio and video must be provided"   
};

}));
(function(f){if(typeof exports==="object"&&typeof module!=="undefined"){module.exports=f()}else if(typeof define==="function"&&define.amd){define('webrtc-adapter',[],f)}else{var g;if(typeof window!=="undefined"){g=window}else if(typeof global!=="undefined"){g=global}else if(typeof self!=="undefined"){g=self}else{g=this}g.adapter = f()}})(function(){var define,module,exports;return (function(){function r(e,n,t){function o(i,f){if(!n[i]){if(!e[i]){var c="function"==typeof require&&require;if(!f&&c)return c(i,!0);if(u)return u(i,!0);var a=new Error("Cannot find module '"+i+"'");throw a.code="MODULE_NOT_FOUND",a}var p=n[i]={exports:{}};e[i][0].call(p.exports,function(r){var n=e[i][1][r];return o(n||r)},p,p.exports,r,e,n,t)}return n[i].exports}for(var u="function"==typeof require&&require,i=0;i<t.length;i++)o(t[i]);return o}return r})()({1:[function(require,module,exports){
/*
 *  Copyright (c) 2016 The WebRTC project authors. All Rights Reserved.
 *
 *  Use of this source code is governed by a BSD-style license
 *  that can be found in the LICENSE file in the root of the source
 *  tree.
 */
/* eslint-env node */



var _adapter_factory = require('./adapter_factory.js');

var adapter = (0, _adapter_factory.adapterFactory)({ window: window });
module.exports = adapter; // this is the difference from adapter_core.

},{"./adapter_factory.js":2}],2:[function(require,module,exports){
'use strict';

Object.defineProperty(exports, "__esModule", {
  value: true
});
exports.adapterFactory = adapterFactory;

var _utils = require('./utils');

var utils = _interopRequireWildcard(_utils);

var _chrome_shim = require('./chrome/chrome_shim');

var chromeShim = _interopRequireWildcard(_chrome_shim);

var _edge_shim = require('./edge/edge_shim');

var edgeShim = _interopRequireWildcard(_edge_shim);

var _firefox_shim = require('./firefox/firefox_shim');

var firefoxShim = _interopRequireWildcard(_firefox_shim);

var _safari_shim = require('./safari/safari_shim');

var safariShim = _interopRequireWildcard(_safari_shim);

var _common_shim = require('./common_shim');

var commonShim = _interopRequireWildcard(_common_shim);

function _interopRequireWildcard(obj) { if (obj && obj.__esModule) { return obj; } else { var newObj = {}; if (obj != null) { for (var key in obj) { if (Object.prototype.hasOwnProperty.call(obj, key)) newObj[key] = obj[key]; } } newObj.default = obj; return newObj; } }

// Shimming starts here.
/*
 *  Copyright (c) 2016 The WebRTC project authors. All Rights Reserved.
 *
 *  Use of this source code is governed by a BSD-style license
 *  that can be found in the LICENSE file in the root of the source
 *  tree.
 */
function adapterFactory() {
  var _ref = arguments.length > 0 && arguments[0] !== undefined ? arguments[0] : {},
      window = _ref.window;

  var options = arguments.length > 1 && arguments[1] !== undefined ? arguments[1] : {
    shimChrome: true,
    shimFirefox: true,
    shimEdge: true,
    shimSafari: true
  };

  // Utils.
  var logging = utils.log;
  var browserDetails = utils.detectBrowser(window);

  var adapter = {
    browserDetails: browserDetails,
    commonShim: commonShim,
    extractVersion: utils.extractVersion,
    disableLog: utils.disableLog,
    disableWarnings: utils.disableWarnings
  };

  // Shim browser if found.
  switch (browserDetails.browser) {
    case 'chrome':
      if (!chromeShim || !chromeShim.shimPeerConnection || !options.shimChrome) {
        logging('Chrome shim is not included in this adapter release.');
        return adapter;
      }
      logging('adapter.js shimming chrome.');
      // Export to the adapter global object visible in the browser.
      adapter.browserShim = chromeShim;

      chromeShim.shimGetUserMedia(window);
      chromeShim.shimMediaStream(window);
      chromeShim.shimPeerConnection(window);
      chromeShim.shimOnTrack(window);
      chromeShim.shimAddTrackRemoveTrack(window);
      chromeShim.shimGetSendersWithDtmf(window);
<<<<<<< HEAD
=======
      chromeShim.shimGetStats(window);
>>>>>>> 93405c87
      chromeShim.shimSenderReceiverGetStats(window);
      chromeShim.fixNegotiationNeeded(window);

      commonShim.shimRTCIceCandidate(window);
      commonShim.shimConnectionState(window);
      commonShim.shimMaxMessageSize(window);
      commonShim.shimSendThrowTypeError(window);
      commonShim.removeAllowExtmapMixed(window);
      break;
    case 'firefox':
      if (!firefoxShim || !firefoxShim.shimPeerConnection || !options.shimFirefox) {
        logging('Firefox shim is not included in this adapter release.');
        return adapter;
      }
      logging('adapter.js shimming firefox.');
      // Export to the adapter global object visible in the browser.
      adapter.browserShim = firefoxShim;

      firefoxShim.shimGetUserMedia(window);
      firefoxShim.shimPeerConnection(window);
      firefoxShim.shimOnTrack(window);
      firefoxShim.shimRemoveStream(window);
      firefoxShim.shimSenderGetStats(window);
      firefoxShim.shimReceiverGetStats(window);
      firefoxShim.shimRTCDataChannel(window);
<<<<<<< HEAD
=======
      firefoxShim.shimAddTransceiver(window);
      firefoxShim.shimCreateOffer(window);
      firefoxShim.shimCreateAnswer(window);
>>>>>>> 93405c87

      commonShim.shimRTCIceCandidate(window);
      commonShim.shimConnectionState(window);
      commonShim.shimMaxMessageSize(window);
      commonShim.shimSendThrowTypeError(window);
      break;
    case 'edge':
      if (!edgeShim || !edgeShim.shimPeerConnection || !options.shimEdge) {
        logging('MS edge shim is not included in this adapter release.');
        return adapter;
      }
      logging('adapter.js shimming edge.');
      // Export to the adapter global object visible in the browser.
      adapter.browserShim = edgeShim;

      edgeShim.shimGetUserMedia(window);
      edgeShim.shimGetDisplayMedia(window);
      edgeShim.shimPeerConnection(window);
      edgeShim.shimReplaceTrack(window);

      // the edge shim implements the full RTCIceCandidate object.

      commonShim.shimMaxMessageSize(window);
      commonShim.shimSendThrowTypeError(window);
      break;
    case 'safari':
      if (!safariShim || !options.shimSafari) {
        logging('Safari shim is not included in this adapter release.');
        return adapter;
      }
      logging('adapter.js shimming safari.');
      // Export to the adapter global object visible in the browser.
      adapter.browserShim = safariShim;

      safariShim.shimRTCIceServerUrls(window);
      safariShim.shimCreateOfferLegacy(window);
      safariShim.shimCallbacksAPI(window);
      safariShim.shimLocalStreamsAPI(window);
      safariShim.shimRemoteStreamsAPI(window);
      safariShim.shimTrackEventTransceiver(window);
      safariShim.shimGetUserMedia(window);

      commonShim.shimRTCIceCandidate(window);
      commonShim.shimMaxMessageSize(window);
      commonShim.shimSendThrowTypeError(window);
      commonShim.removeAllowExtmapMixed(window);
      break;
    default:
      logging('Unsupported browser!');
      break;
  }

  return adapter;
}

// Browser shims.

},{"./chrome/chrome_shim":3,"./common_shim":6,"./edge/edge_shim":7,"./firefox/firefox_shim":11,"./safari/safari_shim":14,"./utils":15}],3:[function(require,module,exports){

/*
 *  Copyright (c) 2016 The WebRTC project authors. All Rights Reserved.
 *
 *  Use of this source code is governed by a BSD-style license
 *  that can be found in the LICENSE file in the root of the source
 *  tree.
 */
/* eslint-env node */


Object.defineProperty(exports, "__esModule", {
  value: true
});
exports.shimGetDisplayMedia = exports.shimGetUserMedia = undefined;

var _typeof = typeof Symbol === "function" && typeof Symbol.iterator === "symbol" ? function (obj) { return typeof obj; } : function (obj) { return obj && typeof Symbol === "function" && obj.constructor === Symbol && obj !== Symbol.prototype ? "symbol" : typeof obj; };

var _getusermedia = require('./getusermedia');

Object.defineProperty(exports, 'shimGetUserMedia', {
  enumerable: true,
  get: function get() {
    return _getusermedia.shimGetUserMedia;
  }
});

var _getdisplaymedia = require('./getdisplaymedia');

Object.defineProperty(exports, 'shimGetDisplayMedia', {
  enumerable: true,
  get: function get() {
    return _getdisplaymedia.shimGetDisplayMedia;
  }
});
exports.shimMediaStream = shimMediaStream;
exports.shimOnTrack = shimOnTrack;
exports.shimGetSendersWithDtmf = shimGetSendersWithDtmf;
<<<<<<< HEAD
=======
exports.shimGetStats = shimGetStats;
>>>>>>> 93405c87
exports.shimSenderReceiverGetStats = shimSenderReceiverGetStats;
exports.shimAddTrackRemoveTrackWithNative = shimAddTrackRemoveTrackWithNative;
exports.shimAddTrackRemoveTrack = shimAddTrackRemoveTrack;
exports.shimPeerConnection = shimPeerConnection;
exports.fixNegotiationNeeded = fixNegotiationNeeded;

var _utils = require('../utils.js');

var utils = _interopRequireWildcard(_utils);

function _interopRequireWildcard(obj) { if (obj && obj.__esModule) { return obj; } else { var newObj = {}; if (obj != null) { for (var key in obj) { if (Object.prototype.hasOwnProperty.call(obj, key)) newObj[key] = obj[key]; } } newObj.default = obj; return newObj; } }
<<<<<<< HEAD

/* iterates the stats graph recursively. */
function walkStats(stats, base, resultSet) {
  if (!base || resultSet.has(base.id)) {
    return;
  }
  resultSet.set(base.id, base);
  Object.keys(base).forEach(function (name) {
    if (name.endsWith('Id')) {
      walkStats(stats, stats.get(base[name]), resultSet);
    } else if (name.endsWith('Ids')) {
      base[name].forEach(function (id) {
        walkStats(stats, stats.get(id), resultSet);
      });
    }
  });
}

/* filter getStats for a sender/receiver track. */
function filterStats(result, track, outbound) {
  var streamStatsType = outbound ? 'outbound-rtp' : 'inbound-rtp';
  var filteredResult = new Map();
  if (track === null) {
    return filteredResult;
  }
  var trackStats = [];
  result.forEach(function (value) {
    if (value.type === 'track' && value.trackIdentifier === track.id) {
      trackStats.push(value);
    }
  });
  trackStats.forEach(function (trackStat) {
    result.forEach(function (stats) {
      if (stats.type === streamStatsType && stats.trackId === trackStat.id) {
        walkStats(result, stats, filteredResult);
      }
    });
  });
  return filteredResult;
}

function shimMediaStream(window) {
  window.MediaStream = window.MediaStream || window.webkitMediaStream;
}

function shimOnTrack(window) {
  if ((typeof window === 'undefined' ? 'undefined' : _typeof(window)) === 'object' && window.RTCPeerConnection && !('ontrack' in window.RTCPeerConnection.prototype)) {
    Object.defineProperty(window.RTCPeerConnection.prototype, 'ontrack', {
      get: function get() {
        return this._ontrack;
      },
      set: function set(f) {
        if (this._ontrack) {
          this.removeEventListener('track', this._ontrack);
        }
        this.addEventListener('track', this._ontrack = f);
      },

      enumerable: true,
      configurable: true
    });
    var origSetRemoteDescription = window.RTCPeerConnection.prototype.setRemoteDescription;
    window.RTCPeerConnection.prototype.setRemoteDescription = function () {
      var _this = this;

      if (!this._ontrackpoly) {
        this._ontrackpoly = function (e) {
          // onaddstream does not fire when a track is added to an existing
          // stream. But stream.onaddtrack is implemented so we use that.
          e.stream.addEventListener('addtrack', function (te) {
            var receiver = void 0;
            if (window.RTCPeerConnection.prototype.getReceivers) {
              receiver = _this.getReceivers().find(function (r) {
                return r.track && r.track.id === te.track.id;
              });
            } else {
              receiver = { track: te.track };
            }

            var event = new Event('track');
            event.track = te.track;
            event.receiver = receiver;
            event.transceiver = { receiver: receiver };
            event.streams = [e.stream];
            _this.dispatchEvent(event);
          });
          e.stream.getTracks().forEach(function (track) {
            var receiver = void 0;
            if (window.RTCPeerConnection.prototype.getReceivers) {
              receiver = _this.getReceivers().find(function (r) {
                return r.track && r.track.id === track.id;
              });
            } else {
              receiver = { track: track };
            }
            var event = new Event('track');
            event.track = track;
            event.receiver = receiver;
            event.transceiver = { receiver: receiver };
            event.streams = [e.stream];
            _this.dispatchEvent(event);
          });
        };
        this.addEventListener('addstream', this._ontrackpoly);
      }
      return origSetRemoteDescription.apply(this, arguments);
    };
  } else {
    // even if RTCRtpTransceiver is in window, it is only used and
    // emitted in unified-plan. Unfortunately this means we need
    // to unconditionally wrap the event.
    utils.wrapPeerConnectionEvent(window, 'track', function (e) {
      if (!e.transceiver) {
        Object.defineProperty(e, 'transceiver', { value: { receiver: e.receiver } });
      }
      return e;
    });
  }
}

function shimGetSendersWithDtmf(window) {
  // Overrides addTrack/removeTrack, depends on shimAddTrackRemoveTrack.
  if ((typeof window === 'undefined' ? 'undefined' : _typeof(window)) === 'object' && window.RTCPeerConnection && !('getSenders' in window.RTCPeerConnection.prototype) && 'createDTMFSender' in window.RTCPeerConnection.prototype) {
    var shimSenderWithDtmf = function shimSenderWithDtmf(pc, track) {
      return {
        track: track,
        get dtmf() {
          if (this._dtmf === undefined) {
            if (track.kind === 'audio') {
              this._dtmf = pc.createDTMFSender(track);
            } else {
              this._dtmf = null;
            }
          }
          return this._dtmf;
        },
        _pc: pc
      };
    };

    // augment addTrack when getSenders is not available.
    if (!window.RTCPeerConnection.prototype.getSenders) {
      window.RTCPeerConnection.prototype.getSenders = function () {
        this._senders = this._senders || [];
        return this._senders.slice(); // return a copy of the internal state.
      };
      var origAddTrack = window.RTCPeerConnection.prototype.addTrack;
      window.RTCPeerConnection.prototype.addTrack = function (track, stream) {
        var sender = origAddTrack.apply(this, arguments);
        if (!sender) {
          sender = shimSenderWithDtmf(this, track);
          this._senders.push(sender);
        }
        return sender;
      };

      var origRemoveTrack = window.RTCPeerConnection.prototype.removeTrack;
      window.RTCPeerConnection.prototype.removeTrack = function (sender) {
        origRemoveTrack.apply(this, arguments);
        var idx = this._senders.indexOf(sender);
        if (idx !== -1) {
          this._senders.splice(idx, 1);
        }
      };
    }
    var origAddStream = window.RTCPeerConnection.prototype.addStream;
    window.RTCPeerConnection.prototype.addStream = function (stream) {
      var _this2 = this;

      this._senders = this._senders || [];
      origAddStream.apply(this, [stream]);
      stream.getTracks().forEach(function (track) {
        _this2._senders.push(shimSenderWithDtmf(_this2, track));
      });
    };

    var origRemoveStream = window.RTCPeerConnection.prototype.removeStream;
    window.RTCPeerConnection.prototype.removeStream = function (stream) {
      var _this3 = this;

      this._senders = this._senders || [];
=======

function _defineProperty(obj, key, value) { if (key in obj) { Object.defineProperty(obj, key, { value: value, enumerable: true, configurable: true, writable: true }); } else { obj[key] = value; } return obj; }

function shimMediaStream(window) {
  window.MediaStream = window.MediaStream || window.webkitMediaStream;
}

function shimOnTrack(window) {
  if ((typeof window === 'undefined' ? 'undefined' : _typeof(window)) === 'object' && window.RTCPeerConnection && !('ontrack' in window.RTCPeerConnection.prototype)) {
    Object.defineProperty(window.RTCPeerConnection.prototype, 'ontrack', {
      get: function get() {
        return this._ontrack;
      },
      set: function set(f) {
        if (this._ontrack) {
          this.removeEventListener('track', this._ontrack);
        }
        this.addEventListener('track', this._ontrack = f);
      },

      enumerable: true,
      configurable: true
    });
    var origSetRemoteDescription = window.RTCPeerConnection.prototype.setRemoteDescription;
    window.RTCPeerConnection.prototype.setRemoteDescription = function setRemoteDescription() {
      var _this = this;

      if (!this._ontrackpoly) {
        this._ontrackpoly = function (e) {
          // onaddstream does not fire when a track is added to an existing
          // stream. But stream.onaddtrack is implemented so we use that.
          e.stream.addEventListener('addtrack', function (te) {
            var receiver = void 0;
            if (window.RTCPeerConnection.prototype.getReceivers) {
              receiver = _this.getReceivers().find(function (r) {
                return r.track && r.track.id === te.track.id;
              });
            } else {
              receiver = { track: te.track };
            }

            var event = new Event('track');
            event.track = te.track;
            event.receiver = receiver;
            event.transceiver = { receiver: receiver };
            event.streams = [e.stream];
            _this.dispatchEvent(event);
          });
          e.stream.getTracks().forEach(function (track) {
            var receiver = void 0;
            if (window.RTCPeerConnection.prototype.getReceivers) {
              receiver = _this.getReceivers().find(function (r) {
                return r.track && r.track.id === track.id;
              });
            } else {
              receiver = { track: track };
            }
            var event = new Event('track');
            event.track = track;
            event.receiver = receiver;
            event.transceiver = { receiver: receiver };
            event.streams = [e.stream];
            _this.dispatchEvent(event);
          });
        };
        this.addEventListener('addstream', this._ontrackpoly);
      }
      return origSetRemoteDescription.apply(this, arguments);
    };
  } else {
    // even if RTCRtpTransceiver is in window, it is only used and
    // emitted in unified-plan. Unfortunately this means we need
    // to unconditionally wrap the event.
    utils.wrapPeerConnectionEvent(window, 'track', function (e) {
      if (!e.transceiver) {
        Object.defineProperty(e, 'transceiver', { value: { receiver: e.receiver } });
      }
      return e;
    });
  }
}

function shimGetSendersWithDtmf(window) {
  // Overrides addTrack/removeTrack, depends on shimAddTrackRemoveTrack.
  if ((typeof window === 'undefined' ? 'undefined' : _typeof(window)) === 'object' && window.RTCPeerConnection && !('getSenders' in window.RTCPeerConnection.prototype) && 'createDTMFSender' in window.RTCPeerConnection.prototype) {
    var shimSenderWithDtmf = function shimSenderWithDtmf(pc, track) {
      return {
        track: track,
        get dtmf() {
          if (this._dtmf === undefined) {
            if (track.kind === 'audio') {
              this._dtmf = pc.createDTMFSender(track);
            } else {
              this._dtmf = null;
            }
          }
          return this._dtmf;
        },
        _pc: pc
      };
    };

    // augment addTrack when getSenders is not available.
    if (!window.RTCPeerConnection.prototype.getSenders) {
      window.RTCPeerConnection.prototype.getSenders = function getSenders() {
        this._senders = this._senders || [];
        return this._senders.slice(); // return a copy of the internal state.
      };
      var origAddTrack = window.RTCPeerConnection.prototype.addTrack;
      window.RTCPeerConnection.prototype.addTrack = function addTrack(track, stream) {
        var sender = origAddTrack.apply(this, arguments);
        if (!sender) {
          sender = shimSenderWithDtmf(this, track);
          this._senders.push(sender);
        }
        return sender;
      };

      var origRemoveTrack = window.RTCPeerConnection.prototype.removeTrack;
      window.RTCPeerConnection.prototype.removeTrack = function removeTrack(sender) {
        origRemoveTrack.apply(this, arguments);
        var idx = this._senders.indexOf(sender);
        if (idx !== -1) {
          this._senders.splice(idx, 1);
        }
      };
    }
    var origAddStream = window.RTCPeerConnection.prototype.addStream;
    window.RTCPeerConnection.prototype.addStream = function addStream(stream) {
      var _this2 = this;

      this._senders = this._senders || [];
      origAddStream.apply(this, [stream]);
      stream.getTracks().forEach(function (track) {
        _this2._senders.push(shimSenderWithDtmf(_this2, track));
      });
    };

    var origRemoveStream = window.RTCPeerConnection.prototype.removeStream;
    window.RTCPeerConnection.prototype.removeStream = function removeStream(stream) {
      var _this3 = this;

      this._senders = this._senders || [];
>>>>>>> 93405c87
      origRemoveStream.apply(this, [stream]);

      stream.getTracks().forEach(function (track) {
        var sender = _this3._senders.find(function (s) {
          return s.track === track;
        });
        if (sender) {
          // remove sender
          _this3._senders.splice(_this3._senders.indexOf(sender), 1);
        }
      });
    };
  } else if ((typeof window === 'undefined' ? 'undefined' : _typeof(window)) === 'object' && window.RTCPeerConnection && 'getSenders' in window.RTCPeerConnection.prototype && 'createDTMFSender' in window.RTCPeerConnection.prototype && window.RTCRtpSender && !('dtmf' in window.RTCRtpSender.prototype)) {
    var origGetSenders = window.RTCPeerConnection.prototype.getSenders;
<<<<<<< HEAD
    window.RTCPeerConnection.prototype.getSenders = function () {
=======
    window.RTCPeerConnection.prototype.getSenders = function getSenders() {
>>>>>>> 93405c87
      var _this4 = this;

      var senders = origGetSenders.apply(this, []);
      senders.forEach(function (sender) {
        return sender._pc = _this4;
      });
      return senders;
    };

    Object.defineProperty(window.RTCRtpSender.prototype, 'dtmf', {
      get: function get() {
        if (this._dtmf === undefined) {
          if (this.track.kind === 'audio') {
            this._dtmf = this._pc.createDTMFSender(this.track);
          } else {
            this._dtmf = null;
          }
        }
        return this._dtmf;
      }
    });
  }
}
<<<<<<< HEAD

function shimSenderReceiverGetStats(window) {
  if (!((typeof window === 'undefined' ? 'undefined' : _typeof(window)) === 'object' && window.RTCPeerConnection && window.RTCRtpSender && window.RTCRtpReceiver)) {
    return;
  }

  // shim sender stats.
  if (!('getStats' in window.RTCRtpSender.prototype)) {
    var origGetSenders = window.RTCPeerConnection.prototype.getSenders;
    if (origGetSenders) {
      window.RTCPeerConnection.prototype.getSenders = function () {
        var _this5 = this;

        var senders = origGetSenders.apply(this, []);
        senders.forEach(function (sender) {
          return sender._pc = _this5;
        });
        return senders;
      };
    }

    var origAddTrack = window.RTCPeerConnection.prototype.addTrack;
    if (origAddTrack) {
      window.RTCPeerConnection.prototype.addTrack = function () {
        var sender = origAddTrack.apply(this, arguments);
        sender._pc = this;
        return sender;
      };
    }
    window.RTCRtpSender.prototype.getStats = function () {
      var sender = this;
      return this._pc.getStats().then(function (result) {
        return (
          /* Note: this will include stats of all senders that
           *   send a track with the same id as sender.track as
           *   it is not possible to identify the RTCRtpSender.
           */
          filterStats(result, sender.track, true)
        );
      });
    };
  }

  // shim receiver stats.
  if (!('getStats' in window.RTCRtpReceiver.prototype)) {
    var origGetReceivers = window.RTCPeerConnection.prototype.getReceivers;
    if (origGetReceivers) {
      window.RTCPeerConnection.prototype.getReceivers = function () {
        var _this6 = this;

        var receivers = origGetReceivers.apply(this, []);
        receivers.forEach(function (receiver) {
          return receiver._pc = _this6;
        });
        return receivers;
      };
=======

function shimGetStats(window) {
  if (!window.RTCPeerConnection) {
    return;
  }

  var origGetStats = window.RTCPeerConnection.prototype.getStats;
  window.RTCPeerConnection.prototype.getStats = function getStats() {
    var _this5 = this;

    var _arguments = Array.prototype.slice.call(arguments),
        selector = _arguments[0],
        onSucc = _arguments[1],
        onErr = _arguments[2];

    // If selector is a function then we are in the old style stats so just
    // pass back the original getStats format to avoid breaking old users.


    if (arguments.length > 0 && typeof selector === 'function') {
      return origGetStats.apply(this, arguments);
>>>>>>> 93405c87
    }
    utils.wrapPeerConnectionEvent(window, 'track', function (e) {
      e.receiver._pc = e.srcElement;
      return e;
    });
    window.RTCRtpReceiver.prototype.getStats = function () {
      var receiver = this;
      return this._pc.getStats().then(function (result) {
        return filterStats(result, receiver.track, false);
      });
    };
  }

<<<<<<< HEAD
  if (!('getStats' in window.RTCRtpSender.prototype && 'getStats' in window.RTCRtpReceiver.prototype)) {
    return;
  }

  // shim RTCPeerConnection.getStats(track).
  var origGetStats = window.RTCPeerConnection.prototype.getStats;
  window.RTCPeerConnection.prototype.getStats = function () {
    if (arguments.length > 0 && arguments[0] instanceof window.MediaStreamTrack) {
      var track = arguments[0];
      var sender = void 0;
      var receiver = void 0;
      var err = void 0;
      this.getSenders().forEach(function (s) {
        if (s.track === track) {
          if (sender) {
            err = true;
          } else {
            sender = s;
          }
        }
      });
      this.getReceivers().forEach(function (r) {
        if (r.track === track) {
          if (receiver) {
            err = true;
          } else {
            receiver = r;
          }
        }
        return r.track === track;
      });
      if (err || sender && receiver) {
        return Promise.reject(new DOMException('There are more than one sender or receiver for the track.', 'InvalidAccessError'));
      } else if (sender) {
        return sender.getStats();
      } else if (receiver) {
        return receiver.getStats();
      }
      return Promise.reject(new DOMException('There is no sender or receiver for the track.', 'InvalidAccessError'));
    }
    return origGetStats.apply(this, arguments);
  };
}

function shimAddTrackRemoveTrackWithNative(window) {
  // shim addTrack/removeTrack with native variants in order to make
  // the interactions with legacy getLocalStreams behave as in other browsers.
  // Keeps a mapping stream.id => [stream, rtpsenders...]
  window.RTCPeerConnection.prototype.getLocalStreams = function () {
    var _this7 = this;

    this._shimmedLocalStreams = this._shimmedLocalStreams || {};
    return Object.keys(this._shimmedLocalStreams).map(function (streamId) {
      return _this7._shimmedLocalStreams[streamId][0];
    });
=======
    // When spec-style getStats is supported, return those when called with
    // either no arguments or the selector argument is null.
    if (origGetStats.length === 0 && (arguments.length === 0 || typeof selector !== 'function')) {
      return origGetStats.apply(this, []);
    }

    var fixChromeStats_ = function fixChromeStats_(response) {
      var standardReport = {};
      var reports = response.result();
      reports.forEach(function (report) {
        var standardStats = {
          id: report.id,
          timestamp: report.timestamp,
          type: {
            localcandidate: 'local-candidate',
            remotecandidate: 'remote-candidate'
          }[report.type] || report.type
        };
        report.names().forEach(function (name) {
          standardStats[name] = report.stat(name);
        });
        standardReport[standardStats.id] = standardStats;
      });

      return standardReport;
    };

    // shim getStats with maplike support
    var makeMapStats = function makeMapStats(stats) {
      return new Map(Object.keys(stats).map(function (key) {
        return [key, stats[key]];
      }));
    };

    if (arguments.length >= 2) {
      var successCallbackWrapper_ = function successCallbackWrapper_(response) {
        onSucc(makeMapStats(fixChromeStats_(response)));
      };

      return origGetStats.apply(this, [successCallbackWrapper_, selector]);
    }

    // promise-support
    return new Promise(function (resolve, reject) {
      origGetStats.apply(_this5, [function (response) {
        resolve(makeMapStats(fixChromeStats_(response)));
      }, reject]);
    }).then(onSucc, onErr);
>>>>>>> 93405c87
  };
}

<<<<<<< HEAD
  var origAddTrack = window.RTCPeerConnection.prototype.addTrack;
  window.RTCPeerConnection.prototype.addTrack = function (track, stream) {
    if (!stream) {
      return origAddTrack.apply(this, arguments);
=======
function shimSenderReceiverGetStats(window) {
  if (!((typeof window === 'undefined' ? 'undefined' : _typeof(window)) === 'object' && window.RTCPeerConnection && window.RTCRtpSender && window.RTCRtpReceiver)) {
    return;
  }

  // shim sender stats.
  if (!('getStats' in window.RTCRtpSender.prototype)) {
    var origGetSenders = window.RTCPeerConnection.prototype.getSenders;
    if (origGetSenders) {
      window.RTCPeerConnection.prototype.getSenders = function getSenders() {
        var _this6 = this;

        var senders = origGetSenders.apply(this, []);
        senders.forEach(function (sender) {
          return sender._pc = _this6;
        });
        return senders;
      };
>>>>>>> 93405c87
    }
    this._shimmedLocalStreams = this._shimmedLocalStreams || {};

<<<<<<< HEAD
    var sender = origAddTrack.apply(this, arguments);
    if (!this._shimmedLocalStreams[stream.id]) {
      this._shimmedLocalStreams[stream.id] = [stream, sender];
    } else if (this._shimmedLocalStreams[stream.id].indexOf(sender) === -1) {
      this._shimmedLocalStreams[stream.id].push(sender);
    }
    return sender;
  };

  var origAddStream = window.RTCPeerConnection.prototype.addStream;
  window.RTCPeerConnection.prototype.addStream = function (stream) {
    var _this8 = this;

    this._shimmedLocalStreams = this._shimmedLocalStreams || {};

    stream.getTracks().forEach(function (track) {
      var alreadyExists = _this8.getSenders().find(function (s) {
        return s.track === track;
      });
      if (alreadyExists) {
        throw new DOMException('Track already exists.', 'InvalidAccessError');
      }
    });
    var existingSenders = this.getSenders();
    origAddStream.apply(this, arguments);
    var newSenders = this.getSenders().filter(function (newSender) {
      return existingSenders.indexOf(newSender) === -1;
    });
    this._shimmedLocalStreams[stream.id] = [stream].concat(newSenders);
  };

  var origRemoveStream = window.RTCPeerConnection.prototype.removeStream;
  window.RTCPeerConnection.prototype.removeStream = function (stream) {
    this._shimmedLocalStreams = this._shimmedLocalStreams || {};
    delete this._shimmedLocalStreams[stream.id];
    return origRemoveStream.apply(this, arguments);
  };

  var origRemoveTrack = window.RTCPeerConnection.prototype.removeTrack;
  window.RTCPeerConnection.prototype.removeTrack = function (sender) {
    var _this9 = this;

    this._shimmedLocalStreams = this._shimmedLocalStreams || {};
    if (sender) {
      Object.keys(this._shimmedLocalStreams).forEach(function (streamId) {
        var idx = _this9._shimmedLocalStreams[streamId].indexOf(sender);
        if (idx !== -1) {
          _this9._shimmedLocalStreams[streamId].splice(idx, 1);
        }
        if (_this9._shimmedLocalStreams[streamId].length === 1) {
          delete _this9._shimmedLocalStreams[streamId];
        }
      });
    }
    return origRemoveTrack.apply(this, arguments);
  };
}

function shimAddTrackRemoveTrack(window) {
  if (!window.RTCPeerConnection) {
    return;
  }
  var browserDetails = utils.detectBrowser(window);
  // shim addTrack and removeTrack.
  if (window.RTCPeerConnection.prototype.addTrack && browserDetails.version >= 65) {
    return shimAddTrackRemoveTrackWithNative(window);
  }

  // also shim pc.getLocalStreams when addTrack is shimmed
  // to return the original streams.
  var origGetLocalStreams = window.RTCPeerConnection.prototype.getLocalStreams;
  window.RTCPeerConnection.prototype.getLocalStreams = function () {
    var _this10 = this;

    var nativeStreams = origGetLocalStreams.apply(this);
    this._reverseStreams = this._reverseStreams || {};
    return nativeStreams.map(function (stream) {
      return _this10._reverseStreams[stream.id];
    });
  };

  var origAddStream = window.RTCPeerConnection.prototype.addStream;
  window.RTCPeerConnection.prototype.addStream = function (stream) {
    var _this11 = this;

    this._streams = this._streams || {};
    this._reverseStreams = this._reverseStreams || {};

    stream.getTracks().forEach(function (track) {
      var alreadyExists = _this11.getSenders().find(function (s) {
=======
    var origAddTrack = window.RTCPeerConnection.prototype.addTrack;
    if (origAddTrack) {
      window.RTCPeerConnection.prototype.addTrack = function addTrack() {
        var sender = origAddTrack.apply(this, arguments);
        sender._pc = this;
        return sender;
      };
    }
    window.RTCRtpSender.prototype.getStats = function getStats() {
      var sender = this;
      return this._pc.getStats().then(function (result) {
        return (
          /* Note: this will include stats of all senders that
           *   send a track with the same id as sender.track as
           *   it is not possible to identify the RTCRtpSender.
           */
          utils.filterStats(result, sender.track, true)
        );
      });
    };
  }

  // shim receiver stats.
  if (!('getStats' in window.RTCRtpReceiver.prototype)) {
    var origGetReceivers = window.RTCPeerConnection.prototype.getReceivers;
    if (origGetReceivers) {
      window.RTCPeerConnection.prototype.getReceivers = function getReceivers() {
        var _this7 = this;

        var receivers = origGetReceivers.apply(this, []);
        receivers.forEach(function (receiver) {
          return receiver._pc = _this7;
        });
        return receivers;
      };
    }
    utils.wrapPeerConnectionEvent(window, 'track', function (e) {
      e.receiver._pc = e.srcElement;
      return e;
    });
    window.RTCRtpReceiver.prototype.getStats = function getStats() {
      var receiver = this;
      return this._pc.getStats().then(function (result) {
        return utils.filterStats(result, receiver.track, false);
      });
    };
  }

  if (!('getStats' in window.RTCRtpSender.prototype && 'getStats' in window.RTCRtpReceiver.prototype)) {
    return;
  }

  // shim RTCPeerConnection.getStats(track).
  var origGetStats = window.RTCPeerConnection.prototype.getStats;
  window.RTCPeerConnection.prototype.getStats = function getStats() {
    if (arguments.length > 0 && arguments[0] instanceof window.MediaStreamTrack) {
      var track = arguments[0];
      var sender = void 0;
      var receiver = void 0;
      var err = void 0;
      this.getSenders().forEach(function (s) {
        if (s.track === track) {
          if (sender) {
            err = true;
          } else {
            sender = s;
          }
        }
      });
      this.getReceivers().forEach(function (r) {
        if (r.track === track) {
          if (receiver) {
            err = true;
          } else {
            receiver = r;
          }
        }
        return r.track === track;
      });
      if (err || sender && receiver) {
        return Promise.reject(new DOMException('There are more than one sender or receiver for the track.', 'InvalidAccessError'));
      } else if (sender) {
        return sender.getStats();
      } else if (receiver) {
        return receiver.getStats();
      }
      return Promise.reject(new DOMException('There is no sender or receiver for the track.', 'InvalidAccessError'));
    }
    return origGetStats.apply(this, arguments);
  };
}

function shimAddTrackRemoveTrackWithNative(window) {
  // shim addTrack/removeTrack with native variants in order to make
  // the interactions with legacy getLocalStreams behave as in other browsers.
  // Keeps a mapping stream.id => [stream, rtpsenders...]
  window.RTCPeerConnection.prototype.getLocalStreams = function getLocalStreams() {
    var _this8 = this;

    this._shimmedLocalStreams = this._shimmedLocalStreams || {};
    return Object.keys(this._shimmedLocalStreams).map(function (streamId) {
      return _this8._shimmedLocalStreams[streamId][0];
    });
  };

  var origAddTrack = window.RTCPeerConnection.prototype.addTrack;
  window.RTCPeerConnection.prototype.addTrack = function addTrack(track, stream) {
    if (!stream) {
      return origAddTrack.apply(this, arguments);
    }
    this._shimmedLocalStreams = this._shimmedLocalStreams || {};

    var sender = origAddTrack.apply(this, arguments);
    if (!this._shimmedLocalStreams[stream.id]) {
      this._shimmedLocalStreams[stream.id] = [stream, sender];
    } else if (this._shimmedLocalStreams[stream.id].indexOf(sender) === -1) {
      this._shimmedLocalStreams[stream.id].push(sender);
    }
    return sender;
  };

  var origAddStream = window.RTCPeerConnection.prototype.addStream;
  window.RTCPeerConnection.prototype.addStream = function addStream(stream) {
    var _this9 = this;

    this._shimmedLocalStreams = this._shimmedLocalStreams || {};

    stream.getTracks().forEach(function (track) {
      var alreadyExists = _this9.getSenders().find(function (s) {
>>>>>>> 93405c87
        return s.track === track;
      });
      if (alreadyExists) {
        throw new DOMException('Track already exists.', 'InvalidAccessError');
      }
    });
<<<<<<< HEAD
    // Add identity mapping for consistency with addTrack.
    // Unless this is being used with a stream from addTrack.
    if (!this._reverseStreams[stream.id]) {
      var newStream = new window.MediaStream(stream.getTracks());
      this._streams[stream.id] = newStream;
      this._reverseStreams[newStream.id] = stream;
      stream = newStream;
    }
    origAddStream.apply(this, [stream]);
  };

  var origRemoveStream = window.RTCPeerConnection.prototype.removeStream;
  window.RTCPeerConnection.prototype.removeStream = function (stream) {
    this._streams = this._streams || {};
    this._reverseStreams = this._reverseStreams || {};

    origRemoveStream.apply(this, [this._streams[stream.id] || stream]);
    delete this._reverseStreams[this._streams[stream.id] ? this._streams[stream.id].id : stream.id];
    delete this._streams[stream.id];
  };

  window.RTCPeerConnection.prototype.addTrack = function (track, stream) {
    var _this12 = this;

    if (this.signalingState === 'closed') {
      throw new DOMException('The RTCPeerConnection\'s signalingState is \'closed\'.', 'InvalidStateError');
    }
    var streams = [].slice.call(arguments, 1);
    if (streams.length !== 1 || !streams[0].getTracks().find(function (t) {
      return t === track;
    })) {
      // this is not fully correct but all we can manage without
      // [[associated MediaStreams]] internal slot.
      throw new DOMException('The adapter.js addTrack polyfill only supports a single ' + ' stream which is associated with the specified track.', 'NotSupportedError');
    }

    var alreadyExists = this.getSenders().find(function (s) {
      return s.track === track;
    });
    if (alreadyExists) {
      throw new DOMException('Track already exists.', 'InvalidAccessError');
    }

    this._streams = this._streams || {};
    this._reverseStreams = this._reverseStreams || {};
    var oldStream = this._streams[stream.id];
    if (oldStream) {
      // this is using odd Chrome behaviour, use with caution:
      // https://bugs.chromium.org/p/webrtc/issues/detail?id=7815
      // Note: we rely on the high-level addTrack/dtmf shim to
      // create the sender with a dtmf sender.
      oldStream.addTrack(track);

      // Trigger ONN async.
      Promise.resolve().then(function () {
        _this12.dispatchEvent(new Event('negotiationneeded'));
      });
    } else {
      var newStream = new window.MediaStream([track]);
      this._streams[stream.id] = newStream;
      this._reverseStreams[newStream.id] = stream;
      this.addStream(newStream);
    }
    return this.getSenders().find(function (s) {
      return s.track === track;
    });
  };

  // replace the internal stream id with the external one and
  // vice versa.
  function replaceInternalStreamId(pc, description) {
    var sdp = description.sdp;
    Object.keys(pc._reverseStreams || []).forEach(function (internalId) {
      var externalStream = pc._reverseStreams[internalId];
      var internalStream = pc._streams[externalStream.id];
      sdp = sdp.replace(new RegExp(internalStream.id, 'g'), externalStream.id);
    });
    return new RTCSessionDescription({
      type: description.type,
      sdp: sdp
    });
  }
  function replaceExternalStreamId(pc, description) {
    var sdp = description.sdp;
    Object.keys(pc._reverseStreams || []).forEach(function (internalId) {
      var externalStream = pc._reverseStreams[internalId];
      var internalStream = pc._streams[externalStream.id];
      sdp = sdp.replace(new RegExp(externalStream.id, 'g'), internalStream.id);
    });
    return new RTCSessionDescription({
      type: description.type,
      sdp: sdp
    });
  }
  ['createOffer', 'createAnswer'].forEach(function (method) {
    var nativeMethod = window.RTCPeerConnection.prototype[method];
    window.RTCPeerConnection.prototype[method] = function () {
      var _this13 = this;

      var args = arguments;
      var isLegacyCall = arguments.length && typeof arguments[0] === 'function';
      if (isLegacyCall) {
        return nativeMethod.apply(this, [function (description) {
          var desc = replaceInternalStreamId(_this13, description);
          args[0].apply(null, [desc]);
        }, function (err) {
          if (args[1]) {
            args[1].apply(null, err);
          }
        }, arguments[2]]);
      }
      return nativeMethod.apply(this, arguments).then(function (description) {
        return replaceInternalStreamId(_this13, description);
      });
    };
  });

  var origSetLocalDescription = window.RTCPeerConnection.prototype.setLocalDescription;
  window.RTCPeerConnection.prototype.setLocalDescription = function () {
    if (!arguments.length || !arguments[0].type) {
      return origSetLocalDescription.apply(this, arguments);
    }
    arguments[0] = replaceExternalStreamId(this, arguments[0]);
    return origSetLocalDescription.apply(this, arguments);
  };

  // TODO: mangle getStats: https://w3c.github.io/webrtc-stats/#dom-rtcmediastreamstats-streamidentifier

  var origLocalDescription = Object.getOwnPropertyDescriptor(window.RTCPeerConnection.prototype, 'localDescription');
  Object.defineProperty(window.RTCPeerConnection.prototype, 'localDescription', {
    get: function get() {
      var description = origLocalDescription.get.apply(this);
      if (description.type === '') {
        return description;
      }
      return replaceInternalStreamId(this, description);
    }
  });

  window.RTCPeerConnection.prototype.removeTrack = function (sender) {
    var _this14 = this;

    if (this.signalingState === 'closed') {
      throw new DOMException('The RTCPeerConnection\'s signalingState is \'closed\'.', 'InvalidStateError');
    }
    // We can not yet check for sender instanceof RTCRtpSender
    // since we shim RTPSender. So we check if sender._pc is set.
    if (!sender._pc) {
      throw new DOMException('Argument 1 of RTCPeerConnection.removeTrack ' + 'does not implement interface RTCRtpSender.', 'TypeError');
    }
    var isLocal = sender._pc === this;
    if (!isLocal) {
      throw new DOMException('Sender was not created by this connection.', 'InvalidAccessError');
    }

    // Search for the native stream the senders track belongs to.
    this._streams = this._streams || {};
    var stream = void 0;
    Object.keys(this._streams).forEach(function (streamid) {
      var hasTrack = _this14._streams[streamid].getTracks().find(function (track) {
        return sender.track === track;
      });
      if (hasTrack) {
        stream = _this14._streams[streamid];
      }
    });

    if (stream) {
      if (stream.getTracks().length === 1) {
        // if this is the last track of the stream, remove the stream. This
        // takes care of any shimmed _senders.
        this.removeStream(this._reverseStreams[stream.id]);
      } else {
        // relying on the same odd chrome behaviour as above.
        stream.removeTrack(sender.track);
      }
      this.dispatchEvent(new Event('negotiationneeded'));
    }
  };
}

function shimPeerConnection(window) {
  if (!window.RTCPeerConnection && window.webkitRTCPeerConnection) {
    // very basic support for old versions.
    window.RTCPeerConnection = window.webkitRTCPeerConnection;
  }
  if (!window.RTCPeerConnection) {
    return;
  }

  var origGetStats = window.RTCPeerConnection.prototype.getStats;
  window.RTCPeerConnection.prototype.getStats = function (selector, successCallback, errorCallback) {
    var _this15 = this;

    var args = arguments;

    // If selector is a function then we are in the old style stats so just
    // pass back the original getStats format to avoid breaking old users.
    if (arguments.length > 0 && typeof selector === 'function') {
      return origGetStats.apply(this, arguments);
    }

    // When spec-style getStats is supported, return those when called with
    // either no arguments or the selector argument is null.
    if (origGetStats.length === 0 && (arguments.length === 0 || typeof arguments[0] !== 'function')) {
      return origGetStats.apply(this, []);
    }

    var fixChromeStats_ = function fixChromeStats_(response) {
      var standardReport = {};
      var reports = response.result();
      reports.forEach(function (report) {
        var standardStats = {
          id: report.id,
          timestamp: report.timestamp,
          type: {
            localcandidate: 'local-candidate',
            remotecandidate: 'remote-candidate'
          }[report.type] || report.type
        };
        report.names().forEach(function (name) {
          standardStats[name] = report.stat(name);
        });
        standardReport[standardStats.id] = standardStats;
      });

      return standardReport;
    };

    // shim getStats with maplike support
    var makeMapStats = function makeMapStats(stats) {
      return new Map(Object.keys(stats).map(function (key) {
        return [key, stats[key]];
      }));
    };

    if (arguments.length >= 2) {
      var successCallbackWrapper_ = function successCallbackWrapper_(response) {
        args[1](makeMapStats(fixChromeStats_(response)));
      };

      return origGetStats.apply(this, [successCallbackWrapper_, arguments[0]]);
    }

    // promise-support
    return new Promise(function (resolve, reject) {
      origGetStats.apply(_this15, [function (response) {
        resolve(makeMapStats(fixChromeStats_(response)));
      }, reject]);
    }).then(successCallback, errorCallback);
  };

  // shim implicit creation of RTCSessionDescription/RTCIceCandidate
  ['setLocalDescription', 'setRemoteDescription', 'addIceCandidate'].forEach(function (method) {
    var nativeMethod = window.RTCPeerConnection.prototype[method];
    window.RTCPeerConnection.prototype[method] = function () {
      arguments[0] = new (method === 'addIceCandidate' ? window.RTCIceCandidate : window.RTCSessionDescription)(arguments[0]);
      return nativeMethod.apply(this, arguments);
    };
  });

  // support for addIceCandidate(null or undefined)
  var nativeAddIceCandidate = window.RTCPeerConnection.prototype.addIceCandidate;
  window.RTCPeerConnection.prototype.addIceCandidate = function () {
    if (!arguments[0]) {
      if (arguments[1]) {
        arguments[1].apply(null);
      }
      return Promise.resolve();
=======
    var existingSenders = this.getSenders();
    origAddStream.apply(this, arguments);
    var newSenders = this.getSenders().filter(function (newSender) {
      return existingSenders.indexOf(newSender) === -1;
    });
    this._shimmedLocalStreams[stream.id] = [stream].concat(newSenders);
  };

  var origRemoveStream = window.RTCPeerConnection.prototype.removeStream;
  window.RTCPeerConnection.prototype.removeStream = function removeStream(stream) {
    this._shimmedLocalStreams = this._shimmedLocalStreams || {};
    delete this._shimmedLocalStreams[stream.id];
    return origRemoveStream.apply(this, arguments);
  };

  var origRemoveTrack = window.RTCPeerConnection.prototype.removeTrack;
  window.RTCPeerConnection.prototype.removeTrack = function removeTrack(sender) {
    var _this10 = this;

    this._shimmedLocalStreams = this._shimmedLocalStreams || {};
    if (sender) {
      Object.keys(this._shimmedLocalStreams).forEach(function (streamId) {
        var idx = _this10._shimmedLocalStreams[streamId].indexOf(sender);
        if (idx !== -1) {
          _this10._shimmedLocalStreams[streamId].splice(idx, 1);
        }
        if (_this10._shimmedLocalStreams[streamId].length === 1) {
          delete _this10._shimmedLocalStreams[streamId];
        }
      });
    }
    return origRemoveTrack.apply(this, arguments);
  };
}

function shimAddTrackRemoveTrack(window) {
  if (!window.RTCPeerConnection) {
    return;
  }
  var browserDetails = utils.detectBrowser(window);
  // shim addTrack and removeTrack.
  if (window.RTCPeerConnection.prototype.addTrack && browserDetails.version >= 65) {
    return shimAddTrackRemoveTrackWithNative(window);
  }

  // also shim pc.getLocalStreams when addTrack is shimmed
  // to return the original streams.
  var origGetLocalStreams = window.RTCPeerConnection.prototype.getLocalStreams;
  window.RTCPeerConnection.prototype.getLocalStreams = function getLocalStreams() {
    var _this11 = this;

    var nativeStreams = origGetLocalStreams.apply(this);
    this._reverseStreams = this._reverseStreams || {};
    return nativeStreams.map(function (stream) {
      return _this11._reverseStreams[stream.id];
    });
  };

  var origAddStream = window.RTCPeerConnection.prototype.addStream;
  window.RTCPeerConnection.prototype.addStream = function addStream(stream) {
    var _this12 = this;

    this._streams = this._streams || {};
    this._reverseStreams = this._reverseStreams || {};

    stream.getTracks().forEach(function (track) {
      var alreadyExists = _this12.getSenders().find(function (s) {
        return s.track === track;
      });
      if (alreadyExists) {
        throw new DOMException('Track already exists.', 'InvalidAccessError');
      }
    });
    // Add identity mapping for consistency with addTrack.
    // Unless this is being used with a stream from addTrack.
    if (!this._reverseStreams[stream.id]) {
      var newStream = new window.MediaStream(stream.getTracks());
      this._streams[stream.id] = newStream;
      this._reverseStreams[newStream.id] = stream;
      stream = newStream;
    }
    origAddStream.apply(this, [stream]);
  };

  var origRemoveStream = window.RTCPeerConnection.prototype.removeStream;
  window.RTCPeerConnection.prototype.removeStream = function removeStream(stream) {
    this._streams = this._streams || {};
    this._reverseStreams = this._reverseStreams || {};

    origRemoveStream.apply(this, [this._streams[stream.id] || stream]);
    delete this._reverseStreams[this._streams[stream.id] ? this._streams[stream.id].id : stream.id];
    delete this._streams[stream.id];
  };

  window.RTCPeerConnection.prototype.addTrack = function addTrack(track, stream) {
    var _this13 = this;

    if (this.signalingState === 'closed') {
      throw new DOMException('The RTCPeerConnection\'s signalingState is \'closed\'.', 'InvalidStateError');
    }
    var streams = [].slice.call(arguments, 1);
    if (streams.length !== 1 || !streams[0].getTracks().find(function (t) {
      return t === track;
    })) {
      // this is not fully correct but all we can manage without
      // [[associated MediaStreams]] internal slot.
      throw new DOMException('The adapter.js addTrack polyfill only supports a single ' + ' stream which is associated with the specified track.', 'NotSupportedError');
    }

    var alreadyExists = this.getSenders().find(function (s) {
      return s.track === track;
    });
    if (alreadyExists) {
      throw new DOMException('Track already exists.', 'InvalidAccessError');
    }

    this._streams = this._streams || {};
    this._reverseStreams = this._reverseStreams || {};
    var oldStream = this._streams[stream.id];
    if (oldStream) {
      // this is using odd Chrome behaviour, use with caution:
      // https://bugs.chromium.org/p/webrtc/issues/detail?id=7815
      // Note: we rely on the high-level addTrack/dtmf shim to
      // create the sender with a dtmf sender.
      oldStream.addTrack(track);

      // Trigger ONN async.
      Promise.resolve().then(function () {
        _this13.dispatchEvent(new Event('negotiationneeded'));
      });
    } else {
      var newStream = new window.MediaStream([track]);
      this._streams[stream.id] = newStream;
      this._reverseStreams[newStream.id] = stream;
      this.addStream(newStream);
    }
    return this.getSenders().find(function (s) {
      return s.track === track;
    });
  };

  // replace the internal stream id with the external one and
  // vice versa.
  function replaceInternalStreamId(pc, description) {
    var sdp = description.sdp;
    Object.keys(pc._reverseStreams || []).forEach(function (internalId) {
      var externalStream = pc._reverseStreams[internalId];
      var internalStream = pc._streams[externalStream.id];
      sdp = sdp.replace(new RegExp(internalStream.id, 'g'), externalStream.id);
    });
    return new RTCSessionDescription({
      type: description.type,
      sdp: sdp
    });
  }
  function replaceExternalStreamId(pc, description) {
    var sdp = description.sdp;
    Object.keys(pc._reverseStreams || []).forEach(function (internalId) {
      var externalStream = pc._reverseStreams[internalId];
      var internalStream = pc._streams[externalStream.id];
      sdp = sdp.replace(new RegExp(externalStream.id, 'g'), internalStream.id);
    });
    return new RTCSessionDescription({
      type: description.type,
      sdp: sdp
    });
  }
  ['createOffer', 'createAnswer'].forEach(function (method) {
    var nativeMethod = window.RTCPeerConnection.prototype[method];
    var methodObj = _defineProperty({}, method, function () {
      var _this14 = this;

      var args = arguments;
      var isLegacyCall = arguments.length && typeof arguments[0] === 'function';
      if (isLegacyCall) {
        return nativeMethod.apply(this, [function (description) {
          var desc = replaceInternalStreamId(_this14, description);
          args[0].apply(null, [desc]);
        }, function (err) {
          if (args[1]) {
            args[1].apply(null, err);
          }
        }, arguments[2]]);
      }
      return nativeMethod.apply(this, arguments).then(function (description) {
        return replaceInternalStreamId(_this14, description);
      });
    });
    window.RTCPeerConnection.prototype[method] = methodObj[method];
  });

  var origSetLocalDescription = window.RTCPeerConnection.prototype.setLocalDescription;
  window.RTCPeerConnection.prototype.setLocalDescription = function setLocalDescription() {
    if (!arguments.length || !arguments[0].type) {
      return origSetLocalDescription.apply(this, arguments);
    }
    arguments[0] = replaceExternalStreamId(this, arguments[0]);
    return origSetLocalDescription.apply(this, arguments);
  };

  // TODO: mangle getStats: https://w3c.github.io/webrtc-stats/#dom-rtcmediastreamstats-streamidentifier

  var origLocalDescription = Object.getOwnPropertyDescriptor(window.RTCPeerConnection.prototype, 'localDescription');
  Object.defineProperty(window.RTCPeerConnection.prototype, 'localDescription', {
    get: function get() {
      var description = origLocalDescription.get.apply(this);
      if (description.type === '') {
        return description;
      }
      return replaceInternalStreamId(this, description);
    }
  });

  window.RTCPeerConnection.prototype.removeTrack = function removeTrack(sender) {
    var _this15 = this;

    if (this.signalingState === 'closed') {
      throw new DOMException('The RTCPeerConnection\'s signalingState is \'closed\'.', 'InvalidStateError');
    }
    // We can not yet check for sender instanceof RTCRtpSender
    // since we shim RTPSender. So we check if sender._pc is set.
    if (!sender._pc) {
      throw new DOMException('Argument 1 of RTCPeerConnection.removeTrack ' + 'does not implement interface RTCRtpSender.', 'TypeError');
    }
    var isLocal = sender._pc === this;
    if (!isLocal) {
      throw new DOMException('Sender was not created by this connection.', 'InvalidAccessError');
    }

    // Search for the native stream the senders track belongs to.
    this._streams = this._streams || {};
    var stream = void 0;
    Object.keys(this._streams).forEach(function (streamid) {
      var hasTrack = _this15._streams[streamid].getTracks().find(function (track) {
        return sender.track === track;
      });
      if (hasTrack) {
        stream = _this15._streams[streamid];
      }
    });

    if (stream) {
      if (stream.getTracks().length === 1) {
        // if this is the last track of the stream, remove the stream. This
        // takes care of any shimmed _senders.
        this.removeStream(this._reverseStreams[stream.id]);
      } else {
        // relying on the same odd chrome behaviour as above.
        stream.removeTrack(sender.track);
      }
      this.dispatchEvent(new Event('negotiationneeded'));
>>>>>>> 93405c87
    }
    return nativeAddIceCandidate.apply(this, arguments);
  };
}

<<<<<<< HEAD
function fixNegotiationNeeded(window) {
  utils.wrapPeerConnectionEvent(window, 'negotiationneeded', function (e) {
    var pc = e.target;
    if (pc.signalingState !== 'stable') {
      return;
    }
    return e;
  });
}

},{"../utils.js":15,"./getdisplaymedia":4,"./getusermedia":5}],4:[function(require,module,exports){
/*
 *  Copyright (c) 2018 The adapter.js project authors. All Rights Reserved.
 *
 *  Use of this source code is governed by a BSD-style license
 *  that can be found in the LICENSE file in the root of the source
 *  tree.
 */
/* eslint-env node */

=======
function shimPeerConnection(window) {
  var browserDetails = utils.detectBrowser(window);

  if (!window.RTCPeerConnection && window.webkitRTCPeerConnection) {
    // very basic support for old versions.
    window.RTCPeerConnection = window.webkitRTCPeerConnection;
  }
  if (!window.RTCPeerConnection) {
    return;
  }

  // shim implicit creation of RTCSessionDescription/RTCIceCandidate
  if (browserDetails.version < 53) {
    ['setLocalDescription', 'setRemoteDescription', 'addIceCandidate'].forEach(function (method) {
      var nativeMethod = window.RTCPeerConnection.prototype[method];
      var methodObj = _defineProperty({}, method, function () {
        arguments[0] = new (method === 'addIceCandidate' ? window.RTCIceCandidate : window.RTCSessionDescription)(arguments[0]);
        return nativeMethod.apply(this, arguments);
      });
      window.RTCPeerConnection.prototype[method] = methodObj[method];
    });
  }

  // support for addIceCandidate(null or undefined)
  var nativeAddIceCandidate = window.RTCPeerConnection.prototype.addIceCandidate;
  window.RTCPeerConnection.prototype.addIceCandidate = function addIceCandidate() {
    if (!arguments[0]) {
      if (arguments[1]) {
        arguments[1].apply(null);
      }
      return Promise.resolve();
    }
    // Firefox 68+ emits and processes {candidate: "", ...}, ignore
    // in older versions. Native support planned for Chrome M77.
    if (browserDetails.version < 78 && arguments[0] && arguments[0].candidate === '') {
      return Promise.resolve();
    }
    return nativeAddIceCandidate.apply(this, arguments);
  };
}

function fixNegotiationNeeded(window) {
  utils.wrapPeerConnectionEvent(window, 'negotiationneeded', function (e) {
    var pc = e.target;
    if (pc.signalingState !== 'stable') {
      return;
    }
    return e;
  });
}

},{"../utils.js":15,"./getdisplaymedia":4,"./getusermedia":5}],4:[function(require,module,exports){
/*
 *  Copyright (c) 2018 The adapter.js project authors. All Rights Reserved.
 *
 *  Use of this source code is governed by a BSD-style license
 *  that can be found in the LICENSE file in the root of the source
 *  tree.
 */
/* eslint-env node */

>>>>>>> 93405c87

Object.defineProperty(exports, "__esModule", {
  value: true
});
exports.shimGetDisplayMedia = shimGetDisplayMedia;
function shimGetDisplayMedia(window, getSourceId) {
  if (window.navigator.mediaDevices && 'getDisplayMedia' in window.navigator.mediaDevices) {
    return;
  }
  if (!window.navigator.mediaDevices) {
    return;
  }
  // getSourceId is a function that returns a promise resolving with
  // the sourceId of the screen/window/tab to be shared.
  if (typeof getSourceId !== 'function') {
    console.error('shimGetDisplayMedia: getSourceId argument is not ' + 'a function');
    return;
  }
<<<<<<< HEAD
  window.navigator.mediaDevices.getDisplayMedia = function (constraints) {
=======
  window.navigator.mediaDevices.getDisplayMedia = function getDisplayMedia(constraints) {
>>>>>>> 93405c87
    return getSourceId(constraints).then(function (sourceId) {
      var widthSpecified = constraints.video && constraints.video.width;
      var heightSpecified = constraints.video && constraints.video.height;
      var frameRateSpecified = constraints.video && constraints.video.frameRate;
      constraints.video = {
        mandatory: {
          chromeMediaSource: 'desktop',
          chromeMediaSourceId: sourceId,
          maxFrameRate: frameRateSpecified || 3
        }
      };
      if (widthSpecified) {
        constraints.video.mandatory.maxWidth = widthSpecified;
      }
      if (heightSpecified) {
        constraints.video.mandatory.maxHeight = heightSpecified;
      }
      return window.navigator.mediaDevices.getUserMedia(constraints);
    });
  };
}

},{}],5:[function(require,module,exports){
/*
 *  Copyright (c) 2016 The WebRTC project authors. All Rights Reserved.
 *
 *  Use of this source code is governed by a BSD-style license
 *  that can be found in the LICENSE file in the root of the source
 *  tree.
 */
/* eslint-env node */


Object.defineProperty(exports, "__esModule", {
  value: true
});

var _typeof = typeof Symbol === "function" && typeof Symbol.iterator === "symbol" ? function (obj) { return typeof obj; } : function (obj) { return obj && typeof Symbol === "function" && obj.constructor === Symbol && obj !== Symbol.prototype ? "symbol" : typeof obj; };

exports.shimGetUserMedia = shimGetUserMedia;

var _utils = require('../utils.js');

var utils = _interopRequireWildcard(_utils);

function _interopRequireWildcard(obj) { if (obj && obj.__esModule) { return obj; } else { var newObj = {}; if (obj != null) { for (var key in obj) { if (Object.prototype.hasOwnProperty.call(obj, key)) newObj[key] = obj[key]; } } newObj.default = obj; return newObj; } }

var logging = utils.log;

function shimGetUserMedia(window) {
  var navigator = window && window.navigator;

  if (!navigator.mediaDevices) {
    return;
  }

  var browserDetails = utils.detectBrowser(window);

  var constraintsToChrome_ = function constraintsToChrome_(c) {
    if ((typeof c === 'undefined' ? 'undefined' : _typeof(c)) !== 'object' || c.mandatory || c.optional) {
      return c;
    }
    var cc = {};
    Object.keys(c).forEach(function (key) {
      if (key === 'require' || key === 'advanced' || key === 'mediaSource') {
        return;
      }
      var r = _typeof(c[key]) === 'object' ? c[key] : { ideal: c[key] };
      if (r.exact !== undefined && typeof r.exact === 'number') {
        r.min = r.max = r.exact;
      }
      var oldname_ = function oldname_(prefix, name) {
        if (prefix) {
          return prefix + name.charAt(0).toUpperCase() + name.slice(1);
        }
        return name === 'deviceId' ? 'sourceId' : name;
      };
      if (r.ideal !== undefined) {
        cc.optional = cc.optional || [];
        var oc = {};
        if (typeof r.ideal === 'number') {
          oc[oldname_('min', key)] = r.ideal;
          cc.optional.push(oc);
          oc = {};
          oc[oldname_('max', key)] = r.ideal;
          cc.optional.push(oc);
        } else {
          oc[oldname_('', key)] = r.ideal;
          cc.optional.push(oc);
        }
      }
      if (r.exact !== undefined && typeof r.exact !== 'number') {
        cc.mandatory = cc.mandatory || {};
        cc.mandatory[oldname_('', key)] = r.exact;
      } else {
        ['min', 'max'].forEach(function (mix) {
          if (r[mix] !== undefined) {
            cc.mandatory = cc.mandatory || {};
            cc.mandatory[oldname_(mix, key)] = r[mix];
          }
        });
      }
    });
    if (c.advanced) {
      cc.optional = (cc.optional || []).concat(c.advanced);
    }
    return cc;
  };

  var shimConstraints_ = function shimConstraints_(constraints, func) {
    if (browserDetails.version >= 61) {
      return func(constraints);
    }
    constraints = JSON.parse(JSON.stringify(constraints));
    if (constraints && _typeof(constraints.audio) === 'object') {
      var remap = function remap(obj, a, b) {
        if (a in obj && !(b in obj)) {
          obj[b] = obj[a];
          delete obj[a];
        }
      };
      constraints = JSON.parse(JSON.stringify(constraints));
      remap(constraints.audio, 'autoGainControl', 'googAutoGainControl');
      remap(constraints.audio, 'noiseSuppression', 'googNoiseSuppression');
      constraints.audio = constraintsToChrome_(constraints.audio);
    }
    if (constraints && _typeof(constraints.video) === 'object') {
      // Shim facingMode for mobile & surface pro.
      var face = constraints.video.facingMode;
      face = face && ((typeof face === 'undefined' ? 'undefined' : _typeof(face)) === 'object' ? face : { ideal: face });
      var getSupportedFacingModeLies = browserDetails.version < 66;

      if (face && (face.exact === 'user' || face.exact === 'environment' || face.ideal === 'user' || face.ideal === 'environment') && !(navigator.mediaDevices.getSupportedConstraints && navigator.mediaDevices.getSupportedConstraints().facingMode && !getSupportedFacingModeLies)) {
        delete constraints.video.facingMode;
        var matches = void 0;
        if (face.exact === 'environment' || face.ideal === 'environment') {
          matches = ['back', 'rear'];
        } else if (face.exact === 'user' || face.ideal === 'user') {
          matches = ['front'];
        }
        if (matches) {
          // Look for matches in label, or use last cam for back (typical).
          return navigator.mediaDevices.enumerateDevices().then(function (devices) {
            devices = devices.filter(function (d) {
              return d.kind === 'videoinput';
            });
            var dev = devices.find(function (d) {
              return matches.some(function (match) {
                return d.label.toLowerCase().includes(match);
              });
            });
            if (!dev && devices.length && matches.includes('back')) {
              dev = devices[devices.length - 1]; // more likely the back cam
<<<<<<< HEAD
            }
            if (dev) {
              constraints.video.deviceId = face.exact ? { exact: dev.deviceId } : { ideal: dev.deviceId };
            }
=======
            }
            if (dev) {
              constraints.video.deviceId = face.exact ? { exact: dev.deviceId } : { ideal: dev.deviceId };
            }
>>>>>>> 93405c87
            constraints.video = constraintsToChrome_(constraints.video);
            logging('chrome: ' + JSON.stringify(constraints));
            return func(constraints);
          });
        }
      }
      constraints.video = constraintsToChrome_(constraints.video);
    }
    logging('chrome: ' + JSON.stringify(constraints));
    return func(constraints);
  };

  var shimError_ = function shimError_(e) {
    if (browserDetails.version >= 64) {
      return e;
    }
    return {
      name: {
        PermissionDeniedError: 'NotAllowedError',
        PermissionDismissedError: 'NotAllowedError',
        InvalidStateError: 'NotAllowedError',
        DevicesNotFoundError: 'NotFoundError',
        ConstraintNotSatisfiedError: 'OverconstrainedError',
        TrackStartError: 'NotReadableError',
        MediaDeviceFailedDueToShutdown: 'NotAllowedError',
        MediaDeviceKillSwitchOn: 'NotAllowedError',
        TabCaptureError: 'AbortError',
        ScreenCaptureError: 'AbortError',
        DeviceCaptureError: 'AbortError'
      }[e.name] || e.name,
      message: e.message,
      constraint: e.constraint || e.constraintName,
      toString: function toString() {
        return this.name + (this.message && ': ') + this.message;
      }
    };
  };
<<<<<<< HEAD

  var getUserMedia_ = function getUserMedia_(constraints, onSuccess, onError) {
    shimConstraints_(constraints, function (c) {
      navigator.webkitGetUserMedia(c, onSuccess, function (e) {
        if (onError) {
          onError(shimError_(e));
        }
      });
    });
  };
  navigator.getUserMedia = getUserMedia_.bind(navigator);

  // Even though Chrome 45 has navigator.mediaDevices and a getUserMedia
  // function which returns a Promise, it does not accept spec-style
  // constraints.
  var origGetUserMedia = navigator.mediaDevices.getUserMedia.bind(navigator.mediaDevices);
  navigator.mediaDevices.getUserMedia = function (cs) {
    return shimConstraints_(cs, function (c) {
      return origGetUserMedia(c).then(function (stream) {
        if (c.audio && !stream.getAudioTracks().length || c.video && !stream.getVideoTracks().length) {
          stream.getTracks().forEach(function (track) {
            track.stop();
          });
          throw new DOMException('', 'NotFoundError');
        }
        return stream;
      }, function (e) {
        return Promise.reject(shimError_(e));
      });
    });
  };
}

},{"../utils.js":15}],6:[function(require,module,exports){
/*
 *  Copyright (c) 2017 The WebRTC project authors. All Rights Reserved.
 *
 *  Use of this source code is governed by a BSD-style license
 *  that can be found in the LICENSE file in the root of the source
 *  tree.
 */
/* eslint-env node */


Object.defineProperty(exports, "__esModule", {
  value: true
});

var _typeof = typeof Symbol === "function" && typeof Symbol.iterator === "symbol" ? function (obj) { return typeof obj; } : function (obj) { return obj && typeof Symbol === "function" && obj.constructor === Symbol && obj !== Symbol.prototype ? "symbol" : typeof obj; };

exports.shimRTCIceCandidate = shimRTCIceCandidate;
exports.shimMaxMessageSize = shimMaxMessageSize;
exports.shimSendThrowTypeError = shimSendThrowTypeError;
exports.shimConnectionState = shimConnectionState;
exports.removeAllowExtmapMixed = removeAllowExtmapMixed;

var _sdp = require('sdp');

var _sdp2 = _interopRequireDefault(_sdp);

var _utils = require('./utils');

var utils = _interopRequireWildcard(_utils);

function _interopRequireWildcard(obj) { if (obj && obj.__esModule) { return obj; } else { var newObj = {}; if (obj != null) { for (var key in obj) { if (Object.prototype.hasOwnProperty.call(obj, key)) newObj[key] = obj[key]; } } newObj.default = obj; return newObj; } }

function _interopRequireDefault(obj) { return obj && obj.__esModule ? obj : { default: obj }; }

function shimRTCIceCandidate(window) {
  // foundation is arbitrarily chosen as an indicator for full support for
  // https://w3c.github.io/webrtc-pc/#rtcicecandidate-interface
  if (!window.RTCIceCandidate || window.RTCIceCandidate && 'foundation' in window.RTCIceCandidate.prototype) {
    return;
  }

  var NativeRTCIceCandidate = window.RTCIceCandidate;
  window.RTCIceCandidate = function (args) {
    // Remove the a= which shouldn't be part of the candidate string.
    if ((typeof args === 'undefined' ? 'undefined' : _typeof(args)) === 'object' && args.candidate && args.candidate.indexOf('a=') === 0) {
      args = JSON.parse(JSON.stringify(args));
      args.candidate = args.candidate.substr(2);
=======

  var getUserMedia_ = function getUserMedia_(constraints, onSuccess, onError) {
    shimConstraints_(constraints, function (c) {
      navigator.webkitGetUserMedia(c, onSuccess, function (e) {
        if (onError) {
          onError(shimError_(e));
        }
      });
    });
  };
  navigator.getUserMedia = getUserMedia_.bind(navigator);

  // Even though Chrome 45 has navigator.mediaDevices and a getUserMedia
  // function which returns a Promise, it does not accept spec-style
  // constraints.
  if (navigator.mediaDevices.getUserMedia) {
    var origGetUserMedia = navigator.mediaDevices.getUserMedia.bind(navigator.mediaDevices);
    navigator.mediaDevices.getUserMedia = function (cs) {
      return shimConstraints_(cs, function (c) {
        return origGetUserMedia(c).then(function (stream) {
          if (c.audio && !stream.getAudioTracks().length || c.video && !stream.getVideoTracks().length) {
            stream.getTracks().forEach(function (track) {
              track.stop();
            });
            throw new DOMException('', 'NotFoundError');
          }
          return stream;
        }, function (e) {
          return Promise.reject(shimError_(e));
        });
      });
    };
  }
}

},{"../utils.js":15}],6:[function(require,module,exports){
/*
 *  Copyright (c) 2017 The WebRTC project authors. All Rights Reserved.
 *
 *  Use of this source code is governed by a BSD-style license
 *  that can be found in the LICENSE file in the root of the source
 *  tree.
 */
/* eslint-env node */


Object.defineProperty(exports, "__esModule", {
  value: true
});

var _typeof = typeof Symbol === "function" && typeof Symbol.iterator === "symbol" ? function (obj) { return typeof obj; } : function (obj) { return obj && typeof Symbol === "function" && obj.constructor === Symbol && obj !== Symbol.prototype ? "symbol" : typeof obj; };

exports.shimRTCIceCandidate = shimRTCIceCandidate;
exports.shimMaxMessageSize = shimMaxMessageSize;
exports.shimSendThrowTypeError = shimSendThrowTypeError;
exports.shimConnectionState = shimConnectionState;
exports.removeAllowExtmapMixed = removeAllowExtmapMixed;

var _sdp = require('sdp');

var _sdp2 = _interopRequireDefault(_sdp);

var _utils = require('./utils');

var utils = _interopRequireWildcard(_utils);

function _interopRequireWildcard(obj) { if (obj && obj.__esModule) { return obj; } else { var newObj = {}; if (obj != null) { for (var key in obj) { if (Object.prototype.hasOwnProperty.call(obj, key)) newObj[key] = obj[key]; } } newObj.default = obj; return newObj; } }

function _interopRequireDefault(obj) { return obj && obj.__esModule ? obj : { default: obj }; }

function shimRTCIceCandidate(window) {
  // foundation is arbitrarily chosen as an indicator for full support for
  // https://w3c.github.io/webrtc-pc/#rtcicecandidate-interface
  if (!window.RTCIceCandidate || window.RTCIceCandidate && 'foundation' in window.RTCIceCandidate.prototype) {
    return;
  }

  var NativeRTCIceCandidate = window.RTCIceCandidate;
  window.RTCIceCandidate = function RTCIceCandidate(args) {
    // Remove the a= which shouldn't be part of the candidate string.
    if ((typeof args === 'undefined' ? 'undefined' : _typeof(args)) === 'object' && args.candidate && args.candidate.indexOf('a=') === 0) {
      args = JSON.parse(JSON.stringify(args));
      args.candidate = args.candidate.substr(2);
    }

    if (args.candidate && args.candidate.length) {
      // Augment the native candidate with the parsed fields.
      var nativeCandidate = new NativeRTCIceCandidate(args);
      var parsedCandidate = _sdp2.default.parseCandidate(args.candidate);
      var augmentedCandidate = Object.assign(nativeCandidate, parsedCandidate);

      // Add a serializer that does not serialize the extra attributes.
      augmentedCandidate.toJSON = function toJSON() {
        return {
          candidate: augmentedCandidate.candidate,
          sdpMid: augmentedCandidate.sdpMid,
          sdpMLineIndex: augmentedCandidate.sdpMLineIndex,
          usernameFragment: augmentedCandidate.usernameFragment
        };
      };
      return augmentedCandidate;
    }
    return new NativeRTCIceCandidate(args);
  };
  window.RTCIceCandidate.prototype = NativeRTCIceCandidate.prototype;

  // Hook up the augmented candidate in onicecandidate and
  // addEventListener('icecandidate', ...)
  utils.wrapPeerConnectionEvent(window, 'icecandidate', function (e) {
    if (e.candidate) {
      Object.defineProperty(e, 'candidate', {
        value: new window.RTCIceCandidate(e.candidate),
        writable: 'false'
      });
    }
    return e;
  });
}

function shimMaxMessageSize(window) {
  if (!window.RTCPeerConnection) {
    return;
  }
  var browserDetails = utils.detectBrowser(window);

  if (!('sctp' in window.RTCPeerConnection.prototype)) {
    Object.defineProperty(window.RTCPeerConnection.prototype, 'sctp', {
      get: function get() {
        return typeof this._sctp === 'undefined' ? null : this._sctp;
      }
    });
  }

  var sctpInDescription = function sctpInDescription(description) {
    if (!description || !description.sdp) {
      return false;
>>>>>>> 93405c87
    }
    var sections = _sdp2.default.splitSections(description.sdp);
    sections.shift();
    return sections.some(function (mediaSection) {
      var mLine = _sdp2.default.parseMLine(mediaSection);
      return mLine && mLine.kind === 'application' && mLine.protocol.indexOf('SCTP') !== -1;
    });
  };

<<<<<<< HEAD
    if (args.candidate && args.candidate.length) {
      // Augment the native candidate with the parsed fields.
      var nativeCandidate = new NativeRTCIceCandidate(args);
      var parsedCandidate = _sdp2.default.parseCandidate(args.candidate);
      var augmentedCandidate = Object.assign(nativeCandidate, parsedCandidate);

      // Add a serializer that does not serialize the extra attributes.
      augmentedCandidate.toJSON = function () {
        return {
          candidate: augmentedCandidate.candidate,
          sdpMid: augmentedCandidate.sdpMid,
          sdpMLineIndex: augmentedCandidate.sdpMLineIndex,
          usernameFragment: augmentedCandidate.usernameFragment
        };
      };
      return augmentedCandidate;
    }
    return new NativeRTCIceCandidate(args);
  };
  window.RTCIceCandidate.prototype = NativeRTCIceCandidate.prototype;

  // Hook up the augmented candidate in onicecandidate and
  // addEventListener('icecandidate', ...)
  utils.wrapPeerConnectionEvent(window, 'icecandidate', function (e) {
    if (e.candidate) {
      Object.defineProperty(e, 'candidate', {
        value: new window.RTCIceCandidate(e.candidate),
        writable: 'false'
      });
    }
    return e;
  });
}

function shimMaxMessageSize(window) {
  if (window.RTCSctpTransport || !window.RTCPeerConnection) {
    return;
  }
  var browserDetails = utils.detectBrowser(window);

  if (!('sctp' in window.RTCPeerConnection.prototype)) {
    Object.defineProperty(window.RTCPeerConnection.prototype, 'sctp', {
      get: function get() {
        return typeof this._sctp === 'undefined' ? null : this._sctp;
      }
    });
  }

  var sctpInDescription = function sctpInDescription(description) {
    var sections = _sdp2.default.splitSections(description.sdp);
    sections.shift();
    return sections.some(function (mediaSection) {
      var mLine = _sdp2.default.parseMLine(mediaSection);
      return mLine && mLine.kind === 'application' && mLine.protocol.indexOf('SCTP') !== -1;
    });
  };

  var getRemoteFirefoxVersion = function getRemoteFirefoxVersion(description) {
    // TODO: Is there a better solution for detecting Firefox?
    var match = description.sdp.match(/mozilla...THIS_IS_SDPARTA-(\d+)/);
    if (match === null || match.length < 2) {
      return -1;
    }
    var version = parseInt(match[1], 10);
    // Test for NaN (yes, this is ugly)
    return version !== version ? -1 : version;
=======
  var getRemoteFirefoxVersion = function getRemoteFirefoxVersion(description) {
    // TODO: Is there a better solution for detecting Firefox?
    var match = description.sdp.match(/mozilla...THIS_IS_SDPARTA-(\d+)/);
    if (match === null || match.length < 2) {
      return -1;
    }
    var version = parseInt(match[1], 10);
    // Test for NaN (yes, this is ugly)
    return version !== version ? -1 : version;
  };

  var getCanSendMaxMessageSize = function getCanSendMaxMessageSize(remoteIsFirefox) {
    // Every implementation we know can send at least 64 KiB.
    // Note: Although Chrome is technically able to send up to 256 KiB, the
    //       data does not reach the other peer reliably.
    //       See: https://bugs.chromium.org/p/webrtc/issues/detail?id=8419
    var canSendMaxMessageSize = 65536;
    if (browserDetails.browser === 'firefox') {
      if (browserDetails.version < 57) {
        if (remoteIsFirefox === -1) {
          // FF < 57 will send in 16 KiB chunks using the deprecated PPID
          // fragmentation.
          canSendMaxMessageSize = 16384;
        } else {
          // However, other FF (and RAWRTC) can reassemble PPID-fragmented
          // messages. Thus, supporting ~2 GiB when sending.
          canSendMaxMessageSize = 2147483637;
        }
      } else if (browserDetails.version < 60) {
        // Currently, all FF >= 57 will reset the remote maximum message size
        // to the default value when a data channel is created at a later
        // stage. :(
        // See: https://bugzilla.mozilla.org/show_bug.cgi?id=1426831
        canSendMaxMessageSize = browserDetails.version === 57 ? 65535 : 65536;
      } else {
        // FF >= 60 supports sending ~2 GiB
        canSendMaxMessageSize = 2147483637;
      }
    }
    return canSendMaxMessageSize;
  };

  var getMaxMessageSize = function getMaxMessageSize(description, remoteIsFirefox) {
    // Note: 65536 bytes is the default value from the SDP spec. Also,
    //       every implementation we know supports receiving 65536 bytes.
    var maxMessageSize = 65536;

    // FF 57 has a slightly incorrect default remote max message size, so
    // we need to adjust it here to avoid a failure when sending.
    // See: https://bugzilla.mozilla.org/show_bug.cgi?id=1425697
    if (browserDetails.browser === 'firefox' && browserDetails.version === 57) {
      maxMessageSize = 65535;
    }

    var match = _sdp2.default.matchPrefix(description.sdp, 'a=max-message-size:');
    if (match.length > 0) {
      maxMessageSize = parseInt(match[0].substr(19), 10);
    } else if (browserDetails.browser === 'firefox' && remoteIsFirefox !== -1) {
      // If the maximum message size is not present in the remote SDP and
      // both local and remote are Firefox, the remote peer can receive
      // ~2 GiB.
      maxMessageSize = 2147483637;
    }
    return maxMessageSize;
  };

  var origSetRemoteDescription = window.RTCPeerConnection.prototype.setRemoteDescription;
  window.RTCPeerConnection.prototype.setRemoteDescription = function setRemoteDescription() {
    this._sctp = null;
    // Chrome decided to not expose .sctp in plan-b mode.
    // As usual, adapter.js has to do an 'ugly worakaround'
    // to cover up the mess.
    if (browserDetails.browser === 'chrome' && browserDetails.version >= 76) {
      var _getConfiguration = this.getConfiguration(),
          sdpSemantics = _getConfiguration.sdpSemantics;

      if (sdpSemantics === 'plan-b') {
        Object.defineProperty(this, 'sctp', {
          get: function get() {
            return typeof this._sctp === 'undefined' ? null : this._sctp;
          },

          enumerable: true,
          configurable: true
        });
      }
    }

    if (sctpInDescription(arguments[0])) {
      // Check if the remote is FF.
      var isFirefox = getRemoteFirefoxVersion(arguments[0]);

      // Get the maximum message size the local peer is capable of sending
      var canSendMMS = getCanSendMaxMessageSize(isFirefox);

      // Get the maximum message size of the remote peer.
      var remoteMMS = getMaxMessageSize(arguments[0], isFirefox);

      // Determine final maximum message size
      var maxMessageSize = void 0;
      if (canSendMMS === 0 && remoteMMS === 0) {
        maxMessageSize = Number.POSITIVE_INFINITY;
      } else if (canSendMMS === 0 || remoteMMS === 0) {
        maxMessageSize = Math.max(canSendMMS, remoteMMS);
      } else {
        maxMessageSize = Math.min(canSendMMS, remoteMMS);
      }

      // Create a dummy RTCSctpTransport object and the 'maxMessageSize'
      // attribute.
      var sctp = {};
      Object.defineProperty(sctp, 'maxMessageSize', {
        get: function get() {
          return maxMessageSize;
        }
      });
      this._sctp = sctp;
    }

    return origSetRemoteDescription.apply(this, arguments);
  };
}

function shimSendThrowTypeError(window) {
  if (!(window.RTCPeerConnection && 'createDataChannel' in window.RTCPeerConnection.prototype)) {
    return;
  }

  // Note: Although Firefox >= 57 has a native implementation, the maximum
  //       message size can be reset for all data channels at a later stage.
  //       See: https://bugzilla.mozilla.org/show_bug.cgi?id=1426831

  function wrapDcSend(dc, pc) {
    var origDataChannelSend = dc.send;
    dc.send = function send() {
      var data = arguments[0];
      var length = data.length || data.size || data.byteLength;
      if (dc.readyState === 'open' && pc.sctp && length > pc.sctp.maxMessageSize) {
        throw new TypeError('Message too large (can send a maximum of ' + pc.sctp.maxMessageSize + ' bytes)');
      }
      return origDataChannelSend.apply(dc, arguments);
    };
  }
  var origCreateDataChannel = window.RTCPeerConnection.prototype.createDataChannel;
  window.RTCPeerConnection.prototype.createDataChannel = function createDataChannel() {
    var dataChannel = origCreateDataChannel.apply(this, arguments);
    wrapDcSend(dataChannel, this);
    return dataChannel;
  };
  utils.wrapPeerConnectionEvent(window, 'datachannel', function (e) {
    wrapDcSend(e.channel, e.target);
    return e;
  });
}

/* shims RTCConnectionState by pretending it is the same as iceConnectionState.
 * See https://bugs.chromium.org/p/webrtc/issues/detail?id=6145#c12
 * for why this is a valid hack in Chrome. In Firefox it is slightly incorrect
 * since DTLS failures would be hidden. See
 * https://bugzilla.mozilla.org/show_bug.cgi?id=1265827
 * for the Firefox tracking bug.
 */
function shimConnectionState(window) {
  if (!window.RTCPeerConnection || 'connectionState' in window.RTCPeerConnection.prototype) {
    return;
  }
  var proto = window.RTCPeerConnection.prototype;
  Object.defineProperty(proto, 'connectionState', {
    get: function get() {
      return {
        completed: 'connected',
        checking: 'connecting'
      }[this.iceConnectionState] || this.iceConnectionState;
    },

    enumerable: true,
    configurable: true
  });
  Object.defineProperty(proto, 'onconnectionstatechange', {
    get: function get() {
      return this._onconnectionstatechange || null;
    },
    set: function set(cb) {
      if (this._onconnectionstatechange) {
        this.removeEventListener('connectionstatechange', this._onconnectionstatechange);
        delete this._onconnectionstatechange;
      }
      if (cb) {
        this.addEventListener('connectionstatechange', this._onconnectionstatechange = cb);
      }
    },

    enumerable: true,
    configurable: true
  });

  ['setLocalDescription', 'setRemoteDescription'].forEach(function (method) {
    var origMethod = proto[method];
    proto[method] = function () {
      if (!this._connectionstatechangepoly) {
        this._connectionstatechangepoly = function (e) {
          var pc = e.target;
          if (pc._lastConnectionState !== pc.connectionState) {
            pc._lastConnectionState = pc.connectionState;
            var newEvent = new Event('connectionstatechange', e);
            pc.dispatchEvent(newEvent);
          }
          return e;
        };
        this.addEventListener('iceconnectionstatechange', this._connectionstatechangepoly);
      }
      return origMethod.apply(this, arguments);
    };
  });
}

function removeAllowExtmapMixed(window) {
  /* remove a=extmap-allow-mixed for Chrome < M71 */
  if (!window.RTCPeerConnection) {
    return;
  }
  var browserDetails = utils.detectBrowser(window);
  if (browserDetails.browser === 'chrome' && browserDetails.version >= 71) {
    return;
  }
  var nativeSRD = window.RTCPeerConnection.prototype.setRemoteDescription;
  window.RTCPeerConnection.prototype.setRemoteDescription = function setRemoteDescription(desc) {
    if (desc && desc.sdp && desc.sdp.indexOf('\na=extmap-allow-mixed') !== -1) {
      desc.sdp = desc.sdp.split('\n').filter(function (line) {
        return line.trim() !== 'a=extmap-allow-mixed';
      }).join('\n');
    }
    return nativeSRD.apply(this, arguments);
>>>>>>> 93405c87
  };
}

<<<<<<< HEAD
  var getCanSendMaxMessageSize = function getCanSendMaxMessageSize(remoteIsFirefox) {
    // Every implementation we know can send at least 64 KiB.
    // Note: Although Chrome is technically able to send up to 256 KiB, the
    //       data does not reach the other peer reliably.
    //       See: https://bugs.chromium.org/p/webrtc/issues/detail?id=8419
    var canSendMaxMessageSize = 65536;
    if (browserDetails.browser === 'firefox') {
      if (browserDetails.version < 57) {
        if (remoteIsFirefox === -1) {
          // FF < 57 will send in 16 KiB chunks using the deprecated PPID
          // fragmentation.
          canSendMaxMessageSize = 16384;
        } else {
          // However, other FF (and RAWRTC) can reassemble PPID-fragmented
          // messages. Thus, supporting ~2 GiB when sending.
          canSendMaxMessageSize = 2147483637;
        }
      } else if (browserDetails.version < 60) {
        // Currently, all FF >= 57 will reset the remote maximum message size
        // to the default value when a data channel is created at a later
        // stage. :(
        // See: https://bugzilla.mozilla.org/show_bug.cgi?id=1426831
        canSendMaxMessageSize = browserDetails.version === 57 ? 65535 : 65536;
      } else {
        // FF >= 60 supports sending ~2 GiB
        canSendMaxMessageSize = 2147483637;
      }
    }
    return canSendMaxMessageSize;
  };

  var getMaxMessageSize = function getMaxMessageSize(description, remoteIsFirefox) {
    // Note: 65536 bytes is the default value from the SDP spec. Also,
    //       every implementation we know supports receiving 65536 bytes.
    var maxMessageSize = 65536;

    // FF 57 has a slightly incorrect default remote max message size, so
    // we need to adjust it here to avoid a failure when sending.
    // See: https://bugzilla.mozilla.org/show_bug.cgi?id=1425697
    if (browserDetails.browser === 'firefox' && browserDetails.version === 57) {
      maxMessageSize = 65535;
=======
},{"./utils":15,"sdp":17}],7:[function(require,module,exports){
/*
 *  Copyright (c) 2016 The WebRTC project authors. All Rights Reserved.
 *
 *  Use of this source code is governed by a BSD-style license
 *  that can be found in the LICENSE file in the root of the source
 *  tree.
 */
/* eslint-env node */


Object.defineProperty(exports, "__esModule", {
  value: true
});
exports.shimGetDisplayMedia = exports.shimGetUserMedia = undefined;

var _getusermedia = require('./getusermedia');

Object.defineProperty(exports, 'shimGetUserMedia', {
  enumerable: true,
  get: function get() {
    return _getusermedia.shimGetUserMedia;
  }
});

var _getdisplaymedia = require('./getdisplaymedia');

Object.defineProperty(exports, 'shimGetDisplayMedia', {
  enumerable: true,
  get: function get() {
    return _getdisplaymedia.shimGetDisplayMedia;
  }
});
exports.shimPeerConnection = shimPeerConnection;
exports.shimReplaceTrack = shimReplaceTrack;

var _utils = require('../utils');

var utils = _interopRequireWildcard(_utils);

var _filtericeservers = require('./filtericeservers');

var _rtcpeerconnectionShim = require('rtcpeerconnection-shim');

var _rtcpeerconnectionShim2 = _interopRequireDefault(_rtcpeerconnectionShim);

function _interopRequireDefault(obj) { return obj && obj.__esModule ? obj : { default: obj }; }

function _interopRequireWildcard(obj) { if (obj && obj.__esModule) { return obj; } else { var newObj = {}; if (obj != null) { for (var key in obj) { if (Object.prototype.hasOwnProperty.call(obj, key)) newObj[key] = obj[key]; } } newObj.default = obj; return newObj; } }

function shimPeerConnection(window) {
  var browserDetails = utils.detectBrowser(window);

  if (window.RTCIceGatherer) {
    if (!window.RTCIceCandidate) {
      window.RTCIceCandidate = function RTCIceCandidate(args) {
        return args;
      };
>>>>>>> 93405c87
    }
    if (!window.RTCSessionDescription) {
      window.RTCSessionDescription = function RTCSessionDescription(args) {
        return args;
      };
    }
    // this adds an additional event listener to MediaStrackTrack that signals
    // when a tracks enabled property was changed. Workaround for a bug in
    // addStream, see below. No longer required in 15025+
    if (browserDetails.version < 15025) {
      var origMSTEnabled = Object.getOwnPropertyDescriptor(window.MediaStreamTrack.prototype, 'enabled');
      Object.defineProperty(window.MediaStreamTrack.prototype, 'enabled', {
        set: function set(value) {
          origMSTEnabled.set.call(this, value);
          var ev = new Event('enabled');
          ev.enabled = value;
          this.dispatchEvent(ev);
        }
      });
    }
  }

<<<<<<< HEAD
    var match = _sdp2.default.matchPrefix(description.sdp, 'a=max-message-size:');
    if (match.length > 0) {
      maxMessageSize = parseInt(match[0].substr(19), 10);
    } else if (browserDetails.browser === 'firefox' && remoteIsFirefox !== -1) {
      // If the maximum message size is not present in the remote SDP and
      // both local and remote are Firefox, the remote peer can receive
      // ~2 GiB.
      maxMessageSize = 2147483637;
    }
    return maxMessageSize;
=======
  // ORTC defines the DTMF sender a bit different.
  // https://github.com/w3c/ortc/issues/714
  if (window.RTCRtpSender && !('dtmf' in window.RTCRtpSender.prototype)) {
    Object.defineProperty(window.RTCRtpSender.prototype, 'dtmf', {
      get: function get() {
        if (this._dtmf === undefined) {
          if (this.track.kind === 'audio') {
            this._dtmf = new window.RTCDtmfSender(this);
          } else if (this.track.kind === 'video') {
            this._dtmf = null;
          }
        }
        return this._dtmf;
      }
    });
  }
  // Edge currently only implements the RTCDtmfSender, not the
  // RTCDTMFSender alias. See http://draft.ortc.org/#rtcdtmfsender2*
  if (window.RTCDtmfSender && !window.RTCDTMFSender) {
    window.RTCDTMFSender = window.RTCDtmfSender;
  }

  var RTCPeerConnectionShim = (0, _rtcpeerconnectionShim2.default)(window, browserDetails.version);
  window.RTCPeerConnection = function RTCPeerConnection(config) {
    if (config && config.iceServers) {
      config.iceServers = (0, _filtericeservers.filterIceServers)(config.iceServers, browserDetails.version);
      utils.log('ICE servers after filtering:', config.iceServers);
    }
    return new RTCPeerConnectionShim(config);
>>>>>>> 93405c87
  };
  window.RTCPeerConnection.prototype = RTCPeerConnectionShim.prototype;
}

<<<<<<< HEAD
  var origSetRemoteDescription = window.RTCPeerConnection.prototype.setRemoteDescription;
  window.RTCPeerConnection.prototype.setRemoteDescription = function () {
    this._sctp = null;

    if (sctpInDescription(arguments[0])) {
      // Check if the remote is FF.
      var isFirefox = getRemoteFirefoxVersion(arguments[0]);

      // Get the maximum message size the local peer is capable of sending
      var canSendMMS = getCanSendMaxMessageSize(isFirefox);

      // Get the maximum message size of the remote peer.
      var remoteMMS = getMaxMessageSize(arguments[0], isFirefox);

      // Determine final maximum message size
      var maxMessageSize = void 0;
      if (canSendMMS === 0 && remoteMMS === 0) {
        maxMessageSize = Number.POSITIVE_INFINITY;
      } else if (canSendMMS === 0 || remoteMMS === 0) {
        maxMessageSize = Math.max(canSendMMS, remoteMMS);
      } else {
        maxMessageSize = Math.min(canSendMMS, remoteMMS);
      }

      // Create a dummy RTCSctpTransport object and the 'maxMessageSize'
      // attribute.
      var sctp = {};
      Object.defineProperty(sctp, 'maxMessageSize', {
        get: function get() {
          return maxMessageSize;
        }
      });
      this._sctp = sctp;
    }

    return origSetRemoteDescription.apply(this, arguments);
  };
}

function shimSendThrowTypeError(window) {
  if (!(window.RTCPeerConnection && 'createDataChannel' in window.RTCPeerConnection.prototype)) {
    return;
  }

  // Note: Although Firefox >= 57 has a native implementation, the maximum
  //       message size can be reset for all data channels at a later stage.
  //       See: https://bugzilla.mozilla.org/show_bug.cgi?id=1426831

  function wrapDcSend(dc, pc) {
    var origDataChannelSend = dc.send;
    dc.send = function () {
      var data = arguments[0];
      var length = data.length || data.size || data.byteLength;
      if (dc.readyState === 'open' && pc.sctp && length > pc.sctp.maxMessageSize) {
        throw new TypeError('Message too large (can send a maximum of ' + pc.sctp.maxMessageSize + ' bytes)');
      }
      return origDataChannelSend.apply(dc, arguments);
    };
  }
  var origCreateDataChannel = window.RTCPeerConnection.prototype.createDataChannel;
  window.RTCPeerConnection.prototype.createDataChannel = function () {
    var dataChannel = origCreateDataChannel.apply(this, arguments);
    wrapDcSend(dataChannel, this);
    return dataChannel;
  };
  utils.wrapPeerConnectionEvent(window, 'datachannel', function (e) {
    wrapDcSend(e.channel, e.target);
    return e;
  });
}

/* shims RTCConnectionState by pretending it is the same as iceConnectionState.
 * See https://bugs.chromium.org/p/webrtc/issues/detail?id=6145#c12
 * for why this is a valid hack in Chrome. In Firefox it is slightly incorrect
 * since DTLS failures would be hidden. See
 * https://bugzilla.mozilla.org/show_bug.cgi?id=1265827
 * for the Firefox tracking bug.
 */
function shimConnectionState(window) {
  if (!window.RTCPeerConnection || 'connectionState' in window.RTCPeerConnection.prototype) {
    return;
  }
  var proto = window.RTCPeerConnection.prototype;
  Object.defineProperty(proto, 'connectionState', {
    get: function get() {
      return {
        completed: 'connected',
        checking: 'connecting'
      }[this.iceConnectionState] || this.iceConnectionState;
    },

    enumerable: true,
    configurable: true
  });
  Object.defineProperty(proto, 'onconnectionstatechange', {
    get: function get() {
      return this._onconnectionstatechange || null;
    },
    set: function set(cb) {
      if (this._onconnectionstatechange) {
        this.removeEventListener('connectionstatechange', this._onconnectionstatechange);
        delete this._onconnectionstatechange;
      }
      if (cb) {
        this.addEventListener('connectionstatechange', this._onconnectionstatechange = cb);
      }
    },

    enumerable: true,
    configurable: true
  });

  ['setLocalDescription', 'setRemoteDescription'].forEach(function (method) {
    var origMethod = proto[method];
    proto[method] = function () {
      if (!this._connectionstatechangepoly) {
        this._connectionstatechangepoly = function (e) {
          var pc = e.target;
          if (pc._lastConnectionState !== pc.connectionState) {
            pc._lastConnectionState = pc.connectionState;
            var newEvent = new Event('connectionstatechange', e);
            pc.dispatchEvent(newEvent);
          }
          return e;
        };
        this.addEventListener('iceconnectionstatechange', this._connectionstatechangepoly);
      }
      return origMethod.apply(this, arguments);
    };
  });
}

function removeAllowExtmapMixed(window) {
  /* remove a=extmap-allow-mixed for Chrome < M71 */
  if (!window.RTCPeerConnection) {
    return;
  }
  var browserDetails = utils.detectBrowser(window);
  if (browserDetails.browser === 'chrome' && browserDetails.version >= 71) {
    return;
  }
  var nativeSRD = window.RTCPeerConnection.prototype.setRemoteDescription;
  window.RTCPeerConnection.prototype.setRemoteDescription = function (desc) {
    if (desc && desc.sdp && desc.sdp.indexOf('\na=extmap-allow-mixed') !== -1) {
      desc.sdp = desc.sdp.split('\n').filter(function (line) {
        return line.trim() !== 'a=extmap-allow-mixed';
      }).join('\n');
    }
    return nativeSRD.apply(this, arguments);
  };
}

},{"./utils":15,"sdp":17}],7:[function(require,module,exports){
/*
 *  Copyright (c) 2016 The WebRTC project authors. All Rights Reserved.
 *
 *  Use of this source code is governed by a BSD-style license
 *  that can be found in the LICENSE file in the root of the source
 *  tree.
 */
/* eslint-env node */


Object.defineProperty(exports, "__esModule", {
  value: true
});
exports.shimGetDisplayMedia = exports.shimGetUserMedia = undefined;

var _getusermedia = require('./getusermedia');

Object.defineProperty(exports, 'shimGetUserMedia', {
  enumerable: true,
  get: function get() {
    return _getusermedia.shimGetUserMedia;
  }
});

var _getdisplaymedia = require('./getdisplaymedia');

Object.defineProperty(exports, 'shimGetDisplayMedia', {
  enumerable: true,
  get: function get() {
    return _getdisplaymedia.shimGetDisplayMedia;
  }
});
exports.shimPeerConnection = shimPeerConnection;
exports.shimReplaceTrack = shimReplaceTrack;

var _utils = require('../utils');

var utils = _interopRequireWildcard(_utils);

var _filtericeservers = require('./filtericeservers');

var _rtcpeerconnectionShim = require('rtcpeerconnection-shim');

var _rtcpeerconnectionShim2 = _interopRequireDefault(_rtcpeerconnectionShim);

function _interopRequireDefault(obj) { return obj && obj.__esModule ? obj : { default: obj }; }

function _interopRequireWildcard(obj) { if (obj && obj.__esModule) { return obj; } else { var newObj = {}; if (obj != null) { for (var key in obj) { if (Object.prototype.hasOwnProperty.call(obj, key)) newObj[key] = obj[key]; } } newObj.default = obj; return newObj; } }

function shimPeerConnection(window) {
  var browserDetails = utils.detectBrowser(window);

  if (window.RTCIceGatherer) {
    if (!window.RTCIceCandidate) {
      window.RTCIceCandidate = function (args) {
        return args;
      };
    }
    if (!window.RTCSessionDescription) {
      window.RTCSessionDescription = function (args) {
        return args;
      };
    }
    // this adds an additional event listener to MediaStrackTrack that signals
    // when a tracks enabled property was changed. Workaround for a bug in
    // addStream, see below. No longer required in 15025+
    if (browserDetails.version < 15025) {
      var origMSTEnabled = Object.getOwnPropertyDescriptor(window.MediaStreamTrack.prototype, 'enabled');
      Object.defineProperty(window.MediaStreamTrack.prototype, 'enabled', {
        set: function set(value) {
          origMSTEnabled.set.call(this, value);
          var ev = new Event('enabled');
          ev.enabled = value;
          this.dispatchEvent(ev);
        }
      });
    }
  }

  // ORTC defines the DTMF sender a bit different.
  // https://github.com/w3c/ortc/issues/714
  if (window.RTCRtpSender && !('dtmf' in window.RTCRtpSender.prototype)) {
    Object.defineProperty(window.RTCRtpSender.prototype, 'dtmf', {
      get: function get() {
        if (this._dtmf === undefined) {
          if (this.track.kind === 'audio') {
            this._dtmf = new window.RTCDtmfSender(this);
          } else if (this.track.kind === 'video') {
            this._dtmf = null;
          }
        }
        return this._dtmf;
      }
    });
  }
  // Edge currently only implements the RTCDtmfSender, not the
  // RTCDTMFSender alias. See http://draft.ortc.org/#rtcdtmfsender2*
  if (window.RTCDtmfSender && !window.RTCDTMFSender) {
    window.RTCDTMFSender = window.RTCDtmfSender;
  }

  var RTCPeerConnectionShim = (0, _rtcpeerconnectionShim2.default)(window, browserDetails.version);
  window.RTCPeerConnection = function (config) {
    if (config && config.iceServers) {
      config.iceServers = (0, _filtericeservers.filterIceServers)(config.iceServers, browserDetails.version);
      utils.log('ICE servers after filtering:', config.iceServers);
    }
    return new RTCPeerConnectionShim(config);
  };
  window.RTCPeerConnection.prototype = RTCPeerConnectionShim.prototype;
}

function shimReplaceTrack(window) {
  // ORTC has replaceTrack -- https://github.com/w3c/ortc/issues/614
  if (window.RTCRtpSender && !('replaceTrack' in window.RTCRtpSender.prototype)) {
    window.RTCRtpSender.prototype.replaceTrack = window.RTCRtpSender.prototype.setTrack;
  }
}

},{"../utils":15,"./filtericeservers":8,"./getdisplaymedia":9,"./getusermedia":10,"rtcpeerconnection-shim":16}],8:[function(require,module,exports){
/*
 *  Copyright (c) 2018 The WebRTC project authors. All Rights Reserved.
 *
 *  Use of this source code is governed by a BSD-style license
 *  that can be found in the LICENSE file in the root of the source
 *  tree.
 */
/* eslint-env node */


Object.defineProperty(exports, "__esModule", {
  value: true
});
exports.filterIceServers = filterIceServers;

=======
function shimReplaceTrack(window) {
  // ORTC has replaceTrack -- https://github.com/w3c/ortc/issues/614
  if (window.RTCRtpSender && !('replaceTrack' in window.RTCRtpSender.prototype)) {
    window.RTCRtpSender.prototype.replaceTrack = window.RTCRtpSender.prototype.setTrack;
  }
}

},{"../utils":15,"./filtericeservers":8,"./getdisplaymedia":9,"./getusermedia":10,"rtcpeerconnection-shim":16}],8:[function(require,module,exports){
/*
 *  Copyright (c) 2018 The WebRTC project authors. All Rights Reserved.
 *
 *  Use of this source code is governed by a BSD-style license
 *  that can be found in the LICENSE file in the root of the source
 *  tree.
 */
/* eslint-env node */


Object.defineProperty(exports, "__esModule", {
  value: true
});
exports.filterIceServers = filterIceServers;

var _utils = require('../utils');

var utils = _interopRequireWildcard(_utils);

function _interopRequireWildcard(obj) { if (obj && obj.__esModule) { return obj; } else { var newObj = {}; if (obj != null) { for (var key in obj) { if (Object.prototype.hasOwnProperty.call(obj, key)) newObj[key] = obj[key]; } } newObj.default = obj; return newObj; } }

// Edge does not like
// 1) stun: filtered after 14393 unless ?transport=udp is present
// 2) turn: that does not have all of turn:host:port?transport=udp
// 3) turn: with ipv6 addresses
// 4) turn: occurring muliple times
function filterIceServers(iceServers, edgeVersion) {
  var hasTurn = false;
  iceServers = JSON.parse(JSON.stringify(iceServers));
  return iceServers.filter(function (server) {
    if (server && (server.urls || server.url)) {
      var urls = server.urls || server.url;
      if (server.url && !server.urls) {
        utils.deprecated('RTCIceServer.url', 'RTCIceServer.urls');
      }
      var isString = typeof urls === 'string';
      if (isString) {
        urls = [urls];
      }
      urls = urls.filter(function (url) {
        // filter STUN unconditionally.
        if (url.indexOf('stun:') === 0) {
          return false;
        }

        var validTurn = url.startsWith('turn') && !url.startsWith('turn:[') && url.includes('transport=udp');
        if (validTurn && !hasTurn) {
          hasTurn = true;
          return true;
        }
        return validTurn && !hasTurn;
      });

      delete server.url;
      server.urls = isString ? urls[0] : urls;
      return !!urls.length;
    }
  });
}

},{"../utils":15}],9:[function(require,module,exports){
/*
 *  Copyright (c) 2018 The adapter.js project authors. All Rights Reserved.
 *
 *  Use of this source code is governed by a BSD-style license
 *  that can be found in the LICENSE file in the root of the source
 *  tree.
 */
/* eslint-env node */


Object.defineProperty(exports, "__esModule", {
  value: true
});
exports.shimGetDisplayMedia = shimGetDisplayMedia;
function shimGetDisplayMedia(window) {
  if (!('getDisplayMedia' in window.navigator)) {
    return;
  }
  if (!window.navigator.mediaDevices) {
    return;
  }
  if (window.navigator.mediaDevices && 'getDisplayMedia' in window.navigator.mediaDevices) {
    return;
  }
  window.navigator.mediaDevices.getDisplayMedia = window.navigator.getDisplayMedia.bind(window.navigator);
}

},{}],10:[function(require,module,exports){
/*
 *  Copyright (c) 2016 The WebRTC project authors. All Rights Reserved.
 *
 *  Use of this source code is governed by a BSD-style license
 *  that can be found in the LICENSE file in the root of the source
 *  tree.
 */
/* eslint-env node */


Object.defineProperty(exports, "__esModule", {
  value: true
});
exports.shimGetUserMedia = shimGetUserMedia;
function shimGetUserMedia(window) {
  var navigator = window && window.navigator;

  var shimError_ = function shimError_(e) {
    return {
      name: { PermissionDeniedError: 'NotAllowedError' }[e.name] || e.name,
      message: e.message,
      constraint: e.constraint,
      toString: function toString() {
        return this.name;
      }
    };
  };

  // getUserMedia error shim.
  var origGetUserMedia = navigator.mediaDevices.getUserMedia.bind(navigator.mediaDevices);
  navigator.mediaDevices.getUserMedia = function (c) {
    return origGetUserMedia(c).catch(function (e) {
      return Promise.reject(shimError_(e));
    });
  };
}

},{}],11:[function(require,module,exports){
/*
 *  Copyright (c) 2016 The WebRTC project authors. All Rights Reserved.
 *
 *  Use of this source code is governed by a BSD-style license
 *  that can be found in the LICENSE file in the root of the source
 *  tree.
 */
/* eslint-env node */


Object.defineProperty(exports, "__esModule", {
  value: true
});
exports.shimGetDisplayMedia = exports.shimGetUserMedia = undefined;

var _typeof = typeof Symbol === "function" && typeof Symbol.iterator === "symbol" ? function (obj) { return typeof obj; } : function (obj) { return obj && typeof Symbol === "function" && obj.constructor === Symbol && obj !== Symbol.prototype ? "symbol" : typeof obj; };

var _getusermedia = require('./getusermedia');

Object.defineProperty(exports, 'shimGetUserMedia', {
  enumerable: true,
  get: function get() {
    return _getusermedia.shimGetUserMedia;
  }
});

var _getdisplaymedia = require('./getdisplaymedia');

Object.defineProperty(exports, 'shimGetDisplayMedia', {
  enumerable: true,
  get: function get() {
    return _getdisplaymedia.shimGetDisplayMedia;
  }
});
exports.shimOnTrack = shimOnTrack;
exports.shimPeerConnection = shimPeerConnection;
exports.shimSenderGetStats = shimSenderGetStats;
exports.shimReceiverGetStats = shimReceiverGetStats;
exports.shimRemoveStream = shimRemoveStream;
exports.shimRTCDataChannel = shimRTCDataChannel;
exports.shimAddTransceiver = shimAddTransceiver;
exports.shimCreateOffer = shimCreateOffer;
exports.shimCreateAnswer = shimCreateAnswer;

>>>>>>> 93405c87
var _utils = require('../utils');

var utils = _interopRequireWildcard(_utils);

function _interopRequireWildcard(obj) { if (obj && obj.__esModule) { return obj; } else { var newObj = {}; if (obj != null) { for (var key in obj) { if (Object.prototype.hasOwnProperty.call(obj, key)) newObj[key] = obj[key]; } } newObj.default = obj; return newObj; } }

<<<<<<< HEAD
// Edge does not like
// 1) stun: filtered after 14393 unless ?transport=udp is present
// 2) turn: that does not have all of turn:host:port?transport=udp
// 3) turn: with ipv6 addresses
// 4) turn: occurring muliple times
function filterIceServers(iceServers, edgeVersion) {
  var hasTurn = false;
  iceServers = JSON.parse(JSON.stringify(iceServers));
  return iceServers.filter(function (server) {
    if (server && (server.urls || server.url)) {
      var urls = server.urls || server.url;
      if (server.url && !server.urls) {
        utils.deprecated('RTCIceServer.url', 'RTCIceServer.urls');
      }
      var isString = typeof urls === 'string';
      if (isString) {
        urls = [urls];
      }
      urls = urls.filter(function (url) {
        // filter STUN unconditionally.
        if (url.indexOf('stun:') === 0) {
          return false;
        }

        var validTurn = url.startsWith('turn') && !url.startsWith('turn:[') && url.includes('transport=udp');
        if (validTurn && !hasTurn) {
          hasTurn = true;
          return true;
        }
        return validTurn && !hasTurn;
      });

      delete server.url;
      server.urls = isString ? urls[0] : urls;
      return !!urls.length;
    }
  });
}

},{"../utils":15}],9:[function(require,module,exports){
/*
 *  Copyright (c) 2018 The adapter.js project authors. All Rights Reserved.
 *
 *  Use of this source code is governed by a BSD-style license
 *  that can be found in the LICENSE file in the root of the source
 *  tree.
 */
/* eslint-env node */


Object.defineProperty(exports, "__esModule", {
  value: true
});
exports.shimGetDisplayMedia = shimGetDisplayMedia;
function shimGetDisplayMedia(window) {
  if (!('getDisplayMedia' in window.navigator)) {
    return;
  }
  if (!window.navigator.mediaDevices) {
    return;
  }
  if (window.navigator.mediaDevices && 'getDisplayMedia' in window.navigator.mediaDevices) {
    return;
  }
  window.navigator.mediaDevices.getDisplayMedia = window.navigator.getDisplayMedia.bind(window.navigator);
}

},{}],10:[function(require,module,exports){
/*
 *  Copyright (c) 2016 The WebRTC project authors. All Rights Reserved.
 *
 *  Use of this source code is governed by a BSD-style license
 *  that can be found in the LICENSE file in the root of the source
 *  tree.
 */
/* eslint-env node */


Object.defineProperty(exports, "__esModule", {
  value: true
});
exports.shimGetUserMedia = shimGetUserMedia;
function shimGetUserMedia(window) {
  var navigator = window && window.navigator;

  var shimError_ = function shimError_(e) {
    return {
      name: { PermissionDeniedError: 'NotAllowedError' }[e.name] || e.name,
      message: e.message,
      constraint: e.constraint,
      toString: function toString() {
        return this.name;
      }
    };
  };

  // getUserMedia error shim.
  var origGetUserMedia = navigator.mediaDevices.getUserMedia.bind(navigator.mediaDevices);
  navigator.mediaDevices.getUserMedia = function (c) {
    return origGetUserMedia(c).catch(function (e) {
      return Promise.reject(shimError_(e));
    });
  };
}

},{}],11:[function(require,module,exports){
/*
 *  Copyright (c) 2016 The WebRTC project authors. All Rights Reserved.
 *
 *  Use of this source code is governed by a BSD-style license
 *  that can be found in the LICENSE file in the root of the source
 *  tree.
 */
/* eslint-env node */


Object.defineProperty(exports, "__esModule", {
  value: true
});
exports.shimGetDisplayMedia = exports.shimGetUserMedia = undefined;

var _typeof = typeof Symbol === "function" && typeof Symbol.iterator === "symbol" ? function (obj) { return typeof obj; } : function (obj) { return obj && typeof Symbol === "function" && obj.constructor === Symbol && obj !== Symbol.prototype ? "symbol" : typeof obj; };

var _getusermedia = require('./getusermedia');

Object.defineProperty(exports, 'shimGetUserMedia', {
  enumerable: true,
  get: function get() {
    return _getusermedia.shimGetUserMedia;
  }
});

var _getdisplaymedia = require('./getdisplaymedia');

Object.defineProperty(exports, 'shimGetDisplayMedia', {
  enumerable: true,
  get: function get() {
    return _getdisplaymedia.shimGetDisplayMedia;
  }
});
exports.shimOnTrack = shimOnTrack;
exports.shimPeerConnection = shimPeerConnection;
exports.shimSenderGetStats = shimSenderGetStats;
exports.shimReceiverGetStats = shimReceiverGetStats;
exports.shimRemoveStream = shimRemoveStream;
exports.shimRTCDataChannel = shimRTCDataChannel;

var _utils = require('../utils');

var utils = _interopRequireWildcard(_utils);

function _interopRequireWildcard(obj) { if (obj && obj.__esModule) { return obj; } else { var newObj = {}; if (obj != null) { for (var key in obj) { if (Object.prototype.hasOwnProperty.call(obj, key)) newObj[key] = obj[key]; } } newObj.default = obj; return newObj; } }

function shimOnTrack(window) {
  if ((typeof window === 'undefined' ? 'undefined' : _typeof(window)) === 'object' && window.RTCTrackEvent && 'receiver' in window.RTCTrackEvent.prototype && !('transceiver' in window.RTCTrackEvent.prototype)) {
    Object.defineProperty(window.RTCTrackEvent.prototype, 'transceiver', {
      get: function get() {
        return { receiver: this.receiver };
      }
    });
  }
}

function shimPeerConnection(window) {
  var browserDetails = utils.detectBrowser(window);

  if ((typeof window === 'undefined' ? 'undefined' : _typeof(window)) !== 'object' || !(window.RTCPeerConnection || window.mozRTCPeerConnection)) {
    return; // probably media.peerconnection.enabled=false in about:config
  }
  if (!window.RTCPeerConnection && window.mozRTCPeerConnection) {
    // very basic support for old versions.
    window.RTCPeerConnection = window.mozRTCPeerConnection;
  }

  // shim away need for obsolete RTCIceCandidate/RTCSessionDescription.
  ['setLocalDescription', 'setRemoteDescription', 'addIceCandidate'].forEach(function (method) {
    var nativeMethod = window.RTCPeerConnection.prototype[method];
    window.RTCPeerConnection.prototype[method] = function () {
      arguments[0] = new (method === 'addIceCandidate' ? window.RTCIceCandidate : window.RTCSessionDescription)(arguments[0]);
      return nativeMethod.apply(this, arguments);
    };
  });

  // support for addIceCandidate(null or undefined)
  var nativeAddIceCandidate = window.RTCPeerConnection.prototype.addIceCandidate;
  window.RTCPeerConnection.prototype.addIceCandidate = function () {
    if (!arguments[0]) {
      if (arguments[1]) {
        arguments[1].apply(null);
      }
      return Promise.resolve();
    }
    return nativeAddIceCandidate.apply(this, arguments);
  };

  var modernStatsTypes = {
    inboundrtp: 'inbound-rtp',
    outboundrtp: 'outbound-rtp',
    candidatepair: 'candidate-pair',
    localcandidate: 'local-candidate',
    remotecandidate: 'remote-candidate'
  };

  var nativeGetStats = window.RTCPeerConnection.prototype.getStats;
  window.RTCPeerConnection.prototype.getStats = function (selector, onSucc, onErr) {
    return nativeGetStats.apply(this, [selector || null]).then(function (stats) {
      if (browserDetails.version < 53 && !onSucc) {
        // Shim only promise getStats with spec-hyphens in type names
        // Leave callback version alone; misc old uses of forEach before Map
        try {
          stats.forEach(function (stat) {
            stat.type = modernStatsTypes[stat.type] || stat.type;
          });
        } catch (e) {
          if (e.name !== 'TypeError') {
            throw e;
          }
          // Avoid TypeError: "type" is read-only, in old versions. 34-43ish
          stats.forEach(function (stat, i) {
            stats.set(i, Object.assign({}, stat, {
              type: modernStatsTypes[stat.type] || stat.type
            }));
          });
        }
      }
      return stats;
    }).then(onSucc, onErr);
  };
}

function shimSenderGetStats(window) {
  if (!((typeof window === 'undefined' ? 'undefined' : _typeof(window)) === 'object' && window.RTCPeerConnection && window.RTCRtpSender)) {
    return;
  }
  if (window.RTCRtpSender && 'getStats' in window.RTCRtpSender.prototype) {
    return;
  }
  var origGetSenders = window.RTCPeerConnection.prototype.getSenders;
  if (origGetSenders) {
    window.RTCPeerConnection.prototype.getSenders = function () {
      var _this = this;

      var senders = origGetSenders.apply(this, []);
      senders.forEach(function (sender) {
        return sender._pc = _this;
      });
      return senders;
    };
  }

  var origAddTrack = window.RTCPeerConnection.prototype.addTrack;
  if (origAddTrack) {
    window.RTCPeerConnection.prototype.addTrack = function () {
      var sender = origAddTrack.apply(this, arguments);
      sender._pc = this;
      return sender;
    };
  }
  window.RTCRtpSender.prototype.getStats = function () {
    return this.track ? this._pc.getStats(this.track) : Promise.resolve(new Map());
  };
}

function shimReceiverGetStats(window) {
  if (!((typeof window === 'undefined' ? 'undefined' : _typeof(window)) === 'object' && window.RTCPeerConnection && window.RTCRtpSender)) {
    return;
  }
  if (window.RTCRtpSender && 'getStats' in window.RTCRtpReceiver.prototype) {
    return;
  }
  var origGetReceivers = window.RTCPeerConnection.prototype.getReceivers;
  if (origGetReceivers) {
    window.RTCPeerConnection.prototype.getReceivers = function () {
      var _this2 = this;

      var receivers = origGetReceivers.apply(this, []);
      receivers.forEach(function (receiver) {
        return receiver._pc = _this2;
      });
      return receivers;
    };
  }
  utils.wrapPeerConnectionEvent(window, 'track', function (e) {
    e.receiver._pc = e.srcElement;
    return e;
  });
  window.RTCRtpReceiver.prototype.getStats = function () {
    return this._pc.getStats(this.track);
  };
}

function shimRemoveStream(window) {
  if (!window.RTCPeerConnection || 'removeStream' in window.RTCPeerConnection.prototype) {
    return;
  }
  window.RTCPeerConnection.prototype.removeStream = function (stream) {
    var _this3 = this;

    utils.deprecated('removeStream', 'removeTrack');
    this.getSenders().forEach(function (sender) {
      if (sender.track && stream.getTracks().includes(sender.track)) {
        _this3.removeTrack(sender);
      }
    });
  };
}

function shimRTCDataChannel(window) {
  // rename DataChannel to RTCDataChannel (native fix in FF60):
  // https://bugzilla.mozilla.org/show_bug.cgi?id=1173851
  if (window.DataChannel && !window.RTCDataChannel) {
    window.RTCDataChannel = window.DataChannel;
  }
}

},{"../utils":15,"./getdisplaymedia":12,"./getusermedia":13}],12:[function(require,module,exports){
/*
 *  Copyright (c) 2018 The adapter.js project authors. All Rights Reserved.
 *
 *  Use of this source code is governed by a BSD-style license
 *  that can be found in the LICENSE file in the root of the source
 *  tree.
 */
/* eslint-env node */


Object.defineProperty(exports, "__esModule", {
  value: true
});
exports.shimGetDisplayMedia = shimGetDisplayMedia;
function shimGetDisplayMedia(window, preferredMediaSource) {
  if (window.navigator.mediaDevices && 'getDisplayMedia' in window.navigator.mediaDevices) {
    return;
  }
  if (!window.navigator.mediaDevices) {
    return;
  }
  window.navigator.mediaDevices.getDisplayMedia = function (constraints) {
    if (!(constraints && constraints.video)) {
      var err = new DOMException('getDisplayMedia without video ' + 'constraints is undefined');
      err.name = 'NotFoundError';
      // from https://heycam.github.io/webidl/#idl-DOMException-error-names
      err.code = 8;
      return Promise.reject(err);
    }
    if (constraints.video === true) {
      constraints.video = { mediaSource: preferredMediaSource };
    } else {
      constraints.video.mediaSource = preferredMediaSource;
    }
    return window.navigator.mediaDevices.getUserMedia(constraints);
  };
}

},{}],13:[function(require,module,exports){
/*
 *  Copyright (c) 2016 The WebRTC project authors. All Rights Reserved.
 *
 *  Use of this source code is governed by a BSD-style license
 *  that can be found in the LICENSE file in the root of the source
 *  tree.
 */
/* eslint-env node */


Object.defineProperty(exports, "__esModule", {
  value: true
});

var _typeof = typeof Symbol === "function" && typeof Symbol.iterator === "symbol" ? function (obj) { return typeof obj; } : function (obj) { return obj && typeof Symbol === "function" && obj.constructor === Symbol && obj !== Symbol.prototype ? "symbol" : typeof obj; };

exports.shimGetUserMedia = shimGetUserMedia;

var _utils = require('../utils');

var utils = _interopRequireWildcard(_utils);

function _interopRequireWildcard(obj) { if (obj && obj.__esModule) { return obj; } else { var newObj = {}; if (obj != null) { for (var key in obj) { if (Object.prototype.hasOwnProperty.call(obj, key)) newObj[key] = obj[key]; } } newObj.default = obj; return newObj; } }

function shimGetUserMedia(window) {
  var browserDetails = utils.detectBrowser(window);
  var navigator = window && window.navigator;
  var MediaStreamTrack = window && window.MediaStreamTrack;

  navigator.getUserMedia = function (constraints, onSuccess, onError) {
    // Replace Firefox 44+'s deprecation warning with unprefixed version.
    utils.deprecated('navigator.getUserMedia', 'navigator.mediaDevices.getUserMedia');
    navigator.mediaDevices.getUserMedia(constraints).then(onSuccess, onError);
  };

  if (!(browserDetails.version > 55 && 'autoGainControl' in navigator.mediaDevices.getSupportedConstraints())) {
    var remap = function remap(obj, a, b) {
      if (a in obj && !(b in obj)) {
        obj[b] = obj[a];
        delete obj[a];
      }
    };

    var nativeGetUserMedia = navigator.mediaDevices.getUserMedia.bind(navigator.mediaDevices);
    navigator.mediaDevices.getUserMedia = function (c) {
      if ((typeof c === 'undefined' ? 'undefined' : _typeof(c)) === 'object' && _typeof(c.audio) === 'object') {
        c = JSON.parse(JSON.stringify(c));
        remap(c.audio, 'autoGainControl', 'mozAutoGainControl');
        remap(c.audio, 'noiseSuppression', 'mozNoiseSuppression');
      }
      return nativeGetUserMedia(c);
    };

    if (MediaStreamTrack && MediaStreamTrack.prototype.getSettings) {
      var nativeGetSettings = MediaStreamTrack.prototype.getSettings;
      MediaStreamTrack.prototype.getSettings = function () {
        var obj = nativeGetSettings.apply(this, arguments);
        remap(obj, 'mozAutoGainControl', 'autoGainControl');
        remap(obj, 'mozNoiseSuppression', 'noiseSuppression');
        return obj;
      };
    }

    if (MediaStreamTrack && MediaStreamTrack.prototype.applyConstraints) {
      var nativeApplyConstraints = MediaStreamTrack.prototype.applyConstraints;
      MediaStreamTrack.prototype.applyConstraints = function (c) {
        if (this.kind === 'audio' && (typeof c === 'undefined' ? 'undefined' : _typeof(c)) === 'object') {
          c = JSON.parse(JSON.stringify(c));
          remap(c, 'autoGainControl', 'mozAutoGainControl');
          remap(c, 'noiseSuppression', 'mozNoiseSuppression');
        }
        return nativeApplyConstraints.apply(this, [c]);
      };
    }
  }
}

},{"../utils":15}],14:[function(require,module,exports){
/*
 *  Copyright (c) 2016 The WebRTC project authors. All Rights Reserved.
 *
 *  Use of this source code is governed by a BSD-style license
 *  that can be found in the LICENSE file in the root of the source
 *  tree.
 */


Object.defineProperty(exports, "__esModule", {
  value: true
});

var _typeof = typeof Symbol === "function" && typeof Symbol.iterator === "symbol" ? function (obj) { return typeof obj; } : function (obj) { return obj && typeof Symbol === "function" && obj.constructor === Symbol && obj !== Symbol.prototype ? "symbol" : typeof obj; };

exports.shimLocalStreamsAPI = shimLocalStreamsAPI;
exports.shimRemoteStreamsAPI = shimRemoteStreamsAPI;
exports.shimCallbacksAPI = shimCallbacksAPI;
exports.shimGetUserMedia = shimGetUserMedia;
exports.shimConstraints = shimConstraints;
exports.shimRTCIceServerUrls = shimRTCIceServerUrls;
exports.shimTrackEventTransceiver = shimTrackEventTransceiver;
exports.shimCreateOfferLegacy = shimCreateOfferLegacy;

var _utils = require('../utils');

var utils = _interopRequireWildcard(_utils);

function _interopRequireWildcard(obj) { if (obj && obj.__esModule) { return obj; } else { var newObj = {}; if (obj != null) { for (var key in obj) { if (Object.prototype.hasOwnProperty.call(obj, key)) newObj[key] = obj[key]; } } newObj.default = obj; return newObj; } }

function shimLocalStreamsAPI(window) {
  if ((typeof window === 'undefined' ? 'undefined' : _typeof(window)) !== 'object' || !window.RTCPeerConnection) {
    return;
  }
  if (!('getLocalStreams' in window.RTCPeerConnection.prototype)) {
    window.RTCPeerConnection.prototype.getLocalStreams = function () {
      if (!this._localStreams) {
        this._localStreams = [];
      }
      return this._localStreams;
    };
  }
  if (!('addStream' in window.RTCPeerConnection.prototype)) {
    var _addTrack = window.RTCPeerConnection.prototype.addTrack;
    window.RTCPeerConnection.prototype.addStream = function (stream) {
      var _this = this;

      if (!this._localStreams) {
        this._localStreams = [];
      }
      if (!this._localStreams.includes(stream)) {
        this._localStreams.push(stream);
      }
      stream.getTracks().forEach(function (track) {
        return _addTrack.call(_this, track, stream);
      });
    };

    window.RTCPeerConnection.prototype.addTrack = function (track, stream) {
      if (stream) {
        if (!this._localStreams) {
          this._localStreams = [stream];
        } else if (!this._localStreams.includes(stream)) {
          this._localStreams.push(stream);
        }
      }
      return _addTrack.call(this, track, stream);
    };
  }
  if (!('removeStream' in window.RTCPeerConnection.prototype)) {
    window.RTCPeerConnection.prototype.removeStream = function (stream) {
      var _this2 = this;

      if (!this._localStreams) {
        this._localStreams = [];
      }
      var index = this._localStreams.indexOf(stream);
      if (index === -1) {
        return;
      }
      this._localStreams.splice(index, 1);
      var tracks = stream.getTracks();
      this.getSenders().forEach(function (sender) {
        if (tracks.includes(sender.track)) {
          _this2.removeTrack(sender);
        }
      });
    };
  }
}

function shimRemoteStreamsAPI(window) {
  if ((typeof window === 'undefined' ? 'undefined' : _typeof(window)) !== 'object' || !window.RTCPeerConnection) {
    return;
  }
  if (!('getRemoteStreams' in window.RTCPeerConnection.prototype)) {
    window.RTCPeerConnection.prototype.getRemoteStreams = function () {
      return this._remoteStreams ? this._remoteStreams : [];
    };
  }
  if (!('onaddstream' in window.RTCPeerConnection.prototype)) {
    Object.defineProperty(window.RTCPeerConnection.prototype, 'onaddstream', {
      get: function get() {
        return this._onaddstream;
      },
      set: function set(f) {
        var _this3 = this;

        if (this._onaddstream) {
          this.removeEventListener('addstream', this._onaddstream);
          this.removeEventListener('track', this._onaddstreampoly);
        }
        this.addEventListener('addstream', this._onaddstream = f);
        this.addEventListener('track', this._onaddstreampoly = function (e) {
          e.streams.forEach(function (stream) {
            if (!_this3._remoteStreams) {
              _this3._remoteStreams = [];
            }
            if (_this3._remoteStreams.includes(stream)) {
              return;
            }
            _this3._remoteStreams.push(stream);
            var event = new Event('addstream');
            event.stream = stream;
            _this3.dispatchEvent(event);
          });
        });
      }
    });
    var origSetRemoteDescription = window.RTCPeerConnection.prototype.setRemoteDescription;
    window.RTCPeerConnection.prototype.setRemoteDescription = function () {
      var pc = this;
      if (!this._onaddstreampoly) {
        this.addEventListener('track', this._onaddstreampoly = function (e) {
          e.streams.forEach(function (stream) {
            if (!pc._remoteStreams) {
              pc._remoteStreams = [];
            }
            if (pc._remoteStreams.indexOf(stream) >= 0) {
              return;
            }
            pc._remoteStreams.push(stream);
            var event = new Event('addstream');
            event.stream = stream;
            pc.dispatchEvent(event);
          });
        });
      }
      return origSetRemoteDescription.apply(pc, arguments);
    };
  }
}

function shimCallbacksAPI(window) {
  if ((typeof window === 'undefined' ? 'undefined' : _typeof(window)) !== 'object' || !window.RTCPeerConnection) {
    return;
  }
  var prototype = window.RTCPeerConnection.prototype;
  var createOffer = prototype.createOffer;
  var createAnswer = prototype.createAnswer;
  var setLocalDescription = prototype.setLocalDescription;
  var setRemoteDescription = prototype.setRemoteDescription;
  var addIceCandidate = prototype.addIceCandidate;

  prototype.createOffer = function (successCallback, failureCallback) {
    var options = arguments.length >= 2 ? arguments[2] : arguments[0];
    var promise = createOffer.apply(this, [options]);
    if (!failureCallback) {
      return promise;
    }
    promise.then(successCallback, failureCallback);
    return Promise.resolve();
  };

  prototype.createAnswer = function (successCallback, failureCallback) {
    var options = arguments.length >= 2 ? arguments[2] : arguments[0];
    var promise = createAnswer.apply(this, [options]);
    if (!failureCallback) {
      return promise;
    }
    promise.then(successCallback, failureCallback);
    return Promise.resolve();
  };
=======
function _defineProperty(obj, key, value) { if (key in obj) { Object.defineProperty(obj, key, { value: value, enumerable: true, configurable: true, writable: true }); } else { obj[key] = value; } return obj; }

function shimOnTrack(window) {
  if ((typeof window === 'undefined' ? 'undefined' : _typeof(window)) === 'object' && window.RTCTrackEvent && 'receiver' in window.RTCTrackEvent.prototype && !('transceiver' in window.RTCTrackEvent.prototype)) {
    Object.defineProperty(window.RTCTrackEvent.prototype, 'transceiver', {
      get: function get() {
        return { receiver: this.receiver };
      }
    });
  }
}

function shimPeerConnection(window) {
  var browserDetails = utils.detectBrowser(window);

  if ((typeof window === 'undefined' ? 'undefined' : _typeof(window)) !== 'object' || !(window.RTCPeerConnection || window.mozRTCPeerConnection)) {
    return; // probably media.peerconnection.enabled=false in about:config
  }
  if (!window.RTCPeerConnection && window.mozRTCPeerConnection) {
    // very basic support for old versions.
    window.RTCPeerConnection = window.mozRTCPeerConnection;
  }

  if (browserDetails.version < 53) {
    // shim away need for obsolete RTCIceCandidate/RTCSessionDescription.
    ['setLocalDescription', 'setRemoteDescription', 'addIceCandidate'].forEach(function (method) {
      var nativeMethod = window.RTCPeerConnection.prototype[method];
      var methodObj = _defineProperty({}, method, function () {
        arguments[0] = new (method === 'addIceCandidate' ? window.RTCIceCandidate : window.RTCSessionDescription)(arguments[0]);
        return nativeMethod.apply(this, arguments);
      });
      window.RTCPeerConnection.prototype[method] = methodObj[method];
    });
  }

  // support for addIceCandidate(null or undefined)
  // as well as ignoring {sdpMid, candidate: ""}
  if (browserDetails.version < 68) {
    var nativeAddIceCandidate = window.RTCPeerConnection.prototype.addIceCandidate;
    window.RTCPeerConnection.prototype.addIceCandidate = function addIceCandidate() {
      if (!arguments[0]) {
        if (arguments[1]) {
          arguments[1].apply(null);
        }
        return Promise.resolve();
      }
      // Firefox 68+ emits and processes {candidate: "", ...}, ignore
      // in older versions.
      if (arguments[0] && arguments[0].candidate === '') {
        return Promise.resolve();
      }
      return nativeAddIceCandidate.apply(this, arguments);
    };
  }

  var modernStatsTypes = {
    inboundrtp: 'inbound-rtp',
    outboundrtp: 'outbound-rtp',
    candidatepair: 'candidate-pair',
    localcandidate: 'local-candidate',
    remotecandidate: 'remote-candidate'
  };

  var nativeGetStats = window.RTCPeerConnection.prototype.getStats;
  window.RTCPeerConnection.prototype.getStats = function getStats() {
    var _arguments = Array.prototype.slice.call(arguments),
        selector = _arguments[0],
        onSucc = _arguments[1],
        onErr = _arguments[2];

    return nativeGetStats.apply(this, [selector || null]).then(function (stats) {
      if (browserDetails.version < 53 && !onSucc) {
        // Shim only promise getStats with spec-hyphens in type names
        // Leave callback version alone; misc old uses of forEach before Map
        try {
          stats.forEach(function (stat) {
            stat.type = modernStatsTypes[stat.type] || stat.type;
          });
        } catch (e) {
          if (e.name !== 'TypeError') {
            throw e;
          }
          // Avoid TypeError: "type" is read-only, in old versions. 34-43ish
          stats.forEach(function (stat, i) {
            stats.set(i, Object.assign({}, stat, {
              type: modernStatsTypes[stat.type] || stat.type
            }));
          });
        }
      }
      return stats;
    }).then(onSucc, onErr);
  };
}

function shimSenderGetStats(window) {
  if (!((typeof window === 'undefined' ? 'undefined' : _typeof(window)) === 'object' && window.RTCPeerConnection && window.RTCRtpSender)) {
    return;
  }
  if (window.RTCRtpSender && 'getStats' in window.RTCRtpSender.prototype) {
    return;
  }
  var origGetSenders = window.RTCPeerConnection.prototype.getSenders;
  if (origGetSenders) {
    window.RTCPeerConnection.prototype.getSenders = function getSenders() {
      var _this = this;

      var senders = origGetSenders.apply(this, []);
      senders.forEach(function (sender) {
        return sender._pc = _this;
      });
      return senders;
    };
  }

  var origAddTrack = window.RTCPeerConnection.prototype.addTrack;
  if (origAddTrack) {
    window.RTCPeerConnection.prototype.addTrack = function addTrack() {
      var sender = origAddTrack.apply(this, arguments);
      sender._pc = this;
      return sender;
    };
  }
  window.RTCRtpSender.prototype.getStats = function getStats() {
    return this.track ? this._pc.getStats(this.track) : Promise.resolve(new Map());
  };
}

function shimReceiverGetStats(window) {
  if (!((typeof window === 'undefined' ? 'undefined' : _typeof(window)) === 'object' && window.RTCPeerConnection && window.RTCRtpSender)) {
    return;
  }
  if (window.RTCRtpSender && 'getStats' in window.RTCRtpReceiver.prototype) {
    return;
  }
  var origGetReceivers = window.RTCPeerConnection.prototype.getReceivers;
  if (origGetReceivers) {
    window.RTCPeerConnection.prototype.getReceivers = function getReceivers() {
      var _this2 = this;

      var receivers = origGetReceivers.apply(this, []);
      receivers.forEach(function (receiver) {
        return receiver._pc = _this2;
      });
      return receivers;
    };
  }
  utils.wrapPeerConnectionEvent(window, 'track', function (e) {
    e.receiver._pc = e.srcElement;
    return e;
  });
  window.RTCRtpReceiver.prototype.getStats = function getStats() {
    return this._pc.getStats(this.track);
  };
}

function shimRemoveStream(window) {
  if (!window.RTCPeerConnection || 'removeStream' in window.RTCPeerConnection.prototype) {
    return;
  }
  window.RTCPeerConnection.prototype.removeStream = function removeStream(stream) {
    var _this3 = this;

    utils.deprecated('removeStream', 'removeTrack');
    this.getSenders().forEach(function (sender) {
      if (sender.track && stream.getTracks().includes(sender.track)) {
        _this3.removeTrack(sender);
      }
    });
  };
}

function shimRTCDataChannel(window) {
  // rename DataChannel to RTCDataChannel (native fix in FF60):
  // https://bugzilla.mozilla.org/show_bug.cgi?id=1173851
  if (window.DataChannel && !window.RTCDataChannel) {
    window.RTCDataChannel = window.DataChannel;
  }
}

function shimAddTransceiver(window) {
  // https://github.com/webrtcHacks/adapter/issues/998#issuecomment-516921647
  // Firefox ignores the init sendEncodings options passed to addTransceiver
  // https://bugzilla.mozilla.org/show_bug.cgi?id=1396918
  if (!((typeof window === 'undefined' ? 'undefined' : _typeof(window)) === 'object' && window.RTCPeerConnection)) {
    return;
  }
  var origAddTransceiver = window.RTCPeerConnection.prototype.addTransceiver;
  if (origAddTransceiver) {
    window.RTCPeerConnection.prototype.addTransceiver = function addTransceiver() {
      this.setParametersPromises = [];
      var initParameters = arguments[1];
      var shouldPerformCheck = initParameters && 'sendEncodings' in initParameters;
      if (shouldPerformCheck) {
        // If sendEncodings params are provided, validate grammar
        initParameters.sendEncodings.forEach(function (encodingParam) {
          if ('rid' in encodingParam) {
            var ridRegex = /^[a-z0-9]{0,16}$/i;
            if (!ridRegex.test(encodingParam.rid)) {
              throw new TypeError('Invalid RID value provided.');
            }
          }
          if ('scaleResolutionDownBy' in encodingParam) {
            if (!(parseFloat(encodingParam.scaleResolutionDownBy) >= 1.0)) {
              throw new RangeError('scale_resolution_down_by must be >= 1.0');
            }
          }
          if ('maxFramerate' in encodingParam) {
            if (!(parseFloat(encodingParam.maxFramerate) >= 0)) {
              throw new RangeError('max_framerate must be >= 0.0');
            }
          }
        });
      }
      var transceiver = origAddTransceiver.apply(this, arguments);
      if (shouldPerformCheck) {
        // Check if the init options were applied. If not we do this in an
        // asynchronous way and save the promise reference in a global object.
        // This is an ugly hack, but at the same time is way more robust than
        // checking the sender parameters before and after the createOffer
        // Also note that after the createoffer we are not 100% sure that
        // the params were asynchronously applied so we might miss the
        // opportunity to recreate offer.
        var sender = transceiver.sender;

        var params = sender.getParameters();
        if (!('encodings' in params)) {
          params.encodings = initParameters.sendEncodings;
          this.setParametersPromises.push(sender.setParameters(params).catch(function () {}));
        }
      }
      return transceiver;
    };
  }
}

function shimCreateOffer(window) {
  // https://github.com/webrtcHacks/adapter/issues/998#issuecomment-516921647
  // Firefox ignores the init sendEncodings options passed to addTransceiver
  // https://bugzilla.mozilla.org/show_bug.cgi?id=1396918
  if (!((typeof window === 'undefined' ? 'undefined' : _typeof(window)) === 'object' && window.RTCPeerConnection)) {
    return;
  }
  var origCreateOffer = window.RTCPeerConnection.prototype.createOffer;
  window.RTCPeerConnection.prototype.createOffer = function createOffer() {
    var _this4 = this,
        _arguments2 = arguments;

    if (this.setParametersPromises && this.setParametersPromises.length) {
      return Promise.all(this.setParametersPromises).then(function () {
        return origCreateOffer.apply(_this4, _arguments2);
      }).finally(function () {
        _this4.setParametersPromises = [];
      });
    }
    return origCreateOffer.apply(this, arguments);
  };
}

function shimCreateAnswer(window) {
  // https://github.com/webrtcHacks/adapter/issues/998#issuecomment-516921647
  // Firefox ignores the init sendEncodings options passed to addTransceiver
  // https://bugzilla.mozilla.org/show_bug.cgi?id=1396918
  if (!((typeof window === 'undefined' ? 'undefined' : _typeof(window)) === 'object' && window.RTCPeerConnection)) {
    return;
  }
  var origCreateAnswer = window.RTCPeerConnection.prototype.createAnswer;
  window.RTCPeerConnection.prototype.createAnswer = function createAnswer() {
    var _this5 = this,
        _arguments3 = arguments;

    if (this.setParametersPromises && this.setParametersPromises.length) {
      return Promise.all(this.setParametersPromises).then(function () {
        return origCreateAnswer.apply(_this5, _arguments3);
      }).finally(function () {
        _this5.setParametersPromises = [];
      });
    }
    return origCreateAnswer.apply(this, arguments);
  };
}

},{"../utils":15,"./getdisplaymedia":12,"./getusermedia":13}],12:[function(require,module,exports){
/*
 *  Copyright (c) 2018 The adapter.js project authors. All Rights Reserved.
 *
 *  Use of this source code is governed by a BSD-style license
 *  that can be found in the LICENSE file in the root of the source
 *  tree.
 */
/* eslint-env node */


Object.defineProperty(exports, "__esModule", {
  value: true
});
exports.shimGetDisplayMedia = shimGetDisplayMedia;
function shimGetDisplayMedia(window, preferredMediaSource) {
  if (window.navigator.mediaDevices && 'getDisplayMedia' in window.navigator.mediaDevices) {
    return;
  }
  if (!window.navigator.mediaDevices) {
    return;
  }
  window.navigator.mediaDevices.getDisplayMedia = function getDisplayMedia(constraints) {
    if (!(constraints && constraints.video)) {
      var err = new DOMException('getDisplayMedia without video ' + 'constraints is undefined');
      err.name = 'NotFoundError';
      // from https://heycam.github.io/webidl/#idl-DOMException-error-names
      err.code = 8;
      return Promise.reject(err);
    }
    if (constraints.video === true) {
      constraints.video = { mediaSource: preferredMediaSource };
    } else {
      constraints.video.mediaSource = preferredMediaSource;
    }
    return window.navigator.mediaDevices.getUserMedia(constraints);
  };
}

},{}],13:[function(require,module,exports){
/*
 *  Copyright (c) 2016 The WebRTC project authors. All Rights Reserved.
 *
 *  Use of this source code is governed by a BSD-style license
 *  that can be found in the LICENSE file in the root of the source
 *  tree.
 */
/* eslint-env node */


Object.defineProperty(exports, "__esModule", {
  value: true
});

var _typeof = typeof Symbol === "function" && typeof Symbol.iterator === "symbol" ? function (obj) { return typeof obj; } : function (obj) { return obj && typeof Symbol === "function" && obj.constructor === Symbol && obj !== Symbol.prototype ? "symbol" : typeof obj; };

exports.shimGetUserMedia = shimGetUserMedia;

var _utils = require('../utils');

var utils = _interopRequireWildcard(_utils);

function _interopRequireWildcard(obj) { if (obj && obj.__esModule) { return obj; } else { var newObj = {}; if (obj != null) { for (var key in obj) { if (Object.prototype.hasOwnProperty.call(obj, key)) newObj[key] = obj[key]; } } newObj.default = obj; return newObj; } }

function shimGetUserMedia(window) {
  var browserDetails = utils.detectBrowser(window);
  var navigator = window && window.navigator;
  var MediaStreamTrack = window && window.MediaStreamTrack;

  navigator.getUserMedia = function (constraints, onSuccess, onError) {
    // Replace Firefox 44+'s deprecation warning with unprefixed version.
    utils.deprecated('navigator.getUserMedia', 'navigator.mediaDevices.getUserMedia');
    navigator.mediaDevices.getUserMedia(constraints).then(onSuccess, onError);
  };

  if (!(browserDetails.version > 55 && 'autoGainControl' in navigator.mediaDevices.getSupportedConstraints())) {
    var remap = function remap(obj, a, b) {
      if (a in obj && !(b in obj)) {
        obj[b] = obj[a];
        delete obj[a];
      }
    };

    var nativeGetUserMedia = navigator.mediaDevices.getUserMedia.bind(navigator.mediaDevices);
    navigator.mediaDevices.getUserMedia = function (c) {
      if ((typeof c === 'undefined' ? 'undefined' : _typeof(c)) === 'object' && _typeof(c.audio) === 'object') {
        c = JSON.parse(JSON.stringify(c));
        remap(c.audio, 'autoGainControl', 'mozAutoGainControl');
        remap(c.audio, 'noiseSuppression', 'mozNoiseSuppression');
      }
      return nativeGetUserMedia(c);
    };

    if (MediaStreamTrack && MediaStreamTrack.prototype.getSettings) {
      var nativeGetSettings = MediaStreamTrack.prototype.getSettings;
      MediaStreamTrack.prototype.getSettings = function () {
        var obj = nativeGetSettings.apply(this, arguments);
        remap(obj, 'mozAutoGainControl', 'autoGainControl');
        remap(obj, 'mozNoiseSuppression', 'noiseSuppression');
        return obj;
      };
    }

    if (MediaStreamTrack && MediaStreamTrack.prototype.applyConstraints) {
      var nativeApplyConstraints = MediaStreamTrack.prototype.applyConstraints;
      MediaStreamTrack.prototype.applyConstraints = function (c) {
        if (this.kind === 'audio' && (typeof c === 'undefined' ? 'undefined' : _typeof(c)) === 'object') {
          c = JSON.parse(JSON.stringify(c));
          remap(c, 'autoGainControl', 'mozAutoGainControl');
          remap(c, 'noiseSuppression', 'mozNoiseSuppression');
        }
        return nativeApplyConstraints.apply(this, [c]);
      };
    }
  }
}

},{"../utils":15}],14:[function(require,module,exports){
/*
 *  Copyright (c) 2016 The WebRTC project authors. All Rights Reserved.
 *
 *  Use of this source code is governed by a BSD-style license
 *  that can be found in the LICENSE file in the root of the source
 *  tree.
 */


Object.defineProperty(exports, "__esModule", {
  value: true
});

var _typeof = typeof Symbol === "function" && typeof Symbol.iterator === "symbol" ? function (obj) { return typeof obj; } : function (obj) { return obj && typeof Symbol === "function" && obj.constructor === Symbol && obj !== Symbol.prototype ? "symbol" : typeof obj; };

exports.shimLocalStreamsAPI = shimLocalStreamsAPI;
exports.shimRemoteStreamsAPI = shimRemoteStreamsAPI;
exports.shimCallbacksAPI = shimCallbacksAPI;
exports.shimGetUserMedia = shimGetUserMedia;
exports.shimConstraints = shimConstraints;
exports.shimRTCIceServerUrls = shimRTCIceServerUrls;
exports.shimTrackEventTransceiver = shimTrackEventTransceiver;
exports.shimCreateOfferLegacy = shimCreateOfferLegacy;

var _utils = require('../utils');

var utils = _interopRequireWildcard(_utils);

function _interopRequireWildcard(obj) { if (obj && obj.__esModule) { return obj; } else { var newObj = {}; if (obj != null) { for (var key in obj) { if (Object.prototype.hasOwnProperty.call(obj, key)) newObj[key] = obj[key]; } } newObj.default = obj; return newObj; } }

function shimLocalStreamsAPI(window) {
  if ((typeof window === 'undefined' ? 'undefined' : _typeof(window)) !== 'object' || !window.RTCPeerConnection) {
    return;
  }
  if (!('getLocalStreams' in window.RTCPeerConnection.prototype)) {
    window.RTCPeerConnection.prototype.getLocalStreams = function getLocalStreams() {
      if (!this._localStreams) {
        this._localStreams = [];
      }
      return this._localStreams;
    };
  }
  if (!('addStream' in window.RTCPeerConnection.prototype)) {
    var _addTrack = window.RTCPeerConnection.prototype.addTrack;
    window.RTCPeerConnection.prototype.addStream = function addStream(stream) {
      var _this = this;

      if (!this._localStreams) {
        this._localStreams = [];
      }
      if (!this._localStreams.includes(stream)) {
        this._localStreams.push(stream);
      }
      // Try to emulate Chrome's behaviour of adding in audio-video order.
      // Safari orders by track id.
      stream.getAudioTracks().forEach(function (track) {
        return _addTrack.call(_this, track, stream);
      });
      stream.getVideoTracks().forEach(function (track) {
        return _addTrack.call(_this, track, stream);
      });
    };

    window.RTCPeerConnection.prototype.addTrack = function addTrack(track) {
      var stream = arguments[1];
      if (stream) {
        if (!this._localStreams) {
          this._localStreams = [stream];
        } else if (!this._localStreams.includes(stream)) {
          this._localStreams.push(stream);
        }
      }
      return _addTrack.apply(this, arguments);
    };
  }
  if (!('removeStream' in window.RTCPeerConnection.prototype)) {
    window.RTCPeerConnection.prototype.removeStream = function removeStream(stream) {
      var _this2 = this;

      if (!this._localStreams) {
        this._localStreams = [];
      }
      var index = this._localStreams.indexOf(stream);
      if (index === -1) {
        return;
      }
      this._localStreams.splice(index, 1);
      var tracks = stream.getTracks();
      this.getSenders().forEach(function (sender) {
        if (tracks.includes(sender.track)) {
          _this2.removeTrack(sender);
        }
      });
    };
  }
}

function shimRemoteStreamsAPI(window) {
  if ((typeof window === 'undefined' ? 'undefined' : _typeof(window)) !== 'object' || !window.RTCPeerConnection) {
    return;
  }
  if (!('getRemoteStreams' in window.RTCPeerConnection.prototype)) {
    window.RTCPeerConnection.prototype.getRemoteStreams = function getRemoteStreams() {
      return this._remoteStreams ? this._remoteStreams : [];
    };
  }
  if (!('onaddstream' in window.RTCPeerConnection.prototype)) {
    Object.defineProperty(window.RTCPeerConnection.prototype, 'onaddstream', {
      get: function get() {
        return this._onaddstream;
      },
      set: function set(f) {
        var _this3 = this;

        if (this._onaddstream) {
          this.removeEventListener('addstream', this._onaddstream);
          this.removeEventListener('track', this._onaddstreampoly);
        }
        this.addEventListener('addstream', this._onaddstream = f);
        this.addEventListener('track', this._onaddstreampoly = function (e) {
          e.streams.forEach(function (stream) {
            if (!_this3._remoteStreams) {
              _this3._remoteStreams = [];
            }
            if (_this3._remoteStreams.includes(stream)) {
              return;
            }
            _this3._remoteStreams.push(stream);
            var event = new Event('addstream');
            event.stream = stream;
            _this3.dispatchEvent(event);
          });
        });
      }
    });
    var origSetRemoteDescription = window.RTCPeerConnection.prototype.setRemoteDescription;
    window.RTCPeerConnection.prototype.setRemoteDescription = function setRemoteDescription() {
      var pc = this;
      if (!this._onaddstreampoly) {
        this.addEventListener('track', this._onaddstreampoly = function (e) {
          e.streams.forEach(function (stream) {
            if (!pc._remoteStreams) {
              pc._remoteStreams = [];
            }
            if (pc._remoteStreams.indexOf(stream) >= 0) {
              return;
            }
            pc._remoteStreams.push(stream);
            var event = new Event('addstream');
            event.stream = stream;
            pc.dispatchEvent(event);
          });
        });
      }
      return origSetRemoteDescription.apply(pc, arguments);
    };
  }
}

function shimCallbacksAPI(window) {
  if ((typeof window === 'undefined' ? 'undefined' : _typeof(window)) !== 'object' || !window.RTCPeerConnection) {
    return;
  }
  var prototype = window.RTCPeerConnection.prototype;
  var origCreateOffer = prototype.createOffer;
  var origCreateAnswer = prototype.createAnswer;
  var setLocalDescription = prototype.setLocalDescription;
  var setRemoteDescription = prototype.setRemoteDescription;
  var addIceCandidate = prototype.addIceCandidate;

  prototype.createOffer = function createOffer(successCallback, failureCallback) {
    var options = arguments.length >= 2 ? arguments[2] : arguments[0];
    var promise = origCreateOffer.apply(this, [options]);
    if (!failureCallback) {
      return promise;
    }
    promise.then(successCallback, failureCallback);
    return Promise.resolve();
  };

  prototype.createAnswer = function createAnswer(successCallback, failureCallback) {
    var options = arguments.length >= 2 ? arguments[2] : arguments[0];
    var promise = origCreateAnswer.apply(this, [options]);
    if (!failureCallback) {
      return promise;
    }
    promise.then(successCallback, failureCallback);
    return Promise.resolve();
  };

  var withCallback = function withCallback(description, successCallback, failureCallback) {
    var promise = setLocalDescription.apply(this, [description]);
    if (!failureCallback) {
      return promise;
    }
    promise.then(successCallback, failureCallback);
    return Promise.resolve();
  };
  prototype.setLocalDescription = withCallback;

  withCallback = function withCallback(description, successCallback, failureCallback) {
    var promise = setRemoteDescription.apply(this, [description]);
    if (!failureCallback) {
      return promise;
    }
    promise.then(successCallback, failureCallback);
    return Promise.resolve();
  };
  prototype.setRemoteDescription = withCallback;

  withCallback = function withCallback(candidate, successCallback, failureCallback) {
    var promise = addIceCandidate.apply(this, [candidate]);
    if (!failureCallback) {
      return promise;
    }
    promise.then(successCallback, failureCallback);
    return Promise.resolve();
  };
  prototype.addIceCandidate = withCallback;
}

function shimGetUserMedia(window) {
  var navigator = window && window.navigator;

  if (navigator.mediaDevices && navigator.mediaDevices.getUserMedia) {
    // shim not needed in Safari 12.1
    var mediaDevices = navigator.mediaDevices;
    var _getUserMedia = mediaDevices.getUserMedia.bind(mediaDevices);
    navigator.mediaDevices.getUserMedia = function (constraints) {
      return _getUserMedia(shimConstraints(constraints));
    };
  }

  if (!navigator.getUserMedia && navigator.mediaDevices && navigator.mediaDevices.getUserMedia) {
    navigator.getUserMedia = function getUserMedia(constraints, cb, errcb) {
      navigator.mediaDevices.getUserMedia(constraints).then(cb, errcb);
    }.bind(navigator);
  }
}

function shimConstraints(constraints) {
  if (constraints && constraints.video !== undefined) {
    return Object.assign({}, constraints, { video: utils.compactObject(constraints.video) });
  }

  return constraints;
}

function shimRTCIceServerUrls(window) {
  // migrate from non-spec RTCIceServer.url to RTCIceServer.urls
  var OrigPeerConnection = window.RTCPeerConnection;
  window.RTCPeerConnection = function RTCPeerConnection(pcConfig, pcConstraints) {
    if (pcConfig && pcConfig.iceServers) {
      var newIceServers = [];
      for (var i = 0; i < pcConfig.iceServers.length; i++) {
        var server = pcConfig.iceServers[i];
        if (!server.hasOwnProperty('urls') && server.hasOwnProperty('url')) {
          utils.deprecated('RTCIceServer.url', 'RTCIceServer.urls');
          server = JSON.parse(JSON.stringify(server));
          server.urls = server.url;
          delete server.url;
          newIceServers.push(server);
        } else {
          newIceServers.push(pcConfig.iceServers[i]);
        }
      }
      pcConfig.iceServers = newIceServers;
    }
    return new OrigPeerConnection(pcConfig, pcConstraints);
  };
  window.RTCPeerConnection.prototype = OrigPeerConnection.prototype;
  // wrap static methods. Currently just generateCertificate.
  if ('generateCertificate' in window.RTCPeerConnection) {
    Object.defineProperty(window.RTCPeerConnection, 'generateCertificate', {
      get: function get() {
        return OrigPeerConnection.generateCertificate;
      }
    });
  }
}

function shimTrackEventTransceiver(window) {
  // Add event.transceiver member over deprecated event.receiver
  if ((typeof window === 'undefined' ? 'undefined' : _typeof(window)) === 'object' && window.RTCTrackEvent && 'receiver' in window.RTCTrackEvent.prototype && !('transceiver' in window.RTCTrackEvent.prototype)) {
    Object.defineProperty(window.RTCTrackEvent.prototype, 'transceiver', {
      get: function get() {
        return { receiver: this.receiver };
      }
    });
  }
}

function shimCreateOfferLegacy(window) {
  var origCreateOffer = window.RTCPeerConnection.prototype.createOffer;
  window.RTCPeerConnection.prototype.createOffer = function createOffer(offerOptions) {
    if (offerOptions) {
      if (typeof offerOptions.offerToReceiveAudio !== 'undefined') {
        // support bit values
        offerOptions.offerToReceiveAudio = !!offerOptions.offerToReceiveAudio;
      }
      var audioTransceiver = this.getTransceivers().find(function (transceiver) {
        return transceiver.receiver.track.kind === 'audio';
      });
      if (offerOptions.offerToReceiveAudio === false && audioTransceiver) {
        if (audioTransceiver.direction === 'sendrecv') {
          if (audioTransceiver.setDirection) {
            audioTransceiver.setDirection('sendonly');
          } else {
            audioTransceiver.direction = 'sendonly';
          }
        } else if (audioTransceiver.direction === 'recvonly') {
          if (audioTransceiver.setDirection) {
            audioTransceiver.setDirection('inactive');
          } else {
            audioTransceiver.direction = 'inactive';
          }
        }
      } else if (offerOptions.offerToReceiveAudio === true && !audioTransceiver) {
        this.addTransceiver('audio');
      }

      if (typeof offerOptions.offerToReceiveVideo !== 'undefined') {
        // support bit values
        offerOptions.offerToReceiveVideo = !!offerOptions.offerToReceiveVideo;
      }
      var videoTransceiver = this.getTransceivers().find(function (transceiver) {
        return transceiver.receiver.track.kind === 'video';
      });
      if (offerOptions.offerToReceiveVideo === false && videoTransceiver) {
        if (videoTransceiver.direction === 'sendrecv') {
          if (videoTransceiver.setDirection) {
            videoTransceiver.setDirection('sendonly');
          } else {
            videoTransceiver.direction = 'sendonly';
          }
        } else if (videoTransceiver.direction === 'recvonly') {
          if (videoTransceiver.setDirection) {
            videoTransceiver.setDirection('inactive');
          } else {
            videoTransceiver.direction = 'inactive';
          }
        }
      } else if (offerOptions.offerToReceiveVideo === true && !videoTransceiver) {
        this.addTransceiver('video');
      }
    }
    return origCreateOffer.apply(this, arguments);
  };
}

},{"../utils":15}],15:[function(require,module,exports){
/*
 *  Copyright (c) 2016 The WebRTC project authors. All Rights Reserved.
 *
 *  Use of this source code is governed by a BSD-style license
 *  that can be found in the LICENSE file in the root of the source
 *  tree.
 */
/* eslint-env node */


Object.defineProperty(exports, "__esModule", {
  value: true
});

var _typeof = typeof Symbol === "function" && typeof Symbol.iterator === "symbol" ? function (obj) { return typeof obj; } : function (obj) { return obj && typeof Symbol === "function" && obj.constructor === Symbol && obj !== Symbol.prototype ? "symbol" : typeof obj; };

exports.extractVersion = extractVersion;
exports.wrapPeerConnectionEvent = wrapPeerConnectionEvent;
exports.disableLog = disableLog;
exports.disableWarnings = disableWarnings;
exports.log = log;
exports.deprecated = deprecated;
exports.detectBrowser = detectBrowser;
exports.compactObject = compactObject;
exports.walkStats = walkStats;
exports.filterStats = filterStats;

function _defineProperty(obj, key, value) { if (key in obj) { Object.defineProperty(obj, key, { value: value, enumerable: true, configurable: true, writable: true }); } else { obj[key] = value; } return obj; }

var logDisabled_ = true;
var deprecationWarnings_ = true;

/**
 * Extract browser version out of the provided user agent string.
 *
 * @param {!string} uastring userAgent string.
 * @param {!string} expr Regular expression used as match criteria.
 * @param {!number} pos position in the version string to be returned.
 * @return {!number} browser version.
 */
function extractVersion(uastring, expr, pos) {
  var match = uastring.match(expr);
  return match && match.length >= pos && parseInt(match[pos], 10);
}

// Wraps the peerconnection event eventNameToWrap in a function
// which returns the modified event object (or false to prevent
// the event).
function wrapPeerConnectionEvent(window, eventNameToWrap, wrapper) {
  if (!window.RTCPeerConnection) {
    return;
  }
  var proto = window.RTCPeerConnection.prototype;
  var nativeAddEventListener = proto.addEventListener;
  proto.addEventListener = function (nativeEventName, cb) {
    if (nativeEventName !== eventNameToWrap) {
      return nativeAddEventListener.apply(this, arguments);
    }
    var wrappedCallback = function wrappedCallback(e) {
      var modifiedEvent = wrapper(e);
      if (modifiedEvent) {
        cb(modifiedEvent);
      }
    };
    this._eventMap = this._eventMap || {};
    this._eventMap[cb] = wrappedCallback;
    return nativeAddEventListener.apply(this, [nativeEventName, wrappedCallback]);
  };

  var nativeRemoveEventListener = proto.removeEventListener;
  proto.removeEventListener = function (nativeEventName, cb) {
    if (nativeEventName !== eventNameToWrap || !this._eventMap || !this._eventMap[cb]) {
      return nativeRemoveEventListener.apply(this, arguments);
    }
    var unwrappedCb = this._eventMap[cb];
    delete this._eventMap[cb];
    return nativeRemoveEventListener.apply(this, [nativeEventName, unwrappedCb]);
  };

  Object.defineProperty(proto, 'on' + eventNameToWrap, {
    get: function get() {
      return this['_on' + eventNameToWrap];
    },
    set: function set(cb) {
      if (this['_on' + eventNameToWrap]) {
        this.removeEventListener(eventNameToWrap, this['_on' + eventNameToWrap]);
        delete this['_on' + eventNameToWrap];
      }
      if (cb) {
        this.addEventListener(eventNameToWrap, this['_on' + eventNameToWrap] = cb);
      }
    },

    enumerable: true,
    configurable: true
  });
}

function disableLog(bool) {
  if (typeof bool !== 'boolean') {
    return new Error('Argument type: ' + (typeof bool === 'undefined' ? 'undefined' : _typeof(bool)) + '. Please use a boolean.');
  }
  logDisabled_ = bool;
  return bool ? 'adapter.js logging disabled' : 'adapter.js logging enabled';
}

/**
 * Disable or enable deprecation warnings
 * @param {!boolean} bool set to true to disable warnings.
 */
function disableWarnings(bool) {
  if (typeof bool !== 'boolean') {
    return new Error('Argument type: ' + (typeof bool === 'undefined' ? 'undefined' : _typeof(bool)) + '. Please use a boolean.');
  }
  deprecationWarnings_ = !bool;
  return 'adapter.js deprecation warnings ' + (bool ? 'disabled' : 'enabled');
}

function log() {
  if ((typeof window === 'undefined' ? 'undefined' : _typeof(window)) === 'object') {
    if (logDisabled_) {
      return;
    }
    if (typeof console !== 'undefined' && typeof console.log === 'function') {
      console.log.apply(console, arguments);
    }
  }
}

/**
 * Shows a deprecation warning suggesting the modern and spec-compatible API.
 */
function deprecated(oldMethod, newMethod) {
  if (!deprecationWarnings_) {
    return;
  }
  console.warn(oldMethod + ' is deprecated, please use ' + newMethod + ' instead.');
}

/**
 * Browser detector.
 *
 * @return {object} result containing browser and version
 *     properties.
 */
function detectBrowser(window) {
  var navigator = window.navigator;

  // Returned result object.

  var result = { browser: null, version: null };

  // Fail early if it's not a browser
  if (typeof window === 'undefined' || !window.navigator) {
    result.browser = 'Not a browser.';
    return result;
  }

  if (navigator.mozGetUserMedia) {
    // Firefox.
    result.browser = 'firefox';
    result.version = extractVersion(navigator.userAgent, /Firefox\/(\d+)\./, 1);
  } else if (navigator.webkitGetUserMedia || window.isSecureContext === false && window.webkitRTCPeerConnection && !window.RTCIceGatherer) {
    // Chrome, Chromium, Webview, Opera.
    // Version matches Chrome/WebRTC version.
    // Chrome 74 removed webkitGetUserMedia on http as well so we need the
    // more complicated fallback to webkitRTCPeerConnection.
    result.browser = 'chrome';
    result.version = extractVersion(navigator.userAgent, /Chrom(e|ium)\/(\d+)\./, 2);
  } else if (navigator.mediaDevices && navigator.userAgent.match(/Edge\/(\d+).(\d+)$/)) {
    // Edge.
    result.browser = 'edge';
    result.version = extractVersion(navigator.userAgent, /Edge\/(\d+).(\d+)$/, 2);
  } else if (window.RTCPeerConnection && navigator.userAgent.match(/AppleWebKit\/(\d+)\./)) {
    // Safari.
    result.browser = 'safari';
    result.version = extractVersion(navigator.userAgent, /AppleWebKit\/(\d+)\./, 1);
    result.supportsUnifiedPlan = window.RTCRtpTransceiver && 'currentDirection' in window.RTCRtpTransceiver.prototype;
  } else {
    // Default fallthrough: not supported.
    result.browser = 'Not a supported browser.';
    return result;
  }

  return result;
}

/**
 * Checks if something is an object.
 *
 * @param {*} val The something you want to check.
 * @return true if val is an object, false otherwise.
 */
function isObject(val) {
  return Object.prototype.toString.call(val) === '[object Object]';
}

/**
 * Remove all empty objects and undefined values
 * from a nested object -- an enhanced and vanilla version
 * of Lodash's `compact`.
 */
function compactObject(data) {
  if (!isObject(data)) {
    return data;
  }

  return Object.keys(data).reduce(function (accumulator, key) {
    var isObj = isObject(data[key]);
    var value = isObj ? compactObject(data[key]) : data[key];
    var isEmptyObject = isObj && !Object.keys(value).length;
    if (value === undefined || isEmptyObject) {
      return accumulator;
    }
    return Object.assign(accumulator, _defineProperty({}, key, value));
  }, {});
}

/* iterates the stats graph recursively. */
function walkStats(stats, base, resultSet) {
  if (!base || resultSet.has(base.id)) {
    return;
  }
  resultSet.set(base.id, base);
  Object.keys(base).forEach(function (name) {
    if (name.endsWith('Id')) {
      walkStats(stats, stats.get(base[name]), resultSet);
    } else if (name.endsWith('Ids')) {
      base[name].forEach(function (id) {
        walkStats(stats, stats.get(id), resultSet);
      });
    }
  });
}

/* filter getStats for a sender/receiver track. */
function filterStats(result, track, outbound) {
  var streamStatsType = outbound ? 'outbound-rtp' : 'inbound-rtp';
  var filteredResult = new Map();
  if (track === null) {
    return filteredResult;
  }
  var trackStats = [];
  result.forEach(function (value) {
    if (value.type === 'track' && value.trackIdentifier === track.id) {
      trackStats.push(value);
    }
  });
  trackStats.forEach(function (trackStat) {
    result.forEach(function (stats) {
      if (stats.type === streamStatsType && stats.trackId === trackStat.id) {
        walkStats(result, stats, filteredResult);
      }
    });
  });
  return filteredResult;
}

},{}],16:[function(require,module,exports){
/*
 *  Copyright (c) 2017 The WebRTC project authors. All Rights Reserved.
 *
 *  Use of this source code is governed by a BSD-style license
 *  that can be found in the LICENSE file in the root of the source
 *  tree.
 */
 /* eslint-env node */


var SDPUtils = require('sdp');

function fixStatsType(stat) {
  return {
    inboundrtp: 'inbound-rtp',
    outboundrtp: 'outbound-rtp',
    candidatepair: 'candidate-pair',
    localcandidate: 'local-candidate',
    remotecandidate: 'remote-candidate'
  }[stat.type] || stat.type;
}

function writeMediaSection(transceiver, caps, type, stream, dtlsRole) {
  var sdp = SDPUtils.writeRtpDescription(transceiver.kind, caps);
>>>>>>> 93405c87

  var withCallback = function withCallback(description, successCallback, failureCallback) {
    var promise = setLocalDescription.apply(this, [description]);
    if (!failureCallback) {
      return promise;
    }
    promise.then(successCallback, failureCallback);
    return Promise.resolve();
  };
  prototype.setLocalDescription = withCallback;

<<<<<<< HEAD
  withCallback = function withCallback(description, successCallback, failureCallback) {
    var promise = setRemoteDescription.apply(this, [description]);
    if (!failureCallback) {
      return promise;
    }
    promise.then(successCallback, failureCallback);
    return Promise.resolve();
  };
  prototype.setRemoteDescription = withCallback;
=======
  // Map DTLS parameters to SDP.
  sdp += SDPUtils.writeDtlsParameters(
      transceiver.dtlsTransport.getLocalParameters(),
      type === 'offer' ? 'actpass' : dtlsRole || 'active');
>>>>>>> 93405c87

  withCallback = function withCallback(candidate, successCallback, failureCallback) {
    var promise = addIceCandidate.apply(this, [candidate]);
    if (!failureCallback) {
      return promise;
    }
    promise.then(successCallback, failureCallback);
    return Promise.resolve();
  };
  prototype.addIceCandidate = withCallback;
}

<<<<<<< HEAD
function shimGetUserMedia(window) {
  var navigator = window && window.navigator;

  if (navigator.mediaDevices && navigator.mediaDevices.getUserMedia) {
    // shim not needed in Safari 12.1
    var mediaDevices = navigator.mediaDevices;
    var _getUserMedia = mediaDevices.getUserMedia.bind(mediaDevices);
    navigator.mediaDevices.getUserMedia = function (constraints) {
      return _getUserMedia(shimConstraints(constraints));
    };
  }

  if (!navigator.getUserMedia && navigator.mediaDevices && navigator.mediaDevices.getUserMedia) {
    navigator.getUserMedia = function (constraints, cb, errcb) {
      navigator.mediaDevices.getUserMedia(constraints).then(cb, errcb);
    }.bind(navigator);
=======
  if (transceiver.rtpSender && transceiver.rtpReceiver) {
    sdp += 'a=sendrecv\r\n';
  } else if (transceiver.rtpSender) {
    sdp += 'a=sendonly\r\n';
  } else if (transceiver.rtpReceiver) {
    sdp += 'a=recvonly\r\n';
  } else {
    sdp += 'a=inactive\r\n';
  }

  if (transceiver.rtpSender) {
    var trackId = transceiver.rtpSender._initialTrackId ||
        transceiver.rtpSender.track.id;
    transceiver.rtpSender._initialTrackId = trackId;
    // spec.
    var msid = 'msid:' + (stream ? stream.id : '-') + ' ' +
        trackId + '\r\n';
    sdp += 'a=' + msid;
    // for Chrome. Legacy should no longer be required.
    sdp += 'a=ssrc:' + transceiver.sendEncodingParameters[0].ssrc +
        ' ' + msid;

    // RTX
    if (transceiver.sendEncodingParameters[0].rtx) {
      sdp += 'a=ssrc:' + transceiver.sendEncodingParameters[0].rtx.ssrc +
          ' ' + msid;
      sdp += 'a=ssrc-group:FID ' +
          transceiver.sendEncodingParameters[0].ssrc + ' ' +
          transceiver.sendEncodingParameters[0].rtx.ssrc +
          '\r\n';
    }
>>>>>>> 93405c87
  }
}

function shimConstraints(constraints) {
  if (constraints && constraints.video !== undefined) {
    return Object.assign({}, constraints, { video: utils.compactObject(constraints.video) });
  }
<<<<<<< HEAD

  return constraints;
}

function shimRTCIceServerUrls(window) {
  // migrate from non-spec RTCIceServer.url to RTCIceServer.urls
  var OrigPeerConnection = window.RTCPeerConnection;
  window.RTCPeerConnection = function (pcConfig, pcConstraints) {
    if (pcConfig && pcConfig.iceServers) {
      var newIceServers = [];
      for (var i = 0; i < pcConfig.iceServers.length; i++) {
        var server = pcConfig.iceServers[i];
        if (!server.hasOwnProperty('urls') && server.hasOwnProperty('url')) {
          utils.deprecated('RTCIceServer.url', 'RTCIceServer.urls');
          server = JSON.parse(JSON.stringify(server));
          server.urls = server.url;
          delete server.url;
          newIceServers.push(server);
        } else {
          newIceServers.push(pcConfig.iceServers[i]);
        }
      }
      pcConfig.iceServers = newIceServers;
    }
    return new OrigPeerConnection(pcConfig, pcConstraints);
  };
  window.RTCPeerConnection.prototype = OrigPeerConnection.prototype;
  // wrap static methods. Currently just generateCertificate.
  if ('generateCertificate' in window.RTCPeerConnection) {
    Object.defineProperty(window.RTCPeerConnection, 'generateCertificate', {
      get: function get() {
        return OrigPeerConnection.generateCertificate;
      }
    });
  }
}

function shimTrackEventTransceiver(window) {
  // Add event.transceiver member over deprecated event.receiver
  if ((typeof window === 'undefined' ? 'undefined' : _typeof(window)) === 'object' && window.RTCPeerConnection && 'receiver' in window.RTCTrackEvent.prototype &&
  // can't check 'transceiver' in window.RTCTrackEvent.prototype, as it is
  // defined for some reason even when window.RTCTransceiver is not.
  !window.RTCTransceiver) {
    Object.defineProperty(window.RTCTrackEvent.prototype, 'transceiver', {
      get: function get() {
        return { receiver: this.receiver };
      }
    });
  }
}

function shimCreateOfferLegacy(window) {
  var origCreateOffer = window.RTCPeerConnection.prototype.createOffer;
  window.RTCPeerConnection.prototype.createOffer = function (offerOptions) {
    if (offerOptions) {
      if (typeof offerOptions.offerToReceiveAudio !== 'undefined') {
        // support bit values
        offerOptions.offerToReceiveAudio = !!offerOptions.offerToReceiveAudio;
      }
      var audioTransceiver = this.getTransceivers().find(function (transceiver) {
        return transceiver.sender.track && transceiver.sender.track.kind === 'audio';
      });
      if (offerOptions.offerToReceiveAudio === false && audioTransceiver) {
        if (audioTransceiver.direction === 'sendrecv') {
          if (audioTransceiver.setDirection) {
            audioTransceiver.setDirection('sendonly');
          } else {
            audioTransceiver.direction = 'sendonly';
          }
        } else if (audioTransceiver.direction === 'recvonly') {
          if (audioTransceiver.setDirection) {
            audioTransceiver.setDirection('inactive');
          } else {
            audioTransceiver.direction = 'inactive';
          }
        }
      } else if (offerOptions.offerToReceiveAudio === true && !audioTransceiver) {
        this.addTransceiver('audio');
      }

      if (typeof offerOptions.offerToReceiveVideo !== 'undefined') {
        // support bit values
        offerOptions.offerToReceiveVideo = !!offerOptions.offerToReceiveVideo;
      }
      var videoTransceiver = this.getTransceivers().find(function (transceiver) {
        return transceiver.sender.track && transceiver.sender.track.kind === 'video';
      });
      if (offerOptions.offerToReceiveVideo === false && videoTransceiver) {
        if (videoTransceiver.direction === 'sendrecv') {
          if (videoTransceiver.setDirection) {
            videoTransceiver.setDirection('sendonly');
          } else {
            videoTransceiver.direction = 'sendonly';
          }
        } else if (videoTransceiver.direction === 'recvonly') {
          if (videoTransceiver.setDirection) {
            videoTransceiver.setDirection('inactive');
          } else {
            videoTransceiver.direction = 'inactive';
          }
        }
      } else if (offerOptions.offerToReceiveVideo === true && !videoTransceiver) {
        this.addTransceiver('video');
      }
    }
    return origCreateOffer.apply(this, arguments);
  };
}

},{"../utils":15}],15:[function(require,module,exports){
/*
 *  Copyright (c) 2016 The WebRTC project authors. All Rights Reserved.
 *
 *  Use of this source code is governed by a BSD-style license
 *  that can be found in the LICENSE file in the root of the source
 *  tree.
 */
/* eslint-env node */


Object.defineProperty(exports, "__esModule", {
  value: true
});

var _typeof = typeof Symbol === "function" && typeof Symbol.iterator === "symbol" ? function (obj) { return typeof obj; } : function (obj) { return obj && typeof Symbol === "function" && obj.constructor === Symbol && obj !== Symbol.prototype ? "symbol" : typeof obj; };

exports.extractVersion = extractVersion;
exports.wrapPeerConnectionEvent = wrapPeerConnectionEvent;
exports.disableLog = disableLog;
exports.disableWarnings = disableWarnings;
exports.log = log;
exports.deprecated = deprecated;
exports.detectBrowser = detectBrowser;
exports.compactObject = compactObject;

function _defineProperty(obj, key, value) { if (key in obj) { Object.defineProperty(obj, key, { value: value, enumerable: true, configurable: true, writable: true }); } else { obj[key] = value; } return obj; }

var logDisabled_ = true;
var deprecationWarnings_ = true;

/**
 * Extract browser version out of the provided user agent string.
 *
 * @param {!string} uastring userAgent string.
 * @param {!string} expr Regular expression used as match criteria.
 * @param {!number} pos position in the version string to be returned.
 * @return {!number} browser version.
 */
function extractVersion(uastring, expr, pos) {
  var match = uastring.match(expr);
  return match && match.length >= pos && parseInt(match[pos], 10);
}

// Wraps the peerconnection event eventNameToWrap in a function
// which returns the modified event object (or false to prevent
// the event).
function wrapPeerConnectionEvent(window, eventNameToWrap, wrapper) {
  if (!window.RTCPeerConnection) {
    return;
  }
  var proto = window.RTCPeerConnection.prototype;
  var nativeAddEventListener = proto.addEventListener;
  proto.addEventListener = function (nativeEventName, cb) {
    if (nativeEventName !== eventNameToWrap) {
      return nativeAddEventListener.apply(this, arguments);
    }
    var wrappedCallback = function wrappedCallback(e) {
      var modifiedEvent = wrapper(e);
      if (modifiedEvent) {
        cb(modifiedEvent);
      }
    };
    this._eventMap = this._eventMap || {};
    this._eventMap[cb] = wrappedCallback;
    return nativeAddEventListener.apply(this, [nativeEventName, wrappedCallback]);
  };

  var nativeRemoveEventListener = proto.removeEventListener;
  proto.removeEventListener = function (nativeEventName, cb) {
    if (nativeEventName !== eventNameToWrap || !this._eventMap || !this._eventMap[cb]) {
      return nativeRemoveEventListener.apply(this, arguments);
    }
    var unwrappedCb = this._eventMap[cb];
    delete this._eventMap[cb];
    return nativeRemoveEventListener.apply(this, [nativeEventName, unwrappedCb]);
  };

  Object.defineProperty(proto, 'on' + eventNameToWrap, {
    get: function get() {
      return this['_on' + eventNameToWrap];
    },
    set: function set(cb) {
      if (this['_on' + eventNameToWrap]) {
        this.removeEventListener(eventNameToWrap, this['_on' + eventNameToWrap]);
        delete this['_on' + eventNameToWrap];
      }
      if (cb) {
        this.addEventListener(eventNameToWrap, this['_on' + eventNameToWrap] = cb);
      }
    },

    enumerable: true,
    configurable: true
  });
}

function disableLog(bool) {
  if (typeof bool !== 'boolean') {
    return new Error('Argument type: ' + (typeof bool === 'undefined' ? 'undefined' : _typeof(bool)) + '. Please use a boolean.');
  }
  logDisabled_ = bool;
  return bool ? 'adapter.js logging disabled' : 'adapter.js logging enabled';
}

/**
 * Disable or enable deprecation warnings
 * @param {!boolean} bool set to true to disable warnings.
 */
function disableWarnings(bool) {
  if (typeof bool !== 'boolean') {
    return new Error('Argument type: ' + (typeof bool === 'undefined' ? 'undefined' : _typeof(bool)) + '. Please use a boolean.');
  }
  deprecationWarnings_ = !bool;
  return 'adapter.js deprecation warnings ' + (bool ? 'disabled' : 'enabled');
}

function log() {
  if ((typeof window === 'undefined' ? 'undefined' : _typeof(window)) === 'object') {
    if (logDisabled_) {
      return;
    }
    if (typeof console !== 'undefined' && typeof console.log === 'function') {
      console.log.apply(console, arguments);
    }
  }
}

/**
 * Shows a deprecation warning suggesting the modern and spec-compatible API.
 */
function deprecated(oldMethod, newMethod) {
  if (!deprecationWarnings_) {
    return;
  }
  console.warn(oldMethod + ' is deprecated, please use ' + newMethod + ' instead.');
}

/**
 * Browser detector.
 *
 * @return {object} result containing browser and version
 *     properties.
 */
function detectBrowser(window) {
  var navigator = window.navigator;

  // Returned result object.

  var result = { browser: null, version: null };

  // Fail early if it's not a browser
  if (typeof window === 'undefined' || !window.navigator) {
    result.browser = 'Not a browser.';
    return result;
  }

  if (navigator.mozGetUserMedia) {
    // Firefox.
    result.browser = 'firefox';
    result.version = extractVersion(navigator.userAgent, /Firefox\/(\d+)\./, 1);
  } else if (navigator.webkitGetUserMedia) {
    // Chrome, Chromium, Webview, Opera.
    // Version matches Chrome/WebRTC version.
    result.browser = 'chrome';
    result.version = extractVersion(navigator.userAgent, /Chrom(e|ium)\/(\d+)\./, 2);
  } else if (navigator.mediaDevices && navigator.userAgent.match(/Edge\/(\d+).(\d+)$/)) {
    // Edge.
    result.browser = 'edge';
    result.version = extractVersion(navigator.userAgent, /Edge\/(\d+).(\d+)$/, 2);
  } else if (window.RTCPeerConnection && navigator.userAgent.match(/AppleWebKit\/(\d+)\./)) {
    // Safari.
    result.browser = 'safari';
    result.version = extractVersion(navigator.userAgent, /AppleWebKit\/(\d+)\./, 1);
  } else {
    // Default fallthrough: not supported.
    result.browser = 'Not a supported browser.';
    return result;
  }

  return result;
}

/**
 * Remove all empty objects and undefined values
 * from a nested object -- an enhanced and vanilla version
 * of Lodash's `compact`.
 */
function compactObject(data) {
  if ((typeof data === 'undefined' ? 'undefined' : _typeof(data)) !== 'object') {
    return data;
  }

  return Object.keys(data).reduce(function (accumulator, key) {
    var isObject = _typeof(data[key]) === 'object';
    var value = isObject ? compactObject(data[key]) : data[key];
    var isEmptyObject = isObject && !Object.keys(value).length;
    if (value === undefined || isEmptyObject) {
      return accumulator;
    }

    return Object.assign(accumulator, _defineProperty({}, key, value));
  }, {});
}

},{}],16:[function(require,module,exports){
/*
 *  Copyright (c) 2017 The WebRTC project authors. All Rights Reserved.
 *
 *  Use of this source code is governed by a BSD-style license
 *  that can be found in the LICENSE file in the root of the source
 *  tree.
 */
 /* eslint-env node */


var SDPUtils = require('sdp');

function fixStatsType(stat) {
  return {
    inboundrtp: 'inbound-rtp',
    outboundrtp: 'outbound-rtp',
    candidatepair: 'candidate-pair',
    localcandidate: 'local-candidate',
    remotecandidate: 'remote-candidate'
  }[stat.type] || stat.type;
}

function writeMediaSection(transceiver, caps, type, stream, dtlsRole) {
  var sdp = SDPUtils.writeRtpDescription(transceiver.kind, caps);

  // Map ICE parameters (ufrag, pwd) to SDP.
  sdp += SDPUtils.writeIceParameters(
      transceiver.iceGatherer.getLocalParameters());

  // Map DTLS parameters to SDP.
  sdp += SDPUtils.writeDtlsParameters(
      transceiver.dtlsTransport.getLocalParameters(),
      type === 'offer' ? 'actpass' : dtlsRole || 'active');

  sdp += 'a=mid:' + transceiver.mid + '\r\n';

  if (transceiver.rtpSender && transceiver.rtpReceiver) {
    sdp += 'a=sendrecv\r\n';
  } else if (transceiver.rtpSender) {
    sdp += 'a=sendonly\r\n';
  } else if (transceiver.rtpReceiver) {
    sdp += 'a=recvonly\r\n';
  } else {
    sdp += 'a=inactive\r\n';
  }

  if (transceiver.rtpSender) {
    var trackId = transceiver.rtpSender._initialTrackId ||
        transceiver.rtpSender.track.id;
    transceiver.rtpSender._initialTrackId = trackId;
    // spec.
    var msid = 'msid:' + (stream ? stream.id : '-') + ' ' +
        trackId + '\r\n';
    sdp += 'a=' + msid;
    // for Chrome. Legacy should no longer be required.
    sdp += 'a=ssrc:' + transceiver.sendEncodingParameters[0].ssrc +
        ' ' + msid;

    // RTX
    if (transceiver.sendEncodingParameters[0].rtx) {
      sdp += 'a=ssrc:' + transceiver.sendEncodingParameters[0].rtx.ssrc +
          ' ' + msid;
      sdp += 'a=ssrc-group:FID ' +
          transceiver.sendEncodingParameters[0].ssrc + ' ' +
          transceiver.sendEncodingParameters[0].rtx.ssrc +
          '\r\n';
    }
  }
  // FIXME: this should be written by writeRtpDescription.
  sdp += 'a=ssrc:' + transceiver.sendEncodingParameters[0].ssrc +
      ' cname:' + SDPUtils.localCName + '\r\n';
  if (transceiver.rtpSender && transceiver.sendEncodingParameters[0].rtx) {
    sdp += 'a=ssrc:' + transceiver.sendEncodingParameters[0].rtx.ssrc +
        ' cname:' + SDPUtils.localCName + '\r\n';
  }
  return sdp;
}

=======
  return sdp;
}

>>>>>>> 93405c87
// Edge does not like
// 1) stun: filtered after 14393 unless ?transport=udp is present
// 2) turn: that does not have all of turn:host:port?transport=udp
// 3) turn: with ipv6 addresses
// 4) turn: occurring muliple times
function filterIceServers(iceServers, edgeVersion) {
  var hasTurn = false;
  iceServers = JSON.parse(JSON.stringify(iceServers));
  return iceServers.filter(function(server) {
    if (server && (server.urls || server.url)) {
      var urls = server.urls || server.url;
      if (server.url && !server.urls) {
        console.warn('RTCIceServer.url is deprecated! Use urls instead.');
      }
      var isString = typeof urls === 'string';
      if (isString) {
        urls = [urls];
      }
      urls = urls.filter(function(url) {
        var validTurn = url.indexOf('turn:') === 0 &&
            url.indexOf('transport=udp') !== -1 &&
            url.indexOf('turn:[') === -1 &&
            !hasTurn;
<<<<<<< HEAD

        if (validTurn) {
          hasTurn = true;
          return true;
        }
        return url.indexOf('stun:') === 0 && edgeVersion >= 14393 &&
            url.indexOf('?transport=udp') === -1;
      });

      delete server.url;
      server.urls = isString ? urls[0] : urls;
      return !!urls.length;
    }
  });
}

// Determines the intersection of local and remote capabilities.
function getCommonCapabilities(localCapabilities, remoteCapabilities) {
  var commonCapabilities = {
    codecs: [],
    headerExtensions: [],
    fecMechanisms: []
  };

  var findCodecByPayloadType = function(pt, codecs) {
    pt = parseInt(pt, 10);
    for (var i = 0; i < codecs.length; i++) {
      if (codecs[i].payloadType === pt ||
          codecs[i].preferredPayloadType === pt) {
        return codecs[i];
      }
    }
  };

  var rtxCapabilityMatches = function(lRtx, rRtx, lCodecs, rCodecs) {
    var lCodec = findCodecByPayloadType(lRtx.parameters.apt, lCodecs);
    var rCodec = findCodecByPayloadType(rRtx.parameters.apt, rCodecs);
    return lCodec && rCodec &&
        lCodec.name.toLowerCase() === rCodec.name.toLowerCase();
  };

  localCapabilities.codecs.forEach(function(lCodec) {
    for (var i = 0; i < remoteCapabilities.codecs.length; i++) {
      var rCodec = remoteCapabilities.codecs[i];
      if (lCodec.name.toLowerCase() === rCodec.name.toLowerCase() &&
          lCodec.clockRate === rCodec.clockRate) {
        if (lCodec.name.toLowerCase() === 'rtx' &&
            lCodec.parameters && rCodec.parameters.apt) {
          // for RTX we need to find the local rtx that has a apt
          // which points to the same local codec as the remote one.
          if (!rtxCapabilityMatches(lCodec, rCodec,
              localCapabilities.codecs, remoteCapabilities.codecs)) {
            continue;
          }
        }
        rCodec = JSON.parse(JSON.stringify(rCodec)); // deepcopy
        // number of channels is the highest common number of channels
        rCodec.numChannels = Math.min(lCodec.numChannels,
            rCodec.numChannels);
        // push rCodec so we reply with offerer payload type
        commonCapabilities.codecs.push(rCodec);

        // determine common feedback mechanisms
        rCodec.rtcpFeedback = rCodec.rtcpFeedback.filter(function(fb) {
          for (var j = 0; j < lCodec.rtcpFeedback.length; j++) {
            if (lCodec.rtcpFeedback[j].type === fb.type &&
                lCodec.rtcpFeedback[j].parameter === fb.parameter) {
              return true;
            }
          }
          return false;
        });
        // FIXME: also need to determine .parameters
        //  see https://github.com/openpeer/ortc/issues/569
        break;
      }
    }
  });

  localCapabilities.headerExtensions.forEach(function(lHeaderExtension) {
    for (var i = 0; i < remoteCapabilities.headerExtensions.length;
         i++) {
      var rHeaderExtension = remoteCapabilities.headerExtensions[i];
      if (lHeaderExtension.uri === rHeaderExtension.uri) {
        commonCapabilities.headerExtensions.push(rHeaderExtension);
        break;
      }
    }
  });

  // FIXME: fecMechanisms
  return commonCapabilities;
}

// is action=setLocalDescription with type allowed in signalingState
function isActionAllowedInSignalingState(action, type, signalingState) {
  return {
    offer: {
      setLocalDescription: ['stable', 'have-local-offer'],
      setRemoteDescription: ['stable', 'have-remote-offer']
    },
    answer: {
      setLocalDescription: ['have-remote-offer', 'have-local-pranswer'],
      setRemoteDescription: ['have-local-offer', 'have-remote-pranswer']
    }
  }[type][action].indexOf(signalingState) !== -1;
}

function maybeAddCandidate(iceTransport, candidate) {
  // Edge's internal representation adds some fields therefore
  // not all fieldѕ are taken into account.
  var alreadyAdded = iceTransport.getRemoteCandidates()
      .find(function(remoteCandidate) {
        return candidate.foundation === remoteCandidate.foundation &&
            candidate.ip === remoteCandidate.ip &&
            candidate.port === remoteCandidate.port &&
            candidate.priority === remoteCandidate.priority &&
            candidate.protocol === remoteCandidate.protocol &&
            candidate.type === remoteCandidate.type;
      });
  if (!alreadyAdded) {
    iceTransport.addRemoteCandidate(candidate);
  }
  return !alreadyAdded;
}


function makeError(name, description) {
  var e = new Error(description);
  e.name = name;
  // legacy error codes from https://heycam.github.io/webidl/#idl-DOMException-error-names
  e.code = {
    NotSupportedError: 9,
    InvalidStateError: 11,
    InvalidAccessError: 15,
    TypeError: undefined,
    OperationError: undefined
  }[name];
  return e;
}

module.exports = function(window, edgeVersion) {
  // https://w3c.github.io/mediacapture-main/#mediastream
  // Helper function to add the track to the stream and
  // dispatch the event ourselves.
  function addTrackToStreamAndFireEvent(track, stream) {
    stream.addTrack(track);
    stream.dispatchEvent(new window.MediaStreamTrackEvent('addtrack',
        {track: track}));
  }

  function removeTrackFromStreamAndFireEvent(track, stream) {
    stream.removeTrack(track);
    stream.dispatchEvent(new window.MediaStreamTrackEvent('removetrack',
        {track: track}));
  }

  function fireAddTrack(pc, track, receiver, streams) {
    var trackEvent = new Event('track');
    trackEvent.track = track;
    trackEvent.receiver = receiver;
    trackEvent.transceiver = {receiver: receiver};
    trackEvent.streams = streams;
    window.setTimeout(function() {
      pc._dispatchEvent('track', trackEvent);
    });
  }

  var RTCPeerConnection = function(config) {
    var pc = this;

    var _eventTarget = document.createDocumentFragment();
    ['addEventListener', 'removeEventListener', 'dispatchEvent']
        .forEach(function(method) {
          pc[method] = _eventTarget[method].bind(_eventTarget);
        });

    this.canTrickleIceCandidates = null;

    this.needNegotiation = false;

    this.localStreams = [];
    this.remoteStreams = [];

    this._localDescription = null;
    this._remoteDescription = null;

    this.signalingState = 'stable';
    this.iceConnectionState = 'new';
    this.connectionState = 'new';
    this.iceGatheringState = 'new';

    config = JSON.parse(JSON.stringify(config || {}));

    this.usingBundle = config.bundlePolicy === 'max-bundle';
    if (config.rtcpMuxPolicy === 'negotiate') {
      throw(makeError('NotSupportedError',
          'rtcpMuxPolicy \'negotiate\' is not supported'));
    } else if (!config.rtcpMuxPolicy) {
      config.rtcpMuxPolicy = 'require';
    }

    switch (config.iceTransportPolicy) {
      case 'all':
      case 'relay':
        break;
      default:
        config.iceTransportPolicy = 'all';
        break;
    }

    switch (config.bundlePolicy) {
      case 'balanced':
      case 'max-compat':
      case 'max-bundle':
        break;
      default:
        config.bundlePolicy = 'balanced';
        break;
    }

    config.iceServers = filterIceServers(config.iceServers || [], edgeVersion);

    this._iceGatherers = [];
    if (config.iceCandidatePoolSize) {
      for (var i = config.iceCandidatePoolSize; i > 0; i--) {
        this._iceGatherers.push(new window.RTCIceGatherer({
          iceServers: config.iceServers,
          gatherPolicy: config.iceTransportPolicy
        }));
      }
    } else {
      config.iceCandidatePoolSize = 0;
    }

    this._config = config;

    // per-track iceGathers, iceTransports, dtlsTransports, rtpSenders, ...
    // everything that is needed to describe a SDP m-line.
    this.transceivers = [];

    this._sdpSessionId = SDPUtils.generateSessionId();
    this._sdpSessionVersion = 0;

    this._dtlsRole = undefined; // role for a=setup to use in answers.

    this._isClosed = false;
  };

  Object.defineProperty(RTCPeerConnection.prototype, 'localDescription', {
    configurable: true,
    get: function() {
      return this._localDescription;
    }
  });
  Object.defineProperty(RTCPeerConnection.prototype, 'remoteDescription', {
    configurable: true,
    get: function() {
      return this._remoteDescription;
    }
  });

  // set up event handlers on prototype
  RTCPeerConnection.prototype.onicecandidate = null;
  RTCPeerConnection.prototype.onaddstream = null;
  RTCPeerConnection.prototype.ontrack = null;
  RTCPeerConnection.prototype.onremovestream = null;
  RTCPeerConnection.prototype.onsignalingstatechange = null;
  RTCPeerConnection.prototype.oniceconnectionstatechange = null;
  RTCPeerConnection.prototype.onconnectionstatechange = null;
  RTCPeerConnection.prototype.onicegatheringstatechange = null;
  RTCPeerConnection.prototype.onnegotiationneeded = null;
  RTCPeerConnection.prototype.ondatachannel = null;

  RTCPeerConnection.prototype._dispatchEvent = function(name, event) {
    if (this._isClosed) {
      return;
    }
    this.dispatchEvent(event);
    if (typeof this['on' + name] === 'function') {
      this['on' + name](event);
    }
  };

  RTCPeerConnection.prototype._emitGatheringStateChange = function() {
    var event = new Event('icegatheringstatechange');
    this._dispatchEvent('icegatheringstatechange', event);
  };

  RTCPeerConnection.prototype.getConfiguration = function() {
    return this._config;
  };

  RTCPeerConnection.prototype.getLocalStreams = function() {
    return this.localStreams;
  };

  RTCPeerConnection.prototype.getRemoteStreams = function() {
    return this.remoteStreams;
  };

  // internal helper to create a transceiver object.
  // (which is not yet the same as the WebRTC 1.0 transceiver)
  RTCPeerConnection.prototype._createTransceiver = function(kind, doNotAdd) {
    var hasBundleTransport = this.transceivers.length > 0;
    var transceiver = {
      track: null,
      iceGatherer: null,
      iceTransport: null,
      dtlsTransport: null,
      localCapabilities: null,
      remoteCapabilities: null,
      rtpSender: null,
      rtpReceiver: null,
      kind: kind,
      mid: null,
      sendEncodingParameters: null,
      recvEncodingParameters: null,
      stream: null,
      associatedRemoteMediaStreams: [],
      wantReceive: true
    };
    if (this.usingBundle && hasBundleTransport) {
      transceiver.iceTransport = this.transceivers[0].iceTransport;
      transceiver.dtlsTransport = this.transceivers[0].dtlsTransport;
    } else {
      var transports = this._createIceAndDtlsTransports();
      transceiver.iceTransport = transports.iceTransport;
      transceiver.dtlsTransport = transports.dtlsTransport;
    }
    if (!doNotAdd) {
      this.transceivers.push(transceiver);
    }
    return transceiver;
  };

  RTCPeerConnection.prototype.addTrack = function(track, stream) {
    if (this._isClosed) {
      throw makeError('InvalidStateError',
          'Attempted to call addTrack on a closed peerconnection.');
    }

    var alreadyExists = this.transceivers.find(function(s) {
      return s.track === track;
    });

    if (alreadyExists) {
      throw makeError('InvalidAccessError', 'Track already exists.');
    }

    var transceiver;
    for (var i = 0; i < this.transceivers.length; i++) {
      if (!this.transceivers[i].track &&
          this.transceivers[i].kind === track.kind) {
        transceiver = this.transceivers[i];
      }
    }
    if (!transceiver) {
      transceiver = this._createTransceiver(track.kind);
    }

    this._maybeFireNegotiationNeeded();

    if (this.localStreams.indexOf(stream) === -1) {
      this.localStreams.push(stream);
    }

    transceiver.track = track;
    transceiver.stream = stream;
    transceiver.rtpSender = new window.RTCRtpSender(track,
        transceiver.dtlsTransport);
    return transceiver.rtpSender;
  };

  RTCPeerConnection.prototype.addStream = function(stream) {
    var pc = this;
    if (edgeVersion >= 15025) {
      stream.getTracks().forEach(function(track) {
        pc.addTrack(track, stream);
      });
    } else {
      // Clone is necessary for local demos mostly, attaching directly
      // to two different senders does not work (build 10547).
      // Fixed in 15025 (or earlier)
      var clonedStream = stream.clone();
      stream.getTracks().forEach(function(track, idx) {
        var clonedTrack = clonedStream.getTracks()[idx];
        track.addEventListener('enabled', function(event) {
          clonedTrack.enabled = event.enabled;
        });
      });
      clonedStream.getTracks().forEach(function(track) {
        pc.addTrack(track, clonedStream);
      });
    }
  };

  RTCPeerConnection.prototype.removeTrack = function(sender) {
    if (this._isClosed) {
      throw makeError('InvalidStateError',
          'Attempted to call removeTrack on a closed peerconnection.');
    }

    if (!(sender instanceof window.RTCRtpSender)) {
      throw new TypeError('Argument 1 of RTCPeerConnection.removeTrack ' +
          'does not implement interface RTCRtpSender.');
    }

    var transceiver = this.transceivers.find(function(t) {
      return t.rtpSender === sender;
    });

    if (!transceiver) {
      throw makeError('InvalidAccessError',
          'Sender was not created by this connection.');
    }
    var stream = transceiver.stream;

    transceiver.rtpSender.stop();
    transceiver.rtpSender = null;
    transceiver.track = null;
    transceiver.stream = null;

    // remove the stream from the set of local streams
    var localStreams = this.transceivers.map(function(t) {
      return t.stream;
    });
    if (localStreams.indexOf(stream) === -1 &&
        this.localStreams.indexOf(stream) > -1) {
      this.localStreams.splice(this.localStreams.indexOf(stream), 1);
    }

    this._maybeFireNegotiationNeeded();
  };

  RTCPeerConnection.prototype.removeStream = function(stream) {
    var pc = this;
    stream.getTracks().forEach(function(track) {
      var sender = pc.getSenders().find(function(s) {
        return s.track === track;
      });
      if (sender) {
        pc.removeTrack(sender);
      }
    });
  };

  RTCPeerConnection.prototype.getSenders = function() {
    return this.transceivers.filter(function(transceiver) {
      return !!transceiver.rtpSender;
    })
    .map(function(transceiver) {
      return transceiver.rtpSender;
    });
  };

  RTCPeerConnection.prototype.getReceivers = function() {
    return this.transceivers.filter(function(transceiver) {
      return !!transceiver.rtpReceiver;
    })
    .map(function(transceiver) {
      return transceiver.rtpReceiver;
    });
  };


  RTCPeerConnection.prototype._createIceGatherer = function(sdpMLineIndex,
      usingBundle) {
    var pc = this;
    if (usingBundle && sdpMLineIndex > 0) {
      return this.transceivers[0].iceGatherer;
    } else if (this._iceGatherers.length) {
      return this._iceGatherers.shift();
    }
    var iceGatherer = new window.RTCIceGatherer({
      iceServers: this._config.iceServers,
      gatherPolicy: this._config.iceTransportPolicy
    });
    Object.defineProperty(iceGatherer, 'state',
        {value: 'new', writable: true}
    );

    this.transceivers[sdpMLineIndex].bufferedCandidateEvents = [];
    this.transceivers[sdpMLineIndex].bufferCandidates = function(event) {
      var end = !event.candidate || Object.keys(event.candidate).length === 0;
      // polyfill since RTCIceGatherer.state is not implemented in
      // Edge 10547 yet.
      iceGatherer.state = end ? 'completed' : 'gathering';
      if (pc.transceivers[sdpMLineIndex].bufferedCandidateEvents !== null) {
        pc.transceivers[sdpMLineIndex].bufferedCandidateEvents.push(event);
      }
    };
    iceGatherer.addEventListener('localcandidate',
      this.transceivers[sdpMLineIndex].bufferCandidates);
    return iceGatherer;
  };

  // start gathering from an RTCIceGatherer.
  RTCPeerConnection.prototype._gather = function(mid, sdpMLineIndex) {
    var pc = this;
    var iceGatherer = this.transceivers[sdpMLineIndex].iceGatherer;
    if (iceGatherer.onlocalcandidate) {
      return;
    }
    var bufferedCandidateEvents =
      this.transceivers[sdpMLineIndex].bufferedCandidateEvents;
    this.transceivers[sdpMLineIndex].bufferedCandidateEvents = null;
    iceGatherer.removeEventListener('localcandidate',
      this.transceivers[sdpMLineIndex].bufferCandidates);
    iceGatherer.onlocalcandidate = function(evt) {
      if (pc.usingBundle && sdpMLineIndex > 0) {
        // if we know that we use bundle we can drop candidates with
        // ѕdpMLineIndex > 0. If we don't do this then our state gets
        // confused since we dispose the extra ice gatherer.
        return;
      }
      var event = new Event('icecandidate');
      event.candidate = {sdpMid: mid, sdpMLineIndex: sdpMLineIndex};

      var cand = evt.candidate;
      // Edge emits an empty object for RTCIceCandidateComplete‥
      var end = !cand || Object.keys(cand).length === 0;
      if (end) {
        // polyfill since RTCIceGatherer.state is not implemented in
        // Edge 10547 yet.
        if (iceGatherer.state === 'new' || iceGatherer.state === 'gathering') {
          iceGatherer.state = 'completed';
        }
      } else {
        if (iceGatherer.state === 'new') {
          iceGatherer.state = 'gathering';
        }
        // RTCIceCandidate doesn't have a component, needs to be added
        cand.component = 1;
        // also the usernameFragment. TODO: update SDP to take both variants.
        cand.ufrag = iceGatherer.getLocalParameters().usernameFragment;

        var serializedCandidate = SDPUtils.writeCandidate(cand);
        event.candidate = Object.assign(event.candidate,
            SDPUtils.parseCandidate(serializedCandidate));

        event.candidate.candidate = serializedCandidate;
        event.candidate.toJSON = function() {
          return {
            candidate: event.candidate.candidate,
            sdpMid: event.candidate.sdpMid,
            sdpMLineIndex: event.candidate.sdpMLineIndex,
            usernameFragment: event.candidate.usernameFragment
          };
        };
      }
=======

        if (validTurn) {
          hasTurn = true;
          return true;
        }
        return url.indexOf('stun:') === 0 && edgeVersion >= 14393 &&
            url.indexOf('?transport=udp') === -1;
      });

      delete server.url;
      server.urls = isString ? urls[0] : urls;
      return !!urls.length;
    }
  });
}

// Determines the intersection of local and remote capabilities.
function getCommonCapabilities(localCapabilities, remoteCapabilities) {
  var commonCapabilities = {
    codecs: [],
    headerExtensions: [],
    fecMechanisms: []
  };

  var findCodecByPayloadType = function(pt, codecs) {
    pt = parseInt(pt, 10);
    for (var i = 0; i < codecs.length; i++) {
      if (codecs[i].payloadType === pt ||
          codecs[i].preferredPayloadType === pt) {
        return codecs[i];
      }
    }
  };

  var rtxCapabilityMatches = function(lRtx, rRtx, lCodecs, rCodecs) {
    var lCodec = findCodecByPayloadType(lRtx.parameters.apt, lCodecs);
    var rCodec = findCodecByPayloadType(rRtx.parameters.apt, rCodecs);
    return lCodec && rCodec &&
        lCodec.name.toLowerCase() === rCodec.name.toLowerCase();
  };

  localCapabilities.codecs.forEach(function(lCodec) {
    for (var i = 0; i < remoteCapabilities.codecs.length; i++) {
      var rCodec = remoteCapabilities.codecs[i];
      if (lCodec.name.toLowerCase() === rCodec.name.toLowerCase() &&
          lCodec.clockRate === rCodec.clockRate) {
        if (lCodec.name.toLowerCase() === 'rtx' &&
            lCodec.parameters && rCodec.parameters.apt) {
          // for RTX we need to find the local rtx that has a apt
          // which points to the same local codec as the remote one.
          if (!rtxCapabilityMatches(lCodec, rCodec,
              localCapabilities.codecs, remoteCapabilities.codecs)) {
            continue;
          }
        }
        rCodec = JSON.parse(JSON.stringify(rCodec)); // deepcopy
        // number of channels is the highest common number of channels
        rCodec.numChannels = Math.min(lCodec.numChannels,
            rCodec.numChannels);
        // push rCodec so we reply with offerer payload type
        commonCapabilities.codecs.push(rCodec);

        // determine common feedback mechanisms
        rCodec.rtcpFeedback = rCodec.rtcpFeedback.filter(function(fb) {
          for (var j = 0; j < lCodec.rtcpFeedback.length; j++) {
            if (lCodec.rtcpFeedback[j].type === fb.type &&
                lCodec.rtcpFeedback[j].parameter === fb.parameter) {
              return true;
            }
          }
          return false;
        });
        // FIXME: also need to determine .parameters
        //  see https://github.com/openpeer/ortc/issues/569
        break;
      }
    }
  });

  localCapabilities.headerExtensions.forEach(function(lHeaderExtension) {
    for (var i = 0; i < remoteCapabilities.headerExtensions.length;
         i++) {
      var rHeaderExtension = remoteCapabilities.headerExtensions[i];
      if (lHeaderExtension.uri === rHeaderExtension.uri) {
        commonCapabilities.headerExtensions.push(rHeaderExtension);
        break;
      }
    }
  });

  // FIXME: fecMechanisms
  return commonCapabilities;
}

// is action=setLocalDescription with type allowed in signalingState
function isActionAllowedInSignalingState(action, type, signalingState) {
  return {
    offer: {
      setLocalDescription: ['stable', 'have-local-offer'],
      setRemoteDescription: ['stable', 'have-remote-offer']
    },
    answer: {
      setLocalDescription: ['have-remote-offer', 'have-local-pranswer'],
      setRemoteDescription: ['have-local-offer', 'have-remote-pranswer']
    }
  }[type][action].indexOf(signalingState) !== -1;
}

function maybeAddCandidate(iceTransport, candidate) {
  // Edge's internal representation adds some fields therefore
  // not all fieldѕ are taken into account.
  var alreadyAdded = iceTransport.getRemoteCandidates()
      .find(function(remoteCandidate) {
        return candidate.foundation === remoteCandidate.foundation &&
            candidate.ip === remoteCandidate.ip &&
            candidate.port === remoteCandidate.port &&
            candidate.priority === remoteCandidate.priority &&
            candidate.protocol === remoteCandidate.protocol &&
            candidate.type === remoteCandidate.type;
      });
  if (!alreadyAdded) {
    iceTransport.addRemoteCandidate(candidate);
  }
  return !alreadyAdded;
}
>>>>>>> 93405c87

      // update local description.
      var sections = SDPUtils.getMediaSections(pc._localDescription.sdp);
      if (!end) {
        sections[event.candidate.sdpMLineIndex] +=
            'a=' + event.candidate.candidate + '\r\n';
      } else {
        sections[event.candidate.sdpMLineIndex] +=
            'a=end-of-candidates\r\n';
      }
      pc._localDescription.sdp =
          SDPUtils.getDescription(pc._localDescription.sdp) +
          sections.join('');
      var complete = pc.transceivers.every(function(transceiver) {
        return transceiver.iceGatherer &&
            transceiver.iceGatherer.state === 'completed';
      });

<<<<<<< HEAD
      if (pc.iceGatheringState !== 'gathering') {
        pc.iceGatheringState = 'gathering';
        pc._emitGatheringStateChange();
      }

      // Emit candidate. Also emit null candidate when all gatherers are
      // complete.
      if (!end) {
        pc._dispatchEvent('icecandidate', event);
      }
      if (complete) {
        pc._dispatchEvent('icecandidate', new Event('icecandidate'));
        pc.iceGatheringState = 'complete';
        pc._emitGatheringStateChange();
      }
    };

    // emit already gathered candidates.
    window.setTimeout(function() {
      bufferedCandidateEvents.forEach(function(e) {
        iceGatherer.onlocalcandidate(e);
      });
    }, 0);
  };

  // Create ICE transport and DTLS transport.
  RTCPeerConnection.prototype._createIceAndDtlsTransports = function() {
    var pc = this;
    var iceTransport = new window.RTCIceTransport(null);
    iceTransport.onicestatechange = function() {
      pc._updateIceConnectionState();
      pc._updateConnectionState();
    };

    var dtlsTransport = new window.RTCDtlsTransport(iceTransport);
    dtlsTransport.ondtlsstatechange = function() {
      pc._updateConnectionState();
    };
    dtlsTransport.onerror = function() {
      // onerror does not set state to failed by itself.
      Object.defineProperty(dtlsTransport, 'state',
          {value: 'failed', writable: true});
      pc._updateConnectionState();
    };

    return {
      iceTransport: iceTransport,
      dtlsTransport: dtlsTransport
    };
  };

  // Destroy ICE gatherer, ICE transport and DTLS transport.
  // Without triggering the callbacks.
  RTCPeerConnection.prototype._disposeIceAndDtlsTransports = function(
      sdpMLineIndex) {
    var iceGatherer = this.transceivers[sdpMLineIndex].iceGatherer;
    if (iceGatherer) {
      delete iceGatherer.onlocalcandidate;
      delete this.transceivers[sdpMLineIndex].iceGatherer;
    }
    var iceTransport = this.transceivers[sdpMLineIndex].iceTransport;
    if (iceTransport) {
      delete iceTransport.onicestatechange;
      delete this.transceivers[sdpMLineIndex].iceTransport;
    }
    var dtlsTransport = this.transceivers[sdpMLineIndex].dtlsTransport;
    if (dtlsTransport) {
      delete dtlsTransport.ondtlsstatechange;
      delete dtlsTransport.onerror;
      delete this.transceivers[sdpMLineIndex].dtlsTransport;
    }
  };

  // Start the RTP Sender and Receiver for a transceiver.
  RTCPeerConnection.prototype._transceive = function(transceiver,
      send, recv) {
    var params = getCommonCapabilities(transceiver.localCapabilities,
        transceiver.remoteCapabilities);
    if (send && transceiver.rtpSender) {
      params.encodings = transceiver.sendEncodingParameters;
      params.rtcp = {
        cname: SDPUtils.localCName,
        compound: transceiver.rtcpParameters.compound
      };
      if (transceiver.recvEncodingParameters.length) {
        params.rtcp.ssrc = transceiver.recvEncodingParameters[0].ssrc;
      }
      transceiver.rtpSender.send(params);
    }
    if (recv && transceiver.rtpReceiver && params.codecs.length > 0) {
      // remove RTX field in Edge 14942
      if (transceiver.kind === 'video'
          && transceiver.recvEncodingParameters
          && edgeVersion < 15019) {
        transceiver.recvEncodingParameters.forEach(function(p) {
          delete p.rtx;
        });
      }
      if (transceiver.recvEncodingParameters.length) {
        params.encodings = transceiver.recvEncodingParameters;
      } else {
        params.encodings = [{}];
      }
      params.rtcp = {
        compound: transceiver.rtcpParameters.compound
      };
      if (transceiver.rtcpParameters.cname) {
        params.rtcp.cname = transceiver.rtcpParameters.cname;
      }
      if (transceiver.sendEncodingParameters.length) {
        params.rtcp.ssrc = transceiver.sendEncodingParameters[0].ssrc;
      }
      transceiver.rtpReceiver.receive(params);
    }
  };

  RTCPeerConnection.prototype.setLocalDescription = function(description) {
    var pc = this;

    // Note: pranswer is not supported.
    if (['offer', 'answer'].indexOf(description.type) === -1) {
      return Promise.reject(makeError('TypeError',
          'Unsupported type "' + description.type + '"'));
    }

    if (!isActionAllowedInSignalingState('setLocalDescription',
        description.type, pc.signalingState) || pc._isClosed) {
      return Promise.reject(makeError('InvalidStateError',
          'Can not set local ' + description.type +
          ' in state ' + pc.signalingState));
    }

    var sections;
    var sessionpart;
    if (description.type === 'offer') {
      // VERY limited support for SDP munging. Limited to:
      // * changing the order of codecs
      sections = SDPUtils.splitSections(description.sdp);
      sessionpart = sections.shift();
      sections.forEach(function(mediaSection, sdpMLineIndex) {
        var caps = SDPUtils.parseRtpParameters(mediaSection);
        pc.transceivers[sdpMLineIndex].localCapabilities = caps;
      });

      pc.transceivers.forEach(function(transceiver, sdpMLineIndex) {
        pc._gather(transceiver.mid, sdpMLineIndex);
      });
    } else if (description.type === 'answer') {
      sections = SDPUtils.splitSections(pc._remoteDescription.sdp);
      sessionpart = sections.shift();
      var isIceLite = SDPUtils.matchPrefix(sessionpart,
          'a=ice-lite').length > 0;
      sections.forEach(function(mediaSection, sdpMLineIndex) {
        var transceiver = pc.transceivers[sdpMLineIndex];
        var iceGatherer = transceiver.iceGatherer;
        var iceTransport = transceiver.iceTransport;
        var dtlsTransport = transceiver.dtlsTransport;
        var localCapabilities = transceiver.localCapabilities;
        var remoteCapabilities = transceiver.remoteCapabilities;

        // treat bundle-only as not-rejected.
        var rejected = SDPUtils.isRejected(mediaSection) &&
            SDPUtils.matchPrefix(mediaSection, 'a=bundle-only').length === 0;

        if (!rejected && !transceiver.rejected) {
          var remoteIceParameters = SDPUtils.getIceParameters(
              mediaSection, sessionpart);
          var remoteDtlsParameters = SDPUtils.getDtlsParameters(
              mediaSection, sessionpart);
          if (isIceLite) {
            remoteDtlsParameters.role = 'server';
          }

          if (!pc.usingBundle || sdpMLineIndex === 0) {
            pc._gather(transceiver.mid, sdpMLineIndex);
            if (iceTransport.state === 'new') {
              iceTransport.start(iceGatherer, remoteIceParameters,
                  isIceLite ? 'controlling' : 'controlled');
            }
            if (dtlsTransport.state === 'new') {
              dtlsTransport.start(remoteDtlsParameters);
            }
          }

          // Calculate intersection of capabilities.
          var params = getCommonCapabilities(localCapabilities,
              remoteCapabilities);

          // Start the RTCRtpSender. The RTCRtpReceiver for this
          // transceiver has already been started in setRemoteDescription.
          pc._transceive(transceiver,
              params.codecs.length > 0,
              false);
        }
      });
    }

    pc._localDescription = {
      type: description.type,
      sdp: description.sdp
    };
    if (description.type === 'offer') {
      pc._updateSignalingState('have-local-offer');
    } else {
      pc._updateSignalingState('stable');
    }

    return Promise.resolve();
  };

  RTCPeerConnection.prototype.setRemoteDescription = function(description) {
    var pc = this;

    // Note: pranswer is not supported.
    if (['offer', 'answer'].indexOf(description.type) === -1) {
      return Promise.reject(makeError('TypeError',
          'Unsupported type "' + description.type + '"'));
    }

    if (!isActionAllowedInSignalingState('setRemoteDescription',
        description.type, pc.signalingState) || pc._isClosed) {
      return Promise.reject(makeError('InvalidStateError',
          'Can not set remote ' + description.type +
          ' in state ' + pc.signalingState));
    }

    var streams = {};
    pc.remoteStreams.forEach(function(stream) {
      streams[stream.id] = stream;
    });
    var receiverList = [];
    var sections = SDPUtils.splitSections(description.sdp);
    var sessionpart = sections.shift();
    var isIceLite = SDPUtils.matchPrefix(sessionpart,
        'a=ice-lite').length > 0;
    var usingBundle = SDPUtils.matchPrefix(sessionpart,
        'a=group:BUNDLE ').length > 0;
    pc.usingBundle = usingBundle;
    var iceOptions = SDPUtils.matchPrefix(sessionpart,
        'a=ice-options:')[0];
    if (iceOptions) {
      pc.canTrickleIceCandidates = iceOptions.substr(14).split(' ')
          .indexOf('trickle') >= 0;
    } else {
      pc.canTrickleIceCandidates = false;
    }

    sections.forEach(function(mediaSection, sdpMLineIndex) {
      var lines = SDPUtils.splitLines(mediaSection);
      var kind = SDPUtils.getKind(mediaSection);
      // treat bundle-only as not-rejected.
      var rejected = SDPUtils.isRejected(mediaSection) &&
          SDPUtils.matchPrefix(mediaSection, 'a=bundle-only').length === 0;
      var protocol = lines[0].substr(2).split(' ')[2];

      var direction = SDPUtils.getDirection(mediaSection, sessionpart);
      var remoteMsid = SDPUtils.parseMsid(mediaSection);

      var mid = SDPUtils.getMid(mediaSection) || SDPUtils.generateIdentifier();

      // Reject datachannels which are not implemented yet.
      if (rejected || (kind === 'application' && (protocol === 'DTLS/SCTP' ||
          protocol === 'UDP/DTLS/SCTP'))) {
        // TODO: this is dangerous in the case where a non-rejected m-line
        //     becomes rejected.
        pc.transceivers[sdpMLineIndex] = {
          mid: mid,
          kind: kind,
          protocol: protocol,
          rejected: true
        };
        return;
      }

      if (!rejected && pc.transceivers[sdpMLineIndex] &&
          pc.transceivers[sdpMLineIndex].rejected) {
        // recycle a rejected transceiver.
        pc.transceivers[sdpMLineIndex] = pc._createTransceiver(kind, true);
      }

      var transceiver;
      var iceGatherer;
      var iceTransport;
      var dtlsTransport;
      var rtpReceiver;
      var sendEncodingParameters;
      var recvEncodingParameters;
      var localCapabilities;

      var track;
      // FIXME: ensure the mediaSection has rtcp-mux set.
      var remoteCapabilities = SDPUtils.parseRtpParameters(mediaSection);
      var remoteIceParameters;
      var remoteDtlsParameters;
      if (!rejected) {
        remoteIceParameters = SDPUtils.getIceParameters(mediaSection,
            sessionpart);
        remoteDtlsParameters = SDPUtils.getDtlsParameters(mediaSection,
            sessionpart);
        remoteDtlsParameters.role = 'client';
      }
      recvEncodingParameters =
          SDPUtils.parseRtpEncodingParameters(mediaSection);

      var rtcpParameters = SDPUtils.parseRtcpParameters(mediaSection);

      var isComplete = SDPUtils.matchPrefix(mediaSection,
          'a=end-of-candidates', sessionpart).length > 0;
      var cands = SDPUtils.matchPrefix(mediaSection, 'a=candidate:')
          .map(function(cand) {
            return SDPUtils.parseCandidate(cand);
          })
          .filter(function(cand) {
            return cand.component === 1;
          });

      // Check if we can use BUNDLE and dispose transports.
      if ((description.type === 'offer' || description.type === 'answer') &&
          !rejected && usingBundle && sdpMLineIndex > 0 &&
          pc.transceivers[sdpMLineIndex]) {
        pc._disposeIceAndDtlsTransports(sdpMLineIndex);
        pc.transceivers[sdpMLineIndex].iceGatherer =
            pc.transceivers[0].iceGatherer;
        pc.transceivers[sdpMLineIndex].iceTransport =
            pc.transceivers[0].iceTransport;
        pc.transceivers[sdpMLineIndex].dtlsTransport =
            pc.transceivers[0].dtlsTransport;
        if (pc.transceivers[sdpMLineIndex].rtpSender) {
          pc.transceivers[sdpMLineIndex].rtpSender.setTransport(
              pc.transceivers[0].dtlsTransport);
        }
        if (pc.transceivers[sdpMLineIndex].rtpReceiver) {
          pc.transceivers[sdpMLineIndex].rtpReceiver.setTransport(
              pc.transceivers[0].dtlsTransport);
        }
      }
      if (description.type === 'offer' && !rejected) {
        transceiver = pc.transceivers[sdpMLineIndex] ||
            pc._createTransceiver(kind);
        transceiver.mid = mid;

        if (!transceiver.iceGatherer) {
          transceiver.iceGatherer = pc._createIceGatherer(sdpMLineIndex,
              usingBundle);
        }

        if (cands.length && transceiver.iceTransport.state === 'new') {
          if (isComplete && (!usingBundle || sdpMLineIndex === 0)) {
            transceiver.iceTransport.setRemoteCandidates(cands);
          } else {
            cands.forEach(function(candidate) {
              maybeAddCandidate(transceiver.iceTransport, candidate);
            });
          }
        }

        localCapabilities = window.RTCRtpReceiver.getCapabilities(kind);

        // filter RTX until additional stuff needed for RTX is implemented
        // in adapter.js
        if (edgeVersion < 15019) {
          localCapabilities.codecs = localCapabilities.codecs.filter(
              function(codec) {
                return codec.name !== 'rtx';
              });
        }

        sendEncodingParameters = transceiver.sendEncodingParameters || [{
          ssrc: (2 * sdpMLineIndex + 2) * 1001
        }];

        // TODO: rewrite to use http://w3c.github.io/webrtc-pc/#set-associated-remote-streams
        var isNewTrack = false;
        if (direction === 'sendrecv' || direction === 'sendonly') {
          isNewTrack = !transceiver.rtpReceiver;
          rtpReceiver = transceiver.rtpReceiver ||
              new window.RTCRtpReceiver(transceiver.dtlsTransport, kind);

          if (isNewTrack) {
            var stream;
            track = rtpReceiver.track;
            // FIXME: does not work with Plan B.
            if (remoteMsid && remoteMsid.stream === '-') {
              // no-op. a stream id of '-' means: no associated stream.
            } else if (remoteMsid) {
              if (!streams[remoteMsid.stream]) {
                streams[remoteMsid.stream] = new window.MediaStream();
                Object.defineProperty(streams[remoteMsid.stream], 'id', {
                  get: function() {
                    return remoteMsid.stream;
                  }
                });
              }
              Object.defineProperty(track, 'id', {
                get: function() {
                  return remoteMsid.track;
                }
              });
              stream = streams[remoteMsid.stream];
            } else {
              if (!streams.default) {
                streams.default = new window.MediaStream();
              }
              stream = streams.default;
            }
            if (stream) {
              addTrackToStreamAndFireEvent(track, stream);
              transceiver.associatedRemoteMediaStreams.push(stream);
            }
            receiverList.push([track, rtpReceiver, stream]);
          }
        } else if (transceiver.rtpReceiver && transceiver.rtpReceiver.track) {
          transceiver.associatedRemoteMediaStreams.forEach(function(s) {
            var nativeTrack = s.getTracks().find(function(t) {
              return t.id === transceiver.rtpReceiver.track.id;
            });
            if (nativeTrack) {
              removeTrackFromStreamAndFireEvent(nativeTrack, s);
            }
          });
          transceiver.associatedRemoteMediaStreams = [];
        }

        transceiver.localCapabilities = localCapabilities;
        transceiver.remoteCapabilities = remoteCapabilities;
        transceiver.rtpReceiver = rtpReceiver;
        transceiver.rtcpParameters = rtcpParameters;
        transceiver.sendEncodingParameters = sendEncodingParameters;
        transceiver.recvEncodingParameters = recvEncodingParameters;

        // Start the RTCRtpReceiver now. The RTPSender is started in
        // setLocalDescription.
        pc._transceive(pc.transceivers[sdpMLineIndex],
            false,
            isNewTrack);
      } else if (description.type === 'answer' && !rejected) {
        transceiver = pc.transceivers[sdpMLineIndex];
        iceGatherer = transceiver.iceGatherer;
        iceTransport = transceiver.iceTransport;
        dtlsTransport = transceiver.dtlsTransport;
        rtpReceiver = transceiver.rtpReceiver;
        sendEncodingParameters = transceiver.sendEncodingParameters;
        localCapabilities = transceiver.localCapabilities;

        pc.transceivers[sdpMLineIndex].recvEncodingParameters =
            recvEncodingParameters;
        pc.transceivers[sdpMLineIndex].remoteCapabilities =
            remoteCapabilities;
        pc.transceivers[sdpMLineIndex].rtcpParameters = rtcpParameters;

        if (cands.length && iceTransport.state === 'new') {
          if ((isIceLite || isComplete) &&
              (!usingBundle || sdpMLineIndex === 0)) {
            iceTransport.setRemoteCandidates(cands);
          } else {
            cands.forEach(function(candidate) {
              maybeAddCandidate(transceiver.iceTransport, candidate);
            });
          }
        }

        if (!usingBundle || sdpMLineIndex === 0) {
          if (iceTransport.state === 'new') {
            iceTransport.start(iceGatherer, remoteIceParameters,
                'controlling');
          }
          if (dtlsTransport.state === 'new') {
            dtlsTransport.start(remoteDtlsParameters);
          }
        }

        // If the offer contained RTX but the answer did not,
        // remove RTX from sendEncodingParameters.
        var commonCapabilities = getCommonCapabilities(
          transceiver.localCapabilities,
          transceiver.remoteCapabilities);

        var hasRtx = commonCapabilities.codecs.filter(function(c) {
          return c.name.toLowerCase() === 'rtx';
        }).length;
        if (!hasRtx && transceiver.sendEncodingParameters[0].rtx) {
          delete transceiver.sendEncodingParameters[0].rtx;
        }

        pc._transceive(transceiver,
            direction === 'sendrecv' || direction === 'recvonly',
            direction === 'sendrecv' || direction === 'sendonly');

        // TODO: rewrite to use http://w3c.github.io/webrtc-pc/#set-associated-remote-streams
        if (rtpReceiver &&
            (direction === 'sendrecv' || direction === 'sendonly')) {
          track = rtpReceiver.track;
          if (remoteMsid) {
            if (!streams[remoteMsid.stream]) {
              streams[remoteMsid.stream] = new window.MediaStream();
            }
            addTrackToStreamAndFireEvent(track, streams[remoteMsid.stream]);
            receiverList.push([track, rtpReceiver, streams[remoteMsid.stream]]);
          } else {
            if (!streams.default) {
              streams.default = new window.MediaStream();
            }
            addTrackToStreamAndFireEvent(track, streams.default);
            receiverList.push([track, rtpReceiver, streams.default]);
          }
        } else {
          // FIXME: actually the receiver should be created later.
          delete transceiver.rtpReceiver;
        }
      }
    });

    if (pc._dtlsRole === undefined) {
      pc._dtlsRole = description.type === 'offer' ? 'active' : 'passive';
    }

    pc._remoteDescription = {
      type: description.type,
      sdp: description.sdp
    };
    if (description.type === 'offer') {
      pc._updateSignalingState('have-remote-offer');
    } else {
      pc._updateSignalingState('stable');
    }
    Object.keys(streams).forEach(function(sid) {
      var stream = streams[sid];
      if (stream.getTracks().length) {
        if (pc.remoteStreams.indexOf(stream) === -1) {
          pc.remoteStreams.push(stream);
          var event = new Event('addstream');
          event.stream = stream;
          window.setTimeout(function() {
            pc._dispatchEvent('addstream', event);
          });
        }

        receiverList.forEach(function(item) {
          var track = item[0];
          var receiver = item[1];
          if (stream.id !== item[2].id) {
            return;
          }
          fireAddTrack(pc, track, receiver, [stream]);
        });
      }
    });
    receiverList.forEach(function(item) {
      if (item[2]) {
        return;
      }
      fireAddTrack(pc, item[0], item[1], []);
    });

    // check whether addIceCandidate({}) was called within four seconds after
    // setRemoteDescription.
    window.setTimeout(function() {
      if (!(pc && pc.transceivers)) {
        return;
      }
      pc.transceivers.forEach(function(transceiver) {
        if (transceiver.iceTransport &&
            transceiver.iceTransport.state === 'new' &&
            transceiver.iceTransport.getRemoteCandidates().length > 0) {
          console.warn('Timeout for addRemoteCandidate. Consider sending ' +
              'an end-of-candidates notification');
          transceiver.iceTransport.addRemoteCandidate({});
        }
      });
    }, 4000);

    return Promise.resolve();
  };

  RTCPeerConnection.prototype.close = function() {
    this.transceivers.forEach(function(transceiver) {
      /* not yet
      if (transceiver.iceGatherer) {
        transceiver.iceGatherer.close();
      }
      */
      if (transceiver.iceTransport) {
        transceiver.iceTransport.stop();
      }
      if (transceiver.dtlsTransport) {
        transceiver.dtlsTransport.stop();
      }
      if (transceiver.rtpSender) {
        transceiver.rtpSender.stop();
      }
      if (transceiver.rtpReceiver) {
        transceiver.rtpReceiver.stop();
      }
    });
    // FIXME: clean up tracks, local streams, remote streams, etc
    this._isClosed = true;
    this._updateSignalingState('closed');
  };

  // Update the signaling state.
  RTCPeerConnection.prototype._updateSignalingState = function(newState) {
    this.signalingState = newState;
    var event = new Event('signalingstatechange');
    this._dispatchEvent('signalingstatechange', event);
  };

  // Determine whether to fire the negotiationneeded event.
  RTCPeerConnection.prototype._maybeFireNegotiationNeeded = function() {
    var pc = this;
    if (this.signalingState !== 'stable' || this.needNegotiation === true) {
      return;
    }
    this.needNegotiation = true;
    window.setTimeout(function() {
      if (pc.needNegotiation) {
        pc.needNegotiation = false;
        var event = new Event('negotiationneeded');
        pc._dispatchEvent('negotiationneeded', event);
=======
function makeError(name, description) {
  var e = new Error(description);
  e.name = name;
  // legacy error codes from https://heycam.github.io/webidl/#idl-DOMException-error-names
  e.code = {
    NotSupportedError: 9,
    InvalidStateError: 11,
    InvalidAccessError: 15,
    TypeError: undefined,
    OperationError: undefined
  }[name];
  return e;
}

module.exports = function(window, edgeVersion) {
  // https://w3c.github.io/mediacapture-main/#mediastream
  // Helper function to add the track to the stream and
  // dispatch the event ourselves.
  function addTrackToStreamAndFireEvent(track, stream) {
    stream.addTrack(track);
    stream.dispatchEvent(new window.MediaStreamTrackEvent('addtrack',
        {track: track}));
  }

  function removeTrackFromStreamAndFireEvent(track, stream) {
    stream.removeTrack(track);
    stream.dispatchEvent(new window.MediaStreamTrackEvent('removetrack',
        {track: track}));
  }

  function fireAddTrack(pc, track, receiver, streams) {
    var trackEvent = new Event('track');
    trackEvent.track = track;
    trackEvent.receiver = receiver;
    trackEvent.transceiver = {receiver: receiver};
    trackEvent.streams = streams;
    window.setTimeout(function() {
      pc._dispatchEvent('track', trackEvent);
    });
  }

  var RTCPeerConnection = function(config) {
    var pc = this;

    var _eventTarget = document.createDocumentFragment();
    ['addEventListener', 'removeEventListener', 'dispatchEvent']
        .forEach(function(method) {
          pc[method] = _eventTarget[method].bind(_eventTarget);
        });

    this.canTrickleIceCandidates = null;

    this.needNegotiation = false;

    this.localStreams = [];
    this.remoteStreams = [];

    this._localDescription = null;
    this._remoteDescription = null;

    this.signalingState = 'stable';
    this.iceConnectionState = 'new';
    this.connectionState = 'new';
    this.iceGatheringState = 'new';

    config = JSON.parse(JSON.stringify(config || {}));

    this.usingBundle = config.bundlePolicy === 'max-bundle';
    if (config.rtcpMuxPolicy === 'negotiate') {
      throw(makeError('NotSupportedError',
          'rtcpMuxPolicy \'negotiate\' is not supported'));
    } else if (!config.rtcpMuxPolicy) {
      config.rtcpMuxPolicy = 'require';
    }

    switch (config.iceTransportPolicy) {
      case 'all':
      case 'relay':
        break;
      default:
        config.iceTransportPolicy = 'all';
        break;
    }

    switch (config.bundlePolicy) {
      case 'balanced':
      case 'max-compat':
      case 'max-bundle':
        break;
      default:
        config.bundlePolicy = 'balanced';
        break;
    }

    config.iceServers = filterIceServers(config.iceServers || [], edgeVersion);

    this._iceGatherers = [];
    if (config.iceCandidatePoolSize) {
      for (var i = config.iceCandidatePoolSize; i > 0; i--) {
        this._iceGatherers.push(new window.RTCIceGatherer({
          iceServers: config.iceServers,
          gatherPolicy: config.iceTransportPolicy
        }));
      }
    } else {
      config.iceCandidatePoolSize = 0;
    }

    this._config = config;

    // per-track iceGathers, iceTransports, dtlsTransports, rtpSenders, ...
    // everything that is needed to describe a SDP m-line.
    this.transceivers = [];

    this._sdpSessionId = SDPUtils.generateSessionId();
    this._sdpSessionVersion = 0;

    this._dtlsRole = undefined; // role for a=setup to use in answers.

    this._isClosed = false;
  };

  Object.defineProperty(RTCPeerConnection.prototype, 'localDescription', {
    configurable: true,
    get: function() {
      return this._localDescription;
    }
  });
  Object.defineProperty(RTCPeerConnection.prototype, 'remoteDescription', {
    configurable: true,
    get: function() {
      return this._remoteDescription;
    }
  });

  // set up event handlers on prototype
  RTCPeerConnection.prototype.onicecandidate = null;
  RTCPeerConnection.prototype.onaddstream = null;
  RTCPeerConnection.prototype.ontrack = null;
  RTCPeerConnection.prototype.onremovestream = null;
  RTCPeerConnection.prototype.onsignalingstatechange = null;
  RTCPeerConnection.prototype.oniceconnectionstatechange = null;
  RTCPeerConnection.prototype.onconnectionstatechange = null;
  RTCPeerConnection.prototype.onicegatheringstatechange = null;
  RTCPeerConnection.prototype.onnegotiationneeded = null;
  RTCPeerConnection.prototype.ondatachannel = null;

  RTCPeerConnection.prototype._dispatchEvent = function(name, event) {
    if (this._isClosed) {
      return;
    }
    this.dispatchEvent(event);
    if (typeof this['on' + name] === 'function') {
      this['on' + name](event);
    }
  };

  RTCPeerConnection.prototype._emitGatheringStateChange = function() {
    var event = new Event('icegatheringstatechange');
    this._dispatchEvent('icegatheringstatechange', event);
  };

  RTCPeerConnection.prototype.getConfiguration = function() {
    return this._config;
  };

  RTCPeerConnection.prototype.getLocalStreams = function() {
    return this.localStreams;
  };

  RTCPeerConnection.prototype.getRemoteStreams = function() {
    return this.remoteStreams;
  };

  // internal helper to create a transceiver object.
  // (which is not yet the same as the WebRTC 1.0 transceiver)
  RTCPeerConnection.prototype._createTransceiver = function(kind, doNotAdd) {
    var hasBundleTransport = this.transceivers.length > 0;
    var transceiver = {
      track: null,
      iceGatherer: null,
      iceTransport: null,
      dtlsTransport: null,
      localCapabilities: null,
      remoteCapabilities: null,
      rtpSender: null,
      rtpReceiver: null,
      kind: kind,
      mid: null,
      sendEncodingParameters: null,
      recvEncodingParameters: null,
      stream: null,
      associatedRemoteMediaStreams: [],
      wantReceive: true
    };
    if (this.usingBundle && hasBundleTransport) {
      transceiver.iceTransport = this.transceivers[0].iceTransport;
      transceiver.dtlsTransport = this.transceivers[0].dtlsTransport;
    } else {
      var transports = this._createIceAndDtlsTransports();
      transceiver.iceTransport = transports.iceTransport;
      transceiver.dtlsTransport = transports.dtlsTransport;
    }
    if (!doNotAdd) {
      this.transceivers.push(transceiver);
    }
    return transceiver;
  };

  RTCPeerConnection.prototype.addTrack = function(track, stream) {
    if (this._isClosed) {
      throw makeError('InvalidStateError',
          'Attempted to call addTrack on a closed peerconnection.');
    }

    var alreadyExists = this.transceivers.find(function(s) {
      return s.track === track;
    });

    if (alreadyExists) {
      throw makeError('InvalidAccessError', 'Track already exists.');
    }

    var transceiver;
    for (var i = 0; i < this.transceivers.length; i++) {
      if (!this.transceivers[i].track &&
          this.transceivers[i].kind === track.kind) {
        transceiver = this.transceivers[i];
      }
    }
    if (!transceiver) {
      transceiver = this._createTransceiver(track.kind);
    }

    this._maybeFireNegotiationNeeded();

    if (this.localStreams.indexOf(stream) === -1) {
      this.localStreams.push(stream);
    }

    transceiver.track = track;
    transceiver.stream = stream;
    transceiver.rtpSender = new window.RTCRtpSender(track,
        transceiver.dtlsTransport);
    return transceiver.rtpSender;
  };

  RTCPeerConnection.prototype.addStream = function(stream) {
    var pc = this;
    if (edgeVersion >= 15025) {
      stream.getTracks().forEach(function(track) {
        pc.addTrack(track, stream);
      });
    } else {
      // Clone is necessary for local demos mostly, attaching directly
      // to two different senders does not work (build 10547).
      // Fixed in 15025 (or earlier)
      var clonedStream = stream.clone();
      stream.getTracks().forEach(function(track, idx) {
        var clonedTrack = clonedStream.getTracks()[idx];
        track.addEventListener('enabled', function(event) {
          clonedTrack.enabled = event.enabled;
        });
      });
      clonedStream.getTracks().forEach(function(track) {
        pc.addTrack(track, clonedStream);
      });
    }
  };

  RTCPeerConnection.prototype.removeTrack = function(sender) {
    if (this._isClosed) {
      throw makeError('InvalidStateError',
          'Attempted to call removeTrack on a closed peerconnection.');
    }

    if (!(sender instanceof window.RTCRtpSender)) {
      throw new TypeError('Argument 1 of RTCPeerConnection.removeTrack ' +
          'does not implement interface RTCRtpSender.');
    }

    var transceiver = this.transceivers.find(function(t) {
      return t.rtpSender === sender;
    });

    if (!transceiver) {
      throw makeError('InvalidAccessError',
          'Sender was not created by this connection.');
    }
    var stream = transceiver.stream;

    transceiver.rtpSender.stop();
    transceiver.rtpSender = null;
    transceiver.track = null;
    transceiver.stream = null;

    // remove the stream from the set of local streams
    var localStreams = this.transceivers.map(function(t) {
      return t.stream;
    });
    if (localStreams.indexOf(stream) === -1 &&
        this.localStreams.indexOf(stream) > -1) {
      this.localStreams.splice(this.localStreams.indexOf(stream), 1);
    }

    this._maybeFireNegotiationNeeded();
  };

  RTCPeerConnection.prototype.removeStream = function(stream) {
    var pc = this;
    stream.getTracks().forEach(function(track) {
      var sender = pc.getSenders().find(function(s) {
        return s.track === track;
      });
      if (sender) {
        pc.removeTrack(sender);
      }
    });
  };

  RTCPeerConnection.prototype.getSenders = function() {
    return this.transceivers.filter(function(transceiver) {
      return !!transceiver.rtpSender;
    })
    .map(function(transceiver) {
      return transceiver.rtpSender;
    });
  };

  RTCPeerConnection.prototype.getReceivers = function() {
    return this.transceivers.filter(function(transceiver) {
      return !!transceiver.rtpReceiver;
    })
    .map(function(transceiver) {
      return transceiver.rtpReceiver;
    });
  };


  RTCPeerConnection.prototype._createIceGatherer = function(sdpMLineIndex,
      usingBundle) {
    var pc = this;
    if (usingBundle && sdpMLineIndex > 0) {
      return this.transceivers[0].iceGatherer;
    } else if (this._iceGatherers.length) {
      return this._iceGatherers.shift();
    }
    var iceGatherer = new window.RTCIceGatherer({
      iceServers: this._config.iceServers,
      gatherPolicy: this._config.iceTransportPolicy
    });
    Object.defineProperty(iceGatherer, 'state',
        {value: 'new', writable: true}
    );

    this.transceivers[sdpMLineIndex].bufferedCandidateEvents = [];
    this.transceivers[sdpMLineIndex].bufferCandidates = function(event) {
      var end = !event.candidate || Object.keys(event.candidate).length === 0;
      // polyfill since RTCIceGatherer.state is not implemented in
      // Edge 10547 yet.
      iceGatherer.state = end ? 'completed' : 'gathering';
      if (pc.transceivers[sdpMLineIndex].bufferedCandidateEvents !== null) {
        pc.transceivers[sdpMLineIndex].bufferedCandidateEvents.push(event);
      }
    };
    iceGatherer.addEventListener('localcandidate',
      this.transceivers[sdpMLineIndex].bufferCandidates);
    return iceGatherer;
  };

  // start gathering from an RTCIceGatherer.
  RTCPeerConnection.prototype._gather = function(mid, sdpMLineIndex) {
    var pc = this;
    var iceGatherer = this.transceivers[sdpMLineIndex].iceGatherer;
    if (iceGatherer.onlocalcandidate) {
      return;
    }
    var bufferedCandidateEvents =
      this.transceivers[sdpMLineIndex].bufferedCandidateEvents;
    this.transceivers[sdpMLineIndex].bufferedCandidateEvents = null;
    iceGatherer.removeEventListener('localcandidate',
      this.transceivers[sdpMLineIndex].bufferCandidates);
    iceGatherer.onlocalcandidate = function(evt) {
      if (pc.usingBundle && sdpMLineIndex > 0) {
        // if we know that we use bundle we can drop candidates with
        // ѕdpMLineIndex > 0. If we don't do this then our state gets
        // confused since we dispose the extra ice gatherer.
        return;
      }
      var event = new Event('icecandidate');
      event.candidate = {sdpMid: mid, sdpMLineIndex: sdpMLineIndex};

      var cand = evt.candidate;
      // Edge emits an empty object for RTCIceCandidateComplete‥
      var end = !cand || Object.keys(cand).length === 0;
      if (end) {
        // polyfill since RTCIceGatherer.state is not implemented in
        // Edge 10547 yet.
        if (iceGatherer.state === 'new' || iceGatherer.state === 'gathering') {
          iceGatherer.state = 'completed';
        }
      } else {
        if (iceGatherer.state === 'new') {
          iceGatherer.state = 'gathering';
        }
        // RTCIceCandidate doesn't have a component, needs to be added
        cand.component = 1;
        // also the usernameFragment. TODO: update SDP to take both variants.
        cand.ufrag = iceGatherer.getLocalParameters().usernameFragment;

        var serializedCandidate = SDPUtils.writeCandidate(cand);
        event.candidate = Object.assign(event.candidate,
            SDPUtils.parseCandidate(serializedCandidate));

        event.candidate.candidate = serializedCandidate;
        event.candidate.toJSON = function() {
          return {
            candidate: event.candidate.candidate,
            sdpMid: event.candidate.sdpMid,
            sdpMLineIndex: event.candidate.sdpMLineIndex,
            usernameFragment: event.candidate.usernameFragment
          };
        };
      }

      // update local description.
      var sections = SDPUtils.getMediaSections(pc._localDescription.sdp);
      if (!end) {
        sections[event.candidate.sdpMLineIndex] +=
            'a=' + event.candidate.candidate + '\r\n';
      } else {
        sections[event.candidate.sdpMLineIndex] +=
            'a=end-of-candidates\r\n';
      }
      pc._localDescription.sdp =
          SDPUtils.getDescription(pc._localDescription.sdp) +
          sections.join('');
      var complete = pc.transceivers.every(function(transceiver) {
        return transceiver.iceGatherer &&
            transceiver.iceGatherer.state === 'completed';
      });

      if (pc.iceGatheringState !== 'gathering') {
        pc.iceGatheringState = 'gathering';
        pc._emitGatheringStateChange();
>>>>>>> 93405c87
      }
    }, 0);
  };

<<<<<<< HEAD
  // Update the ice connection state.
  RTCPeerConnection.prototype._updateIceConnectionState = function() {
    var newState;
    var states = {
      'new': 0,
      closed: 0,
      checking: 0,
      connected: 0,
      completed: 0,
      disconnected: 0,
      failed: 0
    };
    this.transceivers.forEach(function(transceiver) {
      if (transceiver.iceTransport && !transceiver.rejected) {
        states[transceiver.iceTransport.state]++;
      }
    });

    newState = 'new';
    if (states.failed > 0) {
      newState = 'failed';
    } else if (states.checking > 0) {
      newState = 'checking';
    } else if (states.disconnected > 0) {
      newState = 'disconnected';
    } else if (states.new > 0) {
      newState = 'new';
    } else if (states.connected > 0) {
      newState = 'connected';
    } else if (states.completed > 0) {
      newState = 'completed';
    }

    if (newState !== this.iceConnectionState) {
      this.iceConnectionState = newState;
      var event = new Event('iceconnectionstatechange');
      this._dispatchEvent('iceconnectionstatechange', event);
    }
  };

  // Update the connection state.
  RTCPeerConnection.prototype._updateConnectionState = function() {
    var newState;
    var states = {
      'new': 0,
      closed: 0,
      connecting: 0,
      connected: 0,
      completed: 0,
      disconnected: 0,
      failed: 0
    };
    this.transceivers.forEach(function(transceiver) {
      if (transceiver.iceTransport && transceiver.dtlsTransport &&
          !transceiver.rejected) {
        states[transceiver.iceTransport.state]++;
        states[transceiver.dtlsTransport.state]++;
      }
    });
    // ICETransport.completed and connected are the same for this purpose.
    states.connected += states.completed;

    newState = 'new';
    if (states.failed > 0) {
      newState = 'failed';
    } else if (states.connecting > 0) {
      newState = 'connecting';
    } else if (states.disconnected > 0) {
      newState = 'disconnected';
    } else if (states.new > 0) {
      newState = 'new';
    } else if (states.connected > 0) {
      newState = 'connected';
    }

    if (newState !== this.connectionState) {
      this.connectionState = newState;
      var event = new Event('connectionstatechange');
      this._dispatchEvent('connectionstatechange', event);
    }
  };

  RTCPeerConnection.prototype.createOffer = function() {
    var pc = this;

    if (pc._isClosed) {
      return Promise.reject(makeError('InvalidStateError',
          'Can not call createOffer after close'));
    }

    var numAudioTracks = pc.transceivers.filter(function(t) {
      return t.kind === 'audio';
    }).length;
    var numVideoTracks = pc.transceivers.filter(function(t) {
      return t.kind === 'video';
    }).length;

    // Determine number of audio and video tracks we need to send/recv.
    var offerOptions = arguments[0];
    if (offerOptions) {
      // Reject Chrome legacy constraints.
      if (offerOptions.mandatory || offerOptions.optional) {
        throw new TypeError(
            'Legacy mandatory/optional constraints not supported.');
      }
      if (offerOptions.offerToReceiveAudio !== undefined) {
        if (offerOptions.offerToReceiveAudio === true) {
          numAudioTracks = 1;
        } else if (offerOptions.offerToReceiveAudio === false) {
          numAudioTracks = 0;
        } else {
          numAudioTracks = offerOptions.offerToReceiveAudio;
        }
      }
      if (offerOptions.offerToReceiveVideo !== undefined) {
        if (offerOptions.offerToReceiveVideo === true) {
          numVideoTracks = 1;
        } else if (offerOptions.offerToReceiveVideo === false) {
          numVideoTracks = 0;
        } else {
          numVideoTracks = offerOptions.offerToReceiveVideo;
        }
      }
    }

    pc.transceivers.forEach(function(transceiver) {
      if (transceiver.kind === 'audio') {
        numAudioTracks--;
        if (numAudioTracks < 0) {
          transceiver.wantReceive = false;
        }
      } else if (transceiver.kind === 'video') {
        numVideoTracks--;
        if (numVideoTracks < 0) {
          transceiver.wantReceive = false;
        }
      }
    });

    // Create M-lines for recvonly streams.
    while (numAudioTracks > 0 || numVideoTracks > 0) {
      if (numAudioTracks > 0) {
        pc._createTransceiver('audio');
        numAudioTracks--;
      }
      if (numVideoTracks > 0) {
        pc._createTransceiver('video');
        numVideoTracks--;
      }
    }

    var sdp = SDPUtils.writeSessionBoilerplate(pc._sdpSessionId,
        pc._sdpSessionVersion++);
    pc.transceivers.forEach(function(transceiver, sdpMLineIndex) {
      // For each track, create an ice gatherer, ice transport,
      // dtls transport, potentially rtpsender and rtpreceiver.
      var track = transceiver.track;
      var kind = transceiver.kind;
      var mid = transceiver.mid || SDPUtils.generateIdentifier();
      transceiver.mid = mid;

      if (!transceiver.iceGatherer) {
        transceiver.iceGatherer = pc._createIceGatherer(sdpMLineIndex,
            pc.usingBundle);
      }

      var localCapabilities = window.RTCRtpSender.getCapabilities(kind);
      // filter RTX until additional stuff needed for RTX is implemented
      // in adapter.js
      if (edgeVersion < 15019) {
        localCapabilities.codecs = localCapabilities.codecs.filter(
            function(codec) {
              return codec.name !== 'rtx';
            });
      }
      localCapabilities.codecs.forEach(function(codec) {
        // work around https://bugs.chromium.org/p/webrtc/issues/detail?id=6552
        // by adding level-asymmetry-allowed=1
        if (codec.name === 'H264' &&
            codec.parameters['level-asymmetry-allowed'] === undefined) {
          codec.parameters['level-asymmetry-allowed'] = '1';
        }

        // for subsequent offers, we might have to re-use the payload
        // type of the last offer.
        if (transceiver.remoteCapabilities &&
            transceiver.remoteCapabilities.codecs) {
          transceiver.remoteCapabilities.codecs.forEach(function(remoteCodec) {
            if (codec.name.toLowerCase() === remoteCodec.name.toLowerCase() &&
                codec.clockRate === remoteCodec.clockRate) {
              codec.preferredPayloadType = remoteCodec.payloadType;
            }
          });
        }
      });
      localCapabilities.headerExtensions.forEach(function(hdrExt) {
        var remoteExtensions = transceiver.remoteCapabilities &&
            transceiver.remoteCapabilities.headerExtensions || [];
        remoteExtensions.forEach(function(rHdrExt) {
          if (hdrExt.uri === rHdrExt.uri) {
            hdrExt.id = rHdrExt.id;
          }
        });
      });

      // generate an ssrc now, to be used later in rtpSender.send
      var sendEncodingParameters = transceiver.sendEncodingParameters || [{
        ssrc: (2 * sdpMLineIndex + 1) * 1001
      }];
      if (track) {
        // add RTX
        if (edgeVersion >= 15019 && kind === 'video' &&
            !sendEncodingParameters[0].rtx) {
          sendEncodingParameters[0].rtx = {
            ssrc: sendEncodingParameters[0].ssrc + 1
          };
        }
      }

      if (transceiver.wantReceive) {
        transceiver.rtpReceiver = new window.RTCRtpReceiver(
            transceiver.dtlsTransport, kind);
      }

      transceiver.localCapabilities = localCapabilities;
      transceiver.sendEncodingParameters = sendEncodingParameters;
    });

    // always offer BUNDLE and dispose on return if not supported.
    if (pc._config.bundlePolicy !== 'max-compat') {
      sdp += 'a=group:BUNDLE ' + pc.transceivers.map(function(t) {
        return t.mid;
      }).join(' ') + '\r\n';
=======
      // Emit candidate. Also emit null candidate when all gatherers are
      // complete.
      if (!end) {
        pc._dispatchEvent('icecandidate', event);
      }
      if (complete) {
        pc._dispatchEvent('icecandidate', new Event('icecandidate'));
        pc.iceGatheringState = 'complete';
        pc._emitGatheringStateChange();
      }
    };

    // emit already gathered candidates.
    window.setTimeout(function() {
      bufferedCandidateEvents.forEach(function(e) {
        iceGatherer.onlocalcandidate(e);
      });
    }, 0);
  };

  // Create ICE transport and DTLS transport.
  RTCPeerConnection.prototype._createIceAndDtlsTransports = function() {
    var pc = this;
    var iceTransport = new window.RTCIceTransport(null);
    iceTransport.onicestatechange = function() {
      pc._updateIceConnectionState();
      pc._updateConnectionState();
    };

    var dtlsTransport = new window.RTCDtlsTransport(iceTransport);
    dtlsTransport.ondtlsstatechange = function() {
      pc._updateConnectionState();
    };
    dtlsTransport.onerror = function() {
      // onerror does not set state to failed by itself.
      Object.defineProperty(dtlsTransport, 'state',
          {value: 'failed', writable: true});
      pc._updateConnectionState();
    };

    return {
      iceTransport: iceTransport,
      dtlsTransport: dtlsTransport
    };
  };

  // Destroy ICE gatherer, ICE transport and DTLS transport.
  // Without triggering the callbacks.
  RTCPeerConnection.prototype._disposeIceAndDtlsTransports = function(
      sdpMLineIndex) {
    var iceGatherer = this.transceivers[sdpMLineIndex].iceGatherer;
    if (iceGatherer) {
      delete iceGatherer.onlocalcandidate;
      delete this.transceivers[sdpMLineIndex].iceGatherer;
    }
    var iceTransport = this.transceivers[sdpMLineIndex].iceTransport;
    if (iceTransport) {
      delete iceTransport.onicestatechange;
      delete this.transceivers[sdpMLineIndex].iceTransport;
    }
    var dtlsTransport = this.transceivers[sdpMLineIndex].dtlsTransport;
    if (dtlsTransport) {
      delete dtlsTransport.ondtlsstatechange;
      delete dtlsTransport.onerror;
      delete this.transceivers[sdpMLineIndex].dtlsTransport;
    }
  };

  // Start the RTP Sender and Receiver for a transceiver.
  RTCPeerConnection.prototype._transceive = function(transceiver,
      send, recv) {
    var params = getCommonCapabilities(transceiver.localCapabilities,
        transceiver.remoteCapabilities);
    if (send && transceiver.rtpSender) {
      params.encodings = transceiver.sendEncodingParameters;
      params.rtcp = {
        cname: SDPUtils.localCName,
        compound: transceiver.rtcpParameters.compound
      };
      if (transceiver.recvEncodingParameters.length) {
        params.rtcp.ssrc = transceiver.recvEncodingParameters[0].ssrc;
      }
      transceiver.rtpSender.send(params);
    }
    if (recv && transceiver.rtpReceiver && params.codecs.length > 0) {
      // remove RTX field in Edge 14942
      if (transceiver.kind === 'video'
          && transceiver.recvEncodingParameters
          && edgeVersion < 15019) {
        transceiver.recvEncodingParameters.forEach(function(p) {
          delete p.rtx;
        });
      }
      if (transceiver.recvEncodingParameters.length) {
        params.encodings = transceiver.recvEncodingParameters;
      } else {
        params.encodings = [{}];
      }
      params.rtcp = {
        compound: transceiver.rtcpParameters.compound
      };
      if (transceiver.rtcpParameters.cname) {
        params.rtcp.cname = transceiver.rtcpParameters.cname;
      }
      if (transceiver.sendEncodingParameters.length) {
        params.rtcp.ssrc = transceiver.sendEncodingParameters[0].ssrc;
      }
      transceiver.rtpReceiver.receive(params);
    }
  };

  RTCPeerConnection.prototype.setLocalDescription = function(description) {
    var pc = this;

    // Note: pranswer is not supported.
    if (['offer', 'answer'].indexOf(description.type) === -1) {
      return Promise.reject(makeError('TypeError',
          'Unsupported type "' + description.type + '"'));
    }

    if (!isActionAllowedInSignalingState('setLocalDescription',
        description.type, pc.signalingState) || pc._isClosed) {
      return Promise.reject(makeError('InvalidStateError',
          'Can not set local ' + description.type +
          ' in state ' + pc.signalingState));
    }

    var sections;
    var sessionpart;
    if (description.type === 'offer') {
      // VERY limited support for SDP munging. Limited to:
      // * changing the order of codecs
      sections = SDPUtils.splitSections(description.sdp);
      sessionpart = sections.shift();
      sections.forEach(function(mediaSection, sdpMLineIndex) {
        var caps = SDPUtils.parseRtpParameters(mediaSection);
        pc.transceivers[sdpMLineIndex].localCapabilities = caps;
      });

      pc.transceivers.forEach(function(transceiver, sdpMLineIndex) {
        pc._gather(transceiver.mid, sdpMLineIndex);
      });
    } else if (description.type === 'answer') {
      sections = SDPUtils.splitSections(pc._remoteDescription.sdp);
      sessionpart = sections.shift();
      var isIceLite = SDPUtils.matchPrefix(sessionpart,
          'a=ice-lite').length > 0;
      sections.forEach(function(mediaSection, sdpMLineIndex) {
        var transceiver = pc.transceivers[sdpMLineIndex];
        var iceGatherer = transceiver.iceGatherer;
        var iceTransport = transceiver.iceTransport;
        var dtlsTransport = transceiver.dtlsTransport;
        var localCapabilities = transceiver.localCapabilities;
        var remoteCapabilities = transceiver.remoteCapabilities;

        // treat bundle-only as not-rejected.
        var rejected = SDPUtils.isRejected(mediaSection) &&
            SDPUtils.matchPrefix(mediaSection, 'a=bundle-only').length === 0;

        if (!rejected && !transceiver.rejected) {
          var remoteIceParameters = SDPUtils.getIceParameters(
              mediaSection, sessionpart);
          var remoteDtlsParameters = SDPUtils.getDtlsParameters(
              mediaSection, sessionpart);
          if (isIceLite) {
            remoteDtlsParameters.role = 'server';
          }

          if (!pc.usingBundle || sdpMLineIndex === 0) {
            pc._gather(transceiver.mid, sdpMLineIndex);
            if (iceTransport.state === 'new') {
              iceTransport.start(iceGatherer, remoteIceParameters,
                  isIceLite ? 'controlling' : 'controlled');
            }
            if (dtlsTransport.state === 'new') {
              dtlsTransport.start(remoteDtlsParameters);
            }
          }

          // Calculate intersection of capabilities.
          var params = getCommonCapabilities(localCapabilities,
              remoteCapabilities);

          // Start the RTCRtpSender. The RTCRtpReceiver for this
          // transceiver has already been started in setRemoteDescription.
          pc._transceive(transceiver,
              params.codecs.length > 0,
              false);
        }
      });
>>>>>>> 93405c87
    }
    sdp += 'a=ice-options:trickle\r\n';

<<<<<<< HEAD
    pc.transceivers.forEach(function(transceiver, sdpMLineIndex) {
      sdp += writeMediaSection(transceiver, transceiver.localCapabilities,
          'offer', transceiver.stream, pc._dtlsRole);
      sdp += 'a=rtcp-rsize\r\n';

      if (transceiver.iceGatherer && pc.iceGatheringState !== 'new' &&
          (sdpMLineIndex === 0 || !pc.usingBundle)) {
        transceiver.iceGatherer.getLocalCandidates().forEach(function(cand) {
          cand.component = 1;
          sdp += 'a=' + SDPUtils.writeCandidate(cand) + '\r\n';
        });

        if (transceiver.iceGatherer.state === 'completed') {
          sdp += 'a=end-of-candidates\r\n';
        }
      }
    });

    var desc = new window.RTCSessionDescription({
      type: 'offer',
      sdp: sdp
    });
    return Promise.resolve(desc);
  };

  RTCPeerConnection.prototype.createAnswer = function() {
    var pc = this;

    if (pc._isClosed) {
      return Promise.reject(makeError('InvalidStateError',
          'Can not call createAnswer after close'));
    }

    if (!(pc.signalingState === 'have-remote-offer' ||
        pc.signalingState === 'have-local-pranswer')) {
      return Promise.reject(makeError('InvalidStateError',
          'Can not call createAnswer in signalingState ' + pc.signalingState));
    }

    var sdp = SDPUtils.writeSessionBoilerplate(pc._sdpSessionId,
        pc._sdpSessionVersion++);
    if (pc.usingBundle) {
      sdp += 'a=group:BUNDLE ' + pc.transceivers.map(function(t) {
        return t.mid;
      }).join(' ') + '\r\n';
    }
    sdp += 'a=ice-options:trickle\r\n';

    var mediaSectionsInOffer = SDPUtils.getMediaSections(
        pc._remoteDescription.sdp).length;
    pc.transceivers.forEach(function(transceiver, sdpMLineIndex) {
      if (sdpMLineIndex + 1 > mediaSectionsInOffer) {
        return;
      }
      if (transceiver.rejected) {
        if (transceiver.kind === 'application') {
          if (transceiver.protocol === 'DTLS/SCTP') { // legacy fmt
            sdp += 'm=application 0 DTLS/SCTP 5000\r\n';
          } else {
            sdp += 'm=application 0 ' + transceiver.protocol +
                ' webrtc-datachannel\r\n';
          }
        } else if (transceiver.kind === 'audio') {
          sdp += 'm=audio 0 UDP/TLS/RTP/SAVPF 0\r\n' +
              'a=rtpmap:0 PCMU/8000\r\n';
        } else if (transceiver.kind === 'video') {
          sdp += 'm=video 0 UDP/TLS/RTP/SAVPF 120\r\n' +
              'a=rtpmap:120 VP8/90000\r\n';
        }
        sdp += 'c=IN IP4 0.0.0.0\r\n' +
            'a=inactive\r\n' +
            'a=mid:' + transceiver.mid + '\r\n';
        return;
      }

      // FIXME: look at direction.
      if (transceiver.stream) {
        var localTrack;
        if (transceiver.kind === 'audio') {
          localTrack = transceiver.stream.getAudioTracks()[0];
        } else if (transceiver.kind === 'video') {
          localTrack = transceiver.stream.getVideoTracks()[0];
        }
        if (localTrack) {
          // add RTX
          if (edgeVersion >= 15019 && transceiver.kind === 'video' &&
              !transceiver.sendEncodingParameters[0].rtx) {
            transceiver.sendEncodingParameters[0].rtx = {
              ssrc: transceiver.sendEncodingParameters[0].ssrc + 1
            };
          }
        }
      }

      // Calculate intersection of capabilities.
      var commonCapabilities = getCommonCapabilities(
          transceiver.localCapabilities,
          transceiver.remoteCapabilities);

      var hasRtx = commonCapabilities.codecs.filter(function(c) {
        return c.name.toLowerCase() === 'rtx';
      }).length;
      if (!hasRtx && transceiver.sendEncodingParameters[0].rtx) {
        delete transceiver.sendEncodingParameters[0].rtx;
      }

      sdp += writeMediaSection(transceiver, commonCapabilities,
          'answer', transceiver.stream, pc._dtlsRole);
      if (transceiver.rtcpParameters &&
          transceiver.rtcpParameters.reducedSize) {
        sdp += 'a=rtcp-rsize\r\n';
      }
    });

    var desc = new window.RTCSessionDescription({
      type: 'answer',
      sdp: sdp
    });
    return Promise.resolve(desc);
  };

  RTCPeerConnection.prototype.addIceCandidate = function(candidate) {
    var pc = this;
    var sections;
    if (candidate && !(candidate.sdpMLineIndex !== undefined ||
        candidate.sdpMid)) {
      return Promise.reject(new TypeError('sdpMLineIndex or sdpMid required'));
    }

    // TODO: needs to go into ops queue.
    return new Promise(function(resolve, reject) {
      if (!pc._remoteDescription) {
        return reject(makeError('InvalidStateError',
            'Can not add ICE candidate without a remote description'));
      } else if (!candidate || candidate.candidate === '') {
        for (var j = 0; j < pc.transceivers.length; j++) {
          if (pc.transceivers[j].rejected) {
            continue;
          }
          pc.transceivers[j].iceTransport.addRemoteCandidate({});
          sections = SDPUtils.getMediaSections(pc._remoteDescription.sdp);
          sections[j] += 'a=end-of-candidates\r\n';
          pc._remoteDescription.sdp =
              SDPUtils.getDescription(pc._remoteDescription.sdp) +
              sections.join('');
          if (pc.usingBundle) {
            break;
          }
        }
      } else {
        var sdpMLineIndex = candidate.sdpMLineIndex;
        if (candidate.sdpMid) {
          for (var i = 0; i < pc.transceivers.length; i++) {
            if (pc.transceivers[i].mid === candidate.sdpMid) {
              sdpMLineIndex = i;
              break;
            }
          }
        }
        var transceiver = pc.transceivers[sdpMLineIndex];
        if (transceiver) {
          if (transceiver.rejected) {
            return resolve();
          }
          var cand = Object.keys(candidate.candidate).length > 0 ?
              SDPUtils.parseCandidate(candidate.candidate) : {};
          // Ignore Chrome's invalid candidates since Edge does not like them.
          if (cand.protocol === 'tcp' && (cand.port === 0 || cand.port === 9)) {
            return resolve();
          }
          // Ignore RTCP candidates, we assume RTCP-MUX.
          if (cand.component && cand.component !== 1) {
            return resolve();
          }
          // when using bundle, avoid adding candidates to the wrong
          // ice transport. And avoid adding candidates added in the SDP.
          if (sdpMLineIndex === 0 || (sdpMLineIndex > 0 &&
              transceiver.iceTransport !== pc.transceivers[0].iceTransport)) {
            if (!maybeAddCandidate(transceiver.iceTransport, cand)) {
              return reject(makeError('OperationError',
                  'Can not add ICE candidate'));
            }
          }

          // update the remoteDescription.
          var candidateString = candidate.candidate.trim();
          if (candidateString.indexOf('a=') === 0) {
            candidateString = candidateString.substr(2);
          }
          sections = SDPUtils.getMediaSections(pc._remoteDescription.sdp);
          sections[sdpMLineIndex] += 'a=' +
              (cand.type ? candidateString : 'end-of-candidates')
              + '\r\n';
          pc._remoteDescription.sdp =
              SDPUtils.getDescription(pc._remoteDescription.sdp) +
              sections.join('');
        } else {
          return reject(makeError('OperationError',
              'Can not add ICE candidate'));
        }
      }
      resolve();
    });
  };

  RTCPeerConnection.prototype.getStats = function(selector) {
    if (selector && selector instanceof window.MediaStreamTrack) {
      var senderOrReceiver = null;
      this.transceivers.forEach(function(transceiver) {
        if (transceiver.rtpSender &&
            transceiver.rtpSender.track === selector) {
          senderOrReceiver = transceiver.rtpSender;
        } else if (transceiver.rtpReceiver &&
            transceiver.rtpReceiver.track === selector) {
          senderOrReceiver = transceiver.rtpReceiver;
        }
      });
      if (!senderOrReceiver) {
        throw makeError('InvalidAccessError', 'Invalid selector.');
      }
      return senderOrReceiver.getStats();
    }

    var promises = [];
    this.transceivers.forEach(function(transceiver) {
      ['rtpSender', 'rtpReceiver', 'iceGatherer', 'iceTransport',
          'dtlsTransport'].forEach(function(method) {
            if (transceiver[method]) {
              promises.push(transceiver[method].getStats());
            }
          });
    });
    return Promise.all(promises).then(function(allStats) {
      var results = new Map();
      allStats.forEach(function(stats) {
        stats.forEach(function(stat) {
          results.set(stat.id, stat);
        });
      });
      return results;
    });
  };

  // fix low-level stat names and return Map instead of object.
  var ortcObjects = ['RTCRtpSender', 'RTCRtpReceiver', 'RTCIceGatherer',
    'RTCIceTransport', 'RTCDtlsTransport'];
  ortcObjects.forEach(function(ortcObjectName) {
    var obj = window[ortcObjectName];
    if (obj && obj.prototype && obj.prototype.getStats) {
      var nativeGetstats = obj.prototype.getStats;
      obj.prototype.getStats = function() {
        return nativeGetstats.apply(this)
        .then(function(nativeStats) {
          var mapStats = new Map();
          Object.keys(nativeStats).forEach(function(id) {
            nativeStats[id].type = fixStatsType(nativeStats[id]);
            mapStats.set(id, nativeStats[id]);
          });
          return mapStats;
        });
      };
    }
  });

  // legacy callback shims. Should be moved to adapter.js some days.
  var methods = ['createOffer', 'createAnswer'];
  methods.forEach(function(method) {
    var nativeMethod = RTCPeerConnection.prototype[method];
    RTCPeerConnection.prototype[method] = function() {
      var args = arguments;
      if (typeof args[0] === 'function' ||
          typeof args[1] === 'function') { // legacy
        return nativeMethod.apply(this, [arguments[2]])
        .then(function(description) {
          if (typeof args[0] === 'function') {
            args[0].apply(null, [description]);
          }
        }, function(error) {
          if (typeof args[1] === 'function') {
            args[1].apply(null, [error]);
          }
        });
      }
      return nativeMethod.apply(this, arguments);
    };
  });

  methods = ['setLocalDescription', 'setRemoteDescription', 'addIceCandidate'];
  methods.forEach(function(method) {
    var nativeMethod = RTCPeerConnection.prototype[method];
    RTCPeerConnection.prototype[method] = function() {
      var args = arguments;
      if (typeof args[1] === 'function' ||
          typeof args[2] === 'function') { // legacy
        return nativeMethod.apply(this, arguments)
        .then(function() {
          if (typeof args[1] === 'function') {
            args[1].apply(null);
          }
        }, function(error) {
          if (typeof args[2] === 'function') {
            args[2].apply(null, [error]);
          }
        });
      }
      return nativeMethod.apply(this, arguments);
    };
  });

  // getStats is special. It doesn't have a spec legacy method yet we support
  // getStats(something, cb) without error callbacks.
  ['getStats'].forEach(function(method) {
    var nativeMethod = RTCPeerConnection.prototype[method];
    RTCPeerConnection.prototype[method] = function() {
      var args = arguments;
      if (typeof args[1] === 'function') {
        return nativeMethod.apply(this, arguments)
        .then(function() {
          if (typeof args[1] === 'function') {
            args[1].apply(null);
          }
        });
      }
      return nativeMethod.apply(this, arguments);
    };
  });

  return RTCPeerConnection;
};

},{"sdp":17}],17:[function(require,module,exports){
 /* eslint-env node */
=======
    pc._localDescription = {
      type: description.type,
      sdp: description.sdp
    };
    if (description.type === 'offer') {
      pc._updateSignalingState('have-local-offer');
    } else {
      pc._updateSignalingState('stable');
    }

    return Promise.resolve();
  };

  RTCPeerConnection.prototype.setRemoteDescription = function(description) {
    var pc = this;

    // Note: pranswer is not supported.
    if (['offer', 'answer'].indexOf(description.type) === -1) {
      return Promise.reject(makeError('TypeError',
          'Unsupported type "' + description.type + '"'));
    }

    if (!isActionAllowedInSignalingState('setRemoteDescription',
        description.type, pc.signalingState) || pc._isClosed) {
      return Promise.reject(makeError('InvalidStateError',
          'Can not set remote ' + description.type +
          ' in state ' + pc.signalingState));
    }

    var streams = {};
    pc.remoteStreams.forEach(function(stream) {
      streams[stream.id] = stream;
    });
    var receiverList = [];
    var sections = SDPUtils.splitSections(description.sdp);
    var sessionpart = sections.shift();
    var isIceLite = SDPUtils.matchPrefix(sessionpart,
        'a=ice-lite').length > 0;
    var usingBundle = SDPUtils.matchPrefix(sessionpart,
        'a=group:BUNDLE ').length > 0;
    pc.usingBundle = usingBundle;
    var iceOptions = SDPUtils.matchPrefix(sessionpart,
        'a=ice-options:')[0];
    if (iceOptions) {
      pc.canTrickleIceCandidates = iceOptions.substr(14).split(' ')
          .indexOf('trickle') >= 0;
    } else {
      pc.canTrickleIceCandidates = false;
    }

    sections.forEach(function(mediaSection, sdpMLineIndex) {
      var lines = SDPUtils.splitLines(mediaSection);
      var kind = SDPUtils.getKind(mediaSection);
      // treat bundle-only as not-rejected.
      var rejected = SDPUtils.isRejected(mediaSection) &&
          SDPUtils.matchPrefix(mediaSection, 'a=bundle-only').length === 0;
      var protocol = lines[0].substr(2).split(' ')[2];

      var direction = SDPUtils.getDirection(mediaSection, sessionpart);
      var remoteMsid = SDPUtils.parseMsid(mediaSection);

      var mid = SDPUtils.getMid(mediaSection) || SDPUtils.generateIdentifier();

      // Reject datachannels which are not implemented yet.
      if (rejected || (kind === 'application' && (protocol === 'DTLS/SCTP' ||
          protocol === 'UDP/DTLS/SCTP'))) {
        // TODO: this is dangerous in the case where a non-rejected m-line
        //     becomes rejected.
        pc.transceivers[sdpMLineIndex] = {
          mid: mid,
          kind: kind,
          protocol: protocol,
          rejected: true
        };
        return;
      }

      if (!rejected && pc.transceivers[sdpMLineIndex] &&
          pc.transceivers[sdpMLineIndex].rejected) {
        // recycle a rejected transceiver.
        pc.transceivers[sdpMLineIndex] = pc._createTransceiver(kind, true);
      }

      var transceiver;
      var iceGatherer;
      var iceTransport;
      var dtlsTransport;
      var rtpReceiver;
      var sendEncodingParameters;
      var recvEncodingParameters;
      var localCapabilities;

      var track;
      // FIXME: ensure the mediaSection has rtcp-mux set.
      var remoteCapabilities = SDPUtils.parseRtpParameters(mediaSection);
      var remoteIceParameters;
      var remoteDtlsParameters;
      if (!rejected) {
        remoteIceParameters = SDPUtils.getIceParameters(mediaSection,
            sessionpart);
        remoteDtlsParameters = SDPUtils.getDtlsParameters(mediaSection,
            sessionpart);
        remoteDtlsParameters.role = 'client';
      }
      recvEncodingParameters =
          SDPUtils.parseRtpEncodingParameters(mediaSection);

      var rtcpParameters = SDPUtils.parseRtcpParameters(mediaSection);

      var isComplete = SDPUtils.matchPrefix(mediaSection,
          'a=end-of-candidates', sessionpart).length > 0;
      var cands = SDPUtils.matchPrefix(mediaSection, 'a=candidate:')
          .map(function(cand) {
            return SDPUtils.parseCandidate(cand);
          })
          .filter(function(cand) {
            return cand.component === 1;
          });

      // Check if we can use BUNDLE and dispose transports.
      if ((description.type === 'offer' || description.type === 'answer') &&
          !rejected && usingBundle && sdpMLineIndex > 0 &&
          pc.transceivers[sdpMLineIndex]) {
        pc._disposeIceAndDtlsTransports(sdpMLineIndex);
        pc.transceivers[sdpMLineIndex].iceGatherer =
            pc.transceivers[0].iceGatherer;
        pc.transceivers[sdpMLineIndex].iceTransport =
            pc.transceivers[0].iceTransport;
        pc.transceivers[sdpMLineIndex].dtlsTransport =
            pc.transceivers[0].dtlsTransport;
        if (pc.transceivers[sdpMLineIndex].rtpSender) {
          pc.transceivers[sdpMLineIndex].rtpSender.setTransport(
              pc.transceivers[0].dtlsTransport);
        }
        if (pc.transceivers[sdpMLineIndex].rtpReceiver) {
          pc.transceivers[sdpMLineIndex].rtpReceiver.setTransport(
              pc.transceivers[0].dtlsTransport);
        }
      }
      if (description.type === 'offer' && !rejected) {
        transceiver = pc.transceivers[sdpMLineIndex] ||
            pc._createTransceiver(kind);
        transceiver.mid = mid;

        if (!transceiver.iceGatherer) {
          transceiver.iceGatherer = pc._createIceGatherer(sdpMLineIndex,
              usingBundle);
        }

        if (cands.length && transceiver.iceTransport.state === 'new') {
          if (isComplete && (!usingBundle || sdpMLineIndex === 0)) {
            transceiver.iceTransport.setRemoteCandidates(cands);
          } else {
            cands.forEach(function(candidate) {
              maybeAddCandidate(transceiver.iceTransport, candidate);
            });
          }
        }

        localCapabilities = window.RTCRtpReceiver.getCapabilities(kind);

        // filter RTX until additional stuff needed for RTX is implemented
        // in adapter.js
        if (edgeVersion < 15019) {
          localCapabilities.codecs = localCapabilities.codecs.filter(
              function(codec) {
                return codec.name !== 'rtx';
              });
        }

        sendEncodingParameters = transceiver.sendEncodingParameters || [{
          ssrc: (2 * sdpMLineIndex + 2) * 1001
        }];

        // TODO: rewrite to use http://w3c.github.io/webrtc-pc/#set-associated-remote-streams
        var isNewTrack = false;
        if (direction === 'sendrecv' || direction === 'sendonly') {
          isNewTrack = !transceiver.rtpReceiver;
          rtpReceiver = transceiver.rtpReceiver ||
              new window.RTCRtpReceiver(transceiver.dtlsTransport, kind);

          if (isNewTrack) {
            var stream;
            track = rtpReceiver.track;
            // FIXME: does not work with Plan B.
            if (remoteMsid && remoteMsid.stream === '-') {
              // no-op. a stream id of '-' means: no associated stream.
            } else if (remoteMsid) {
              if (!streams[remoteMsid.stream]) {
                streams[remoteMsid.stream] = new window.MediaStream();
                Object.defineProperty(streams[remoteMsid.stream], 'id', {
                  get: function() {
                    return remoteMsid.stream;
                  }
                });
              }
              Object.defineProperty(track, 'id', {
                get: function() {
                  return remoteMsid.track;
                }
              });
              stream = streams[remoteMsid.stream];
            } else {
              if (!streams.default) {
                streams.default = new window.MediaStream();
              }
              stream = streams.default;
            }
            if (stream) {
              addTrackToStreamAndFireEvent(track, stream);
              transceiver.associatedRemoteMediaStreams.push(stream);
            }
            receiverList.push([track, rtpReceiver, stream]);
          }
        } else if (transceiver.rtpReceiver && transceiver.rtpReceiver.track) {
          transceiver.associatedRemoteMediaStreams.forEach(function(s) {
            var nativeTrack = s.getTracks().find(function(t) {
              return t.id === transceiver.rtpReceiver.track.id;
            });
            if (nativeTrack) {
              removeTrackFromStreamAndFireEvent(nativeTrack, s);
            }
          });
          transceiver.associatedRemoteMediaStreams = [];
        }

        transceiver.localCapabilities = localCapabilities;
        transceiver.remoteCapabilities = remoteCapabilities;
        transceiver.rtpReceiver = rtpReceiver;
        transceiver.rtcpParameters = rtcpParameters;
        transceiver.sendEncodingParameters = sendEncodingParameters;
        transceiver.recvEncodingParameters = recvEncodingParameters;

        // Start the RTCRtpReceiver now. The RTPSender is started in
        // setLocalDescription.
        pc._transceive(pc.transceivers[sdpMLineIndex],
            false,
            isNewTrack);
      } else if (description.type === 'answer' && !rejected) {
        transceiver = pc.transceivers[sdpMLineIndex];
        iceGatherer = transceiver.iceGatherer;
        iceTransport = transceiver.iceTransport;
        dtlsTransport = transceiver.dtlsTransport;
        rtpReceiver = transceiver.rtpReceiver;
        sendEncodingParameters = transceiver.sendEncodingParameters;
        localCapabilities = transceiver.localCapabilities;

        pc.transceivers[sdpMLineIndex].recvEncodingParameters =
            recvEncodingParameters;
        pc.transceivers[sdpMLineIndex].remoteCapabilities =
            remoteCapabilities;
        pc.transceivers[sdpMLineIndex].rtcpParameters = rtcpParameters;

        if (cands.length && iceTransport.state === 'new') {
          if ((isIceLite || isComplete) &&
              (!usingBundle || sdpMLineIndex === 0)) {
            iceTransport.setRemoteCandidates(cands);
          } else {
            cands.forEach(function(candidate) {
              maybeAddCandidate(transceiver.iceTransport, candidate);
            });
          }
        }

        if (!usingBundle || sdpMLineIndex === 0) {
          if (iceTransport.state === 'new') {
            iceTransport.start(iceGatherer, remoteIceParameters,
                'controlling');
          }
          if (dtlsTransport.state === 'new') {
            dtlsTransport.start(remoteDtlsParameters);
          }
        }

        // If the offer contained RTX but the answer did not,
        // remove RTX from sendEncodingParameters.
        var commonCapabilities = getCommonCapabilities(
          transceiver.localCapabilities,
          transceiver.remoteCapabilities);
>>>>>>> 93405c87

        var hasRtx = commonCapabilities.codecs.filter(function(c) {
          return c.name.toLowerCase() === 'rtx';
        }).length;
        if (!hasRtx && transceiver.sendEncodingParameters[0].rtx) {
          delete transceiver.sendEncodingParameters[0].rtx;
        }

<<<<<<< HEAD
// SDP helpers.
var SDPUtils = {};

// Generate an alphanumeric identifier for cname or mids.
// TODO: use UUIDs instead? https://gist.github.com/jed/982883
SDPUtils.generateIdentifier = function() {
  return Math.random().toString(36).substr(2, 10);
};

// The RTCP CNAME used by all peerconnections from the same JS.
SDPUtils.localCName = SDPUtils.generateIdentifier();

// Splits SDP into lines, dealing with both CRLF and LF.
SDPUtils.splitLines = function(blob) {
  return blob.trim().split('\n').map(function(line) {
    return line.trim();
  });
};
// Splits SDP into sessionpart and mediasections. Ensures CRLF.
SDPUtils.splitSections = function(blob) {
  var parts = blob.split('\nm=');
  return parts.map(function(part, index) {
    return (index > 0 ? 'm=' + part : part).trim() + '\r\n';
  });
};

// returns the session description.
SDPUtils.getDescription = function(blob) {
  var sections = SDPUtils.splitSections(blob);
  return sections && sections[0];
};

// returns the individual media sections.
SDPUtils.getMediaSections = function(blob) {
  var sections = SDPUtils.splitSections(blob);
  sections.shift();
  return sections;
};

// Returns lines that start with a certain prefix.
SDPUtils.matchPrefix = function(blob, prefix) {
  return SDPUtils.splitLines(blob).filter(function(line) {
    return line.indexOf(prefix) === 0;
  });
};

// Parses an ICE candidate line. Sample input:
// candidate:702786350 2 udp 41819902 8.8.8.8 60769 typ relay raddr 8.8.8.8
// rport 55996"
SDPUtils.parseCandidate = function(line) {
  var parts;
  // Parse both variants.
  if (line.indexOf('a=candidate:') === 0) {
    parts = line.substring(12).split(' ');
  } else {
    parts = line.substring(10).split(' ');
  }

  var candidate = {
    foundation: parts[0],
    component: parseInt(parts[1], 10),
    protocol: parts[2].toLowerCase(),
    priority: parseInt(parts[3], 10),
    ip: parts[4],
    address: parts[4], // address is an alias for ip.
    port: parseInt(parts[5], 10),
    // skip parts[6] == 'typ'
    type: parts[7]
  };

  for (var i = 8; i < parts.length; i += 2) {
    switch (parts[i]) {
      case 'raddr':
        candidate.relatedAddress = parts[i + 1];
        break;
      case 'rport':
        candidate.relatedPort = parseInt(parts[i + 1], 10);
        break;
      case 'tcptype':
        candidate.tcpType = parts[i + 1];
        break;
      case 'ufrag':
        candidate.ufrag = parts[i + 1]; // for backward compability.
        candidate.usernameFragment = parts[i + 1];
        break;
      default: // extension handling, in particular ufrag
        candidate[parts[i]] = parts[i + 1];
        break;
    }
  }
  return candidate;
};

// Translates a candidate object into SDP candidate attribute.
SDPUtils.writeCandidate = function(candidate) {
  var sdp = [];
  sdp.push(candidate.foundation);
  sdp.push(candidate.component);
  sdp.push(candidate.protocol.toUpperCase());
  sdp.push(candidate.priority);
  sdp.push(candidate.address || candidate.ip);
  sdp.push(candidate.port);

  var type = candidate.type;
  sdp.push('typ');
  sdp.push(type);
  if (type !== 'host' && candidate.relatedAddress &&
      candidate.relatedPort) {
    sdp.push('raddr');
    sdp.push(candidate.relatedAddress);
    sdp.push('rport');
    sdp.push(candidate.relatedPort);
  }
  if (candidate.tcpType && candidate.protocol.toLowerCase() === 'tcp') {
    sdp.push('tcptype');
    sdp.push(candidate.tcpType);
  }
  if (candidate.usernameFragment || candidate.ufrag) {
    sdp.push('ufrag');
    sdp.push(candidate.usernameFragment || candidate.ufrag);
  }
  return 'candidate:' + sdp.join(' ');
};

// Parses an ice-options line, returns an array of option tags.
// a=ice-options:foo bar
SDPUtils.parseIceOptions = function(line) {
  return line.substr(14).split(' ');
};

// Parses an rtpmap line, returns RTCRtpCoddecParameters. Sample input:
// a=rtpmap:111 opus/48000/2
SDPUtils.parseRtpMap = function(line) {
  var parts = line.substr(9).split(' ');
  var parsed = {
    payloadType: parseInt(parts.shift(), 10) // was: id
  };

  parts = parts[0].split('/');

  parsed.name = parts[0];
  parsed.clockRate = parseInt(parts[1], 10); // was: clockrate
  parsed.channels = parts.length === 3 ? parseInt(parts[2], 10) : 1;
  // legacy alias, got renamed back to channels in ORTC.
  parsed.numChannels = parsed.channels;
  return parsed;
};

// Generate an a=rtpmap line from RTCRtpCodecCapability or
// RTCRtpCodecParameters.
SDPUtils.writeRtpMap = function(codec) {
  var pt = codec.payloadType;
  if (codec.preferredPayloadType !== undefined) {
    pt = codec.preferredPayloadType;
  }
  var channels = codec.channels || codec.numChannels || 1;
  return 'a=rtpmap:' + pt + ' ' + codec.name + '/' + codec.clockRate +
      (channels !== 1 ? '/' + channels : '') + '\r\n';
};

// Parses an a=extmap line (headerextension from RFC 5285). Sample input:
// a=extmap:2 urn:ietf:params:rtp-hdrext:toffset
// a=extmap:2/sendonly urn:ietf:params:rtp-hdrext:toffset
SDPUtils.parseExtmap = function(line) {
  var parts = line.substr(9).split(' ');
  return {
    id: parseInt(parts[0], 10),
    direction: parts[0].indexOf('/') > 0 ? parts[0].split('/')[1] : 'sendrecv',
    uri: parts[1]
  };
};

// Generates a=extmap line from RTCRtpHeaderExtensionParameters or
// RTCRtpHeaderExtension.
SDPUtils.writeExtmap = function(headerExtension) {
  return 'a=extmap:' + (headerExtension.id || headerExtension.preferredId) +
      (headerExtension.direction && headerExtension.direction !== 'sendrecv'
          ? '/' + headerExtension.direction
          : '') +
      ' ' + headerExtension.uri + '\r\n';
};

// Parses an ftmp line, returns dictionary. Sample input:
// a=fmtp:96 vbr=on;cng=on
// Also deals with vbr=on; cng=on
SDPUtils.parseFmtp = function(line) {
  var parsed = {};
  var kv;
  var parts = line.substr(line.indexOf(' ') + 1).split(';');
  for (var j = 0; j < parts.length; j++) {
    kv = parts[j].trim().split('=');
    parsed[kv[0].trim()] = kv[1];
  }
  return parsed;
};

// Generates an a=ftmp line from RTCRtpCodecCapability or RTCRtpCodecParameters.
SDPUtils.writeFmtp = function(codec) {
  var line = '';
  var pt = codec.payloadType;
  if (codec.preferredPayloadType !== undefined) {
    pt = codec.preferredPayloadType;
  }
  if (codec.parameters && Object.keys(codec.parameters).length) {
    var params = [];
    Object.keys(codec.parameters).forEach(function(param) {
      if (codec.parameters[param]) {
        params.push(param + '=' + codec.parameters[param]);
      } else {
        params.push(param);
      }
    });
    line += 'a=fmtp:' + pt + ' ' + params.join(';') + '\r\n';
  }
  return line;
};

// Parses an rtcp-fb line, returns RTCPRtcpFeedback object. Sample input:
// a=rtcp-fb:98 nack rpsi
SDPUtils.parseRtcpFb = function(line) {
  var parts = line.substr(line.indexOf(' ') + 1).split(' ');
  return {
    type: parts.shift(),
    parameter: parts.join(' ')
  };
};
// Generate a=rtcp-fb lines from RTCRtpCodecCapability or RTCRtpCodecParameters.
SDPUtils.writeRtcpFb = function(codec) {
  var lines = '';
  var pt = codec.payloadType;
  if (codec.preferredPayloadType !== undefined) {
    pt = codec.preferredPayloadType;
  }
  if (codec.rtcpFeedback && codec.rtcpFeedback.length) {
    // FIXME: special handling for trr-int?
    codec.rtcpFeedback.forEach(function(fb) {
      lines += 'a=rtcp-fb:' + pt + ' ' + fb.type +
      (fb.parameter && fb.parameter.length ? ' ' + fb.parameter : '') +
          '\r\n';
    });
  }
  return lines;
};

// Parses an RFC 5576 ssrc media attribute. Sample input:
// a=ssrc:3735928559 cname:something
SDPUtils.parseSsrcMedia = function(line) {
  var sp = line.indexOf(' ');
  var parts = {
    ssrc: parseInt(line.substr(7, sp - 7), 10)
  };
  var colon = line.indexOf(':', sp);
  if (colon > -1) {
    parts.attribute = line.substr(sp + 1, colon - sp - 1);
    parts.value = line.substr(colon + 1);
  } else {
    parts.attribute = line.substr(sp + 1);
  }
  return parts;
};

SDPUtils.parseSsrcGroup = function(line) {
  var parts = line.substr(13).split(' ');
  return {
    semantics: parts.shift(),
    ssrcs: parts.map(function(ssrc) {
      return parseInt(ssrc, 10);
    })
  };
};

// Extracts the MID (RFC 5888) from a media section.
// returns the MID or undefined if no mid line was found.
SDPUtils.getMid = function(mediaSection) {
  var mid = SDPUtils.matchPrefix(mediaSection, 'a=mid:')[0];
  if (mid) {
    return mid.substr(6);
  }
};

SDPUtils.parseFingerprint = function(line) {
  var parts = line.substr(14).split(' ');
  return {
    algorithm: parts[0].toLowerCase(), // algorithm is case-sensitive in Edge.
    value: parts[1]
  };
};

// Extracts DTLS parameters from SDP media section or sessionpart.
// FIXME: for consistency with other functions this should only
//   get the fingerprint line as input. See also getIceParameters.
SDPUtils.getDtlsParameters = function(mediaSection, sessionpart) {
  var lines = SDPUtils.matchPrefix(mediaSection + sessionpart,
      'a=fingerprint:');
  // Note: a=setup line is ignored since we use the 'auto' role.
  // Note2: 'algorithm' is not case sensitive except in Edge.
  return {
    role: 'auto',
    fingerprints: lines.map(SDPUtils.parseFingerprint)
  };
};

// Serializes DTLS parameters to SDP.
SDPUtils.writeDtlsParameters = function(params, setupType) {
  var sdp = 'a=setup:' + setupType + '\r\n';
  params.fingerprints.forEach(function(fp) {
    sdp += 'a=fingerprint:' + fp.algorithm + ' ' + fp.value + '\r\n';
  });
  return sdp;
};
// Parses ICE information from SDP media section or sessionpart.
// FIXME: for consistency with other functions this should only
//   get the ice-ufrag and ice-pwd lines as input.
SDPUtils.getIceParameters = function(mediaSection, sessionpart) {
  var lines = SDPUtils.splitLines(mediaSection);
  // Search in session part, too.
  lines = lines.concat(SDPUtils.splitLines(sessionpart));
  var iceParameters = {
    usernameFragment: lines.filter(function(line) {
      return line.indexOf('a=ice-ufrag:') === 0;
    })[0].substr(12),
    password: lines.filter(function(line) {
      return line.indexOf('a=ice-pwd:') === 0;
    })[0].substr(10)
  };
  return iceParameters;
};

// Serializes ICE parameters to SDP.
SDPUtils.writeIceParameters = function(params) {
  return 'a=ice-ufrag:' + params.usernameFragment + '\r\n' +
      'a=ice-pwd:' + params.password + '\r\n';
};

// Parses the SDP media section and returns RTCRtpParameters.
SDPUtils.parseRtpParameters = function(mediaSection) {
  var description = {
    codecs: [],
    headerExtensions: [],
    fecMechanisms: [],
    rtcp: []
  };
  var lines = SDPUtils.splitLines(mediaSection);
  var mline = lines[0].split(' ');
  for (var i = 3; i < mline.length; i++) { // find all codecs from mline[3..]
    var pt = mline[i];
    var rtpmapline = SDPUtils.matchPrefix(
        mediaSection, 'a=rtpmap:' + pt + ' ')[0];
    if (rtpmapline) {
      var codec = SDPUtils.parseRtpMap(rtpmapline);
      var fmtps = SDPUtils.matchPrefix(
          mediaSection, 'a=fmtp:' + pt + ' ');
      // Only the first a=fmtp:<pt> is considered.
      codec.parameters = fmtps.length ? SDPUtils.parseFmtp(fmtps[0]) : {};
      codec.rtcpFeedback = SDPUtils.matchPrefix(
          mediaSection, 'a=rtcp-fb:' + pt + ' ')
        .map(SDPUtils.parseRtcpFb);
      description.codecs.push(codec);
      // parse FEC mechanisms from rtpmap lines.
      switch (codec.name.toUpperCase()) {
        case 'RED':
        case 'ULPFEC':
          description.fecMechanisms.push(codec.name.toUpperCase());
          break;
        default: // only RED and ULPFEC are recognized as FEC mechanisms.
          break;
      }
    }
  }
  SDPUtils.matchPrefix(mediaSection, 'a=extmap:').forEach(function(line) {
    description.headerExtensions.push(SDPUtils.parseExtmap(line));
  });
  // FIXME: parse rtcp.
  return description;
};

// Generates parts of the SDP media section describing the capabilities /
// parameters.
SDPUtils.writeRtpDescription = function(kind, caps) {
  var sdp = '';

  // Build the mline.
  sdp += 'm=' + kind + ' ';
  sdp += caps.codecs.length > 0 ? '9' : '0'; // reject if no codecs.
  sdp += ' UDP/TLS/RTP/SAVPF ';
  sdp += caps.codecs.map(function(codec) {
    if (codec.preferredPayloadType !== undefined) {
      return codec.preferredPayloadType;
    }
    return codec.payloadType;
  }).join(' ') + '\r\n';

  sdp += 'c=IN IP4 0.0.0.0\r\n';
  sdp += 'a=rtcp:9 IN IP4 0.0.0.0\r\n';

  // Add a=rtpmap lines for each codec. Also fmtp and rtcp-fb.
  caps.codecs.forEach(function(codec) {
    sdp += SDPUtils.writeRtpMap(codec);
    sdp += SDPUtils.writeFmtp(codec);
    sdp += SDPUtils.writeRtcpFb(codec);
  });
  var maxptime = 0;
  caps.codecs.forEach(function(codec) {
    if (codec.maxptime > maxptime) {
      maxptime = codec.maxptime;
    }
  });
  if (maxptime > 0) {
    sdp += 'a=maxptime:' + maxptime + '\r\n';
  }
  sdp += 'a=rtcp-mux\r\n';

  if (caps.headerExtensions) {
    caps.headerExtensions.forEach(function(extension) {
      sdp += SDPUtils.writeExtmap(extension);
    });
  }
  // FIXME: write fecMechanisms.
  return sdp;
};

// Parses the SDP media section and returns an array of
// RTCRtpEncodingParameters.
SDPUtils.parseRtpEncodingParameters = function(mediaSection) {
  var encodingParameters = [];
  var description = SDPUtils.parseRtpParameters(mediaSection);
  var hasRed = description.fecMechanisms.indexOf('RED') !== -1;
  var hasUlpfec = description.fecMechanisms.indexOf('ULPFEC') !== -1;

  // filter a=ssrc:... cname:, ignore PlanB-msid
  var ssrcs = SDPUtils.matchPrefix(mediaSection, 'a=ssrc:')
  .map(function(line) {
    return SDPUtils.parseSsrcMedia(line);
  })
  .filter(function(parts) {
    return parts.attribute === 'cname';
  });
  var primarySsrc = ssrcs.length > 0 && ssrcs[0].ssrc;
  var secondarySsrc;

  var flows = SDPUtils.matchPrefix(mediaSection, 'a=ssrc-group:FID')
  .map(function(line) {
    var parts = line.substr(17).split(' ');
    return parts.map(function(part) {
      return parseInt(part, 10);
    });
  });
  if (flows.length > 0 && flows[0].length > 1 && flows[0][0] === primarySsrc) {
    secondarySsrc = flows[0][1];
  }

  description.codecs.forEach(function(codec) {
    if (codec.name.toUpperCase() === 'RTX' && codec.parameters.apt) {
      var encParam = {
        ssrc: primarySsrc,
        codecPayloadType: parseInt(codec.parameters.apt, 10)
      };
      if (primarySsrc && secondarySsrc) {
        encParam.rtx = {ssrc: secondarySsrc};
      }
      encodingParameters.push(encParam);
      if (hasRed) {
        encParam = JSON.parse(JSON.stringify(encParam));
        encParam.fec = {
          ssrc: primarySsrc,
          mechanism: hasUlpfec ? 'red+ulpfec' : 'red'
        };
        encodingParameters.push(encParam);
      }
    }
  });
  if (encodingParameters.length === 0 && primarySsrc) {
    encodingParameters.push({
      ssrc: primarySsrc
    });
  }

  // we support both b=AS and b=TIAS but interpret AS as TIAS.
  var bandwidth = SDPUtils.matchPrefix(mediaSection, 'b=');
  if (bandwidth.length) {
    if (bandwidth[0].indexOf('b=TIAS:') === 0) {
      bandwidth = parseInt(bandwidth[0].substr(7), 10);
    } else if (bandwidth[0].indexOf('b=AS:') === 0) {
      // use formula from JSEP to convert b=AS to TIAS value.
      bandwidth = parseInt(bandwidth[0].substr(5), 10) * 1000 * 0.95
          - (50 * 40 * 8);
    } else {
      bandwidth = undefined;
    }
    encodingParameters.forEach(function(params) {
      params.maxBitrate = bandwidth;
    });
  }
  return encodingParameters;
};

// parses http://draft.ortc.org/#rtcrtcpparameters*
SDPUtils.parseRtcpParameters = function(mediaSection) {
  var rtcpParameters = {};

  // Gets the first SSRC. Note tha with RTX there might be multiple
  // SSRCs.
  var remoteSsrc = SDPUtils.matchPrefix(mediaSection, 'a=ssrc:')
      .map(function(line) {
        return SDPUtils.parseSsrcMedia(line);
      })
      .filter(function(obj) {
        return obj.attribute === 'cname';
      })[0];
  if (remoteSsrc) {
    rtcpParameters.cname = remoteSsrc.value;
    rtcpParameters.ssrc = remoteSsrc.ssrc;
  }

  // Edge uses the compound attribute instead of reducedSize
  // compound is !reducedSize
  var rsize = SDPUtils.matchPrefix(mediaSection, 'a=rtcp-rsize');
  rtcpParameters.reducedSize = rsize.length > 0;
  rtcpParameters.compound = rsize.length === 0;

  // parses the rtcp-mux attrіbute.
  // Note that Edge does not support unmuxed RTCP.
  var mux = SDPUtils.matchPrefix(mediaSection, 'a=rtcp-mux');
  rtcpParameters.mux = mux.length > 0;

  return rtcpParameters;
};

// parses either a=msid: or a=ssrc:... msid lines and returns
// the id of the MediaStream and MediaStreamTrack.
SDPUtils.parseMsid = function(mediaSection) {
  var parts;
  var spec = SDPUtils.matchPrefix(mediaSection, 'a=msid:');
  if (spec.length === 1) {
    parts = spec[0].substr(7).split(' ');
    return {stream: parts[0], track: parts[1]};
  }
  var planB = SDPUtils.matchPrefix(mediaSection, 'a=ssrc:')
  .map(function(line) {
    return SDPUtils.parseSsrcMedia(line);
  })
  .filter(function(msidParts) {
    return msidParts.attribute === 'msid';
  });
  if (planB.length > 0) {
    parts = planB[0].value.split(' ');
    return {stream: parts[0], track: parts[1]};
  }
};

// Generate a session ID for SDP.
// https://tools.ietf.org/html/draft-ietf-rtcweb-jsep-20#section-5.2.1
// recommends using a cryptographically random +ve 64-bit value
// but right now this should be acceptable and within the right range
SDPUtils.generateSessionId = function() {
  return Math.random().toString().substr(2, 21);
};

// Write boilder plate for start of SDP
// sessId argument is optional - if not supplied it will
// be generated randomly
// sessVersion is optional and defaults to 2
// sessUser is optional and defaults to 'thisisadapterortc'
SDPUtils.writeSessionBoilerplate = function(sessId, sessVer, sessUser) {
  var sessionId;
  var version = sessVer !== undefined ? sessVer : 2;
  if (sessId) {
    sessionId = sessId;
  } else {
    sessionId = SDPUtils.generateSessionId();
=======
        pc._transceive(transceiver,
            direction === 'sendrecv' || direction === 'recvonly',
            direction === 'sendrecv' || direction === 'sendonly');

        // TODO: rewrite to use http://w3c.github.io/webrtc-pc/#set-associated-remote-streams
        if (rtpReceiver &&
            (direction === 'sendrecv' || direction === 'sendonly')) {
          track = rtpReceiver.track;
          if (remoteMsid) {
            if (!streams[remoteMsid.stream]) {
              streams[remoteMsid.stream] = new window.MediaStream();
            }
            addTrackToStreamAndFireEvent(track, streams[remoteMsid.stream]);
            receiverList.push([track, rtpReceiver, streams[remoteMsid.stream]]);
          } else {
            if (!streams.default) {
              streams.default = new window.MediaStream();
            }
            addTrackToStreamAndFireEvent(track, streams.default);
            receiverList.push([track, rtpReceiver, streams.default]);
          }
        } else {
          // FIXME: actually the receiver should be created later.
          delete transceiver.rtpReceiver;
        }
      }
    });

    if (pc._dtlsRole === undefined) {
      pc._dtlsRole = description.type === 'offer' ? 'active' : 'passive';
    }

    pc._remoteDescription = {
      type: description.type,
      sdp: description.sdp
    };
    if (description.type === 'offer') {
      pc._updateSignalingState('have-remote-offer');
    } else {
      pc._updateSignalingState('stable');
    }
    Object.keys(streams).forEach(function(sid) {
      var stream = streams[sid];
      if (stream.getTracks().length) {
        if (pc.remoteStreams.indexOf(stream) === -1) {
          pc.remoteStreams.push(stream);
          var event = new Event('addstream');
          event.stream = stream;
          window.setTimeout(function() {
            pc._dispatchEvent('addstream', event);
          });
        }

        receiverList.forEach(function(item) {
          var track = item[0];
          var receiver = item[1];
          if (stream.id !== item[2].id) {
            return;
          }
          fireAddTrack(pc, track, receiver, [stream]);
        });
      }
    });
    receiverList.forEach(function(item) {
      if (item[2]) {
        return;
      }
      fireAddTrack(pc, item[0], item[1], []);
    });

    // check whether addIceCandidate({}) was called within four seconds after
    // setRemoteDescription.
    window.setTimeout(function() {
      if (!(pc && pc.transceivers)) {
        return;
      }
      pc.transceivers.forEach(function(transceiver) {
        if (transceiver.iceTransport &&
            transceiver.iceTransport.state === 'new' &&
            transceiver.iceTransport.getRemoteCandidates().length > 0) {
          console.warn('Timeout for addRemoteCandidate. Consider sending ' +
              'an end-of-candidates notification');
          transceiver.iceTransport.addRemoteCandidate({});
        }
      });
    }, 4000);

    return Promise.resolve();
  };

  RTCPeerConnection.prototype.close = function() {
    this.transceivers.forEach(function(transceiver) {
      /* not yet
      if (transceiver.iceGatherer) {
        transceiver.iceGatherer.close();
      }
      */
      if (transceiver.iceTransport) {
        transceiver.iceTransport.stop();
      }
      if (transceiver.dtlsTransport) {
        transceiver.dtlsTransport.stop();
      }
      if (transceiver.rtpSender) {
        transceiver.rtpSender.stop();
      }
      if (transceiver.rtpReceiver) {
        transceiver.rtpReceiver.stop();
      }
    });
    // FIXME: clean up tracks, local streams, remote streams, etc
    this._isClosed = true;
    this._updateSignalingState('closed');
  };

  // Update the signaling state.
  RTCPeerConnection.prototype._updateSignalingState = function(newState) {
    this.signalingState = newState;
    var event = new Event('signalingstatechange');
    this._dispatchEvent('signalingstatechange', event);
  };

  // Determine whether to fire the negotiationneeded event.
  RTCPeerConnection.prototype._maybeFireNegotiationNeeded = function() {
    var pc = this;
    if (this.signalingState !== 'stable' || this.needNegotiation === true) {
      return;
    }
    this.needNegotiation = true;
    window.setTimeout(function() {
      if (pc.needNegotiation) {
        pc.needNegotiation = false;
        var event = new Event('negotiationneeded');
        pc._dispatchEvent('negotiationneeded', event);
      }
    }, 0);
  };

  // Update the ice connection state.
  RTCPeerConnection.prototype._updateIceConnectionState = function() {
    var newState;
    var states = {
      'new': 0,
      closed: 0,
      checking: 0,
      connected: 0,
      completed: 0,
      disconnected: 0,
      failed: 0
    };
    this.transceivers.forEach(function(transceiver) {
      if (transceiver.iceTransport && !transceiver.rejected) {
        states[transceiver.iceTransport.state]++;
      }
    });

    newState = 'new';
    if (states.failed > 0) {
      newState = 'failed';
    } else if (states.checking > 0) {
      newState = 'checking';
    } else if (states.disconnected > 0) {
      newState = 'disconnected';
    } else if (states.new > 0) {
      newState = 'new';
    } else if (states.connected > 0) {
      newState = 'connected';
    } else if (states.completed > 0) {
      newState = 'completed';
    }

    if (newState !== this.iceConnectionState) {
      this.iceConnectionState = newState;
      var event = new Event('iceconnectionstatechange');
      this._dispatchEvent('iceconnectionstatechange', event);
    }
  };

  // Update the connection state.
  RTCPeerConnection.prototype._updateConnectionState = function() {
    var newState;
    var states = {
      'new': 0,
      closed: 0,
      connecting: 0,
      connected: 0,
      completed: 0,
      disconnected: 0,
      failed: 0
    };
    this.transceivers.forEach(function(transceiver) {
      if (transceiver.iceTransport && transceiver.dtlsTransport &&
          !transceiver.rejected) {
        states[transceiver.iceTransport.state]++;
        states[transceiver.dtlsTransport.state]++;
      }
    });
    // ICETransport.completed and connected are the same for this purpose.
    states.connected += states.completed;

    newState = 'new';
    if (states.failed > 0) {
      newState = 'failed';
    } else if (states.connecting > 0) {
      newState = 'connecting';
    } else if (states.disconnected > 0) {
      newState = 'disconnected';
    } else if (states.new > 0) {
      newState = 'new';
    } else if (states.connected > 0) {
      newState = 'connected';
    }

    if (newState !== this.connectionState) {
      this.connectionState = newState;
      var event = new Event('connectionstatechange');
      this._dispatchEvent('connectionstatechange', event);
    }
  };

  RTCPeerConnection.prototype.createOffer = function() {
    var pc = this;

    if (pc._isClosed) {
      return Promise.reject(makeError('InvalidStateError',
          'Can not call createOffer after close'));
    }

    var numAudioTracks = pc.transceivers.filter(function(t) {
      return t.kind === 'audio';
    }).length;
    var numVideoTracks = pc.transceivers.filter(function(t) {
      return t.kind === 'video';
    }).length;

    // Determine number of audio and video tracks we need to send/recv.
    var offerOptions = arguments[0];
    if (offerOptions) {
      // Reject Chrome legacy constraints.
      if (offerOptions.mandatory || offerOptions.optional) {
        throw new TypeError(
            'Legacy mandatory/optional constraints not supported.');
      }
      if (offerOptions.offerToReceiveAudio !== undefined) {
        if (offerOptions.offerToReceiveAudio === true) {
          numAudioTracks = 1;
        } else if (offerOptions.offerToReceiveAudio === false) {
          numAudioTracks = 0;
        } else {
          numAudioTracks = offerOptions.offerToReceiveAudio;
        }
      }
      if (offerOptions.offerToReceiveVideo !== undefined) {
        if (offerOptions.offerToReceiveVideo === true) {
          numVideoTracks = 1;
        } else if (offerOptions.offerToReceiveVideo === false) {
          numVideoTracks = 0;
        } else {
          numVideoTracks = offerOptions.offerToReceiveVideo;
        }
      }
    }

    pc.transceivers.forEach(function(transceiver) {
      if (transceiver.kind === 'audio') {
        numAudioTracks--;
        if (numAudioTracks < 0) {
          transceiver.wantReceive = false;
        }
      } else if (transceiver.kind === 'video') {
        numVideoTracks--;
        if (numVideoTracks < 0) {
          transceiver.wantReceive = false;
        }
      }
    });

    // Create M-lines for recvonly streams.
    while (numAudioTracks > 0 || numVideoTracks > 0) {
      if (numAudioTracks > 0) {
        pc._createTransceiver('audio');
        numAudioTracks--;
      }
      if (numVideoTracks > 0) {
        pc._createTransceiver('video');
        numVideoTracks--;
      }
    }

    var sdp = SDPUtils.writeSessionBoilerplate(pc._sdpSessionId,
        pc._sdpSessionVersion++);
    pc.transceivers.forEach(function(transceiver, sdpMLineIndex) {
      // For each track, create an ice gatherer, ice transport,
      // dtls transport, potentially rtpsender and rtpreceiver.
      var track = transceiver.track;
      var kind = transceiver.kind;
      var mid = transceiver.mid || SDPUtils.generateIdentifier();
      transceiver.mid = mid;

      if (!transceiver.iceGatherer) {
        transceiver.iceGatherer = pc._createIceGatherer(sdpMLineIndex,
            pc.usingBundle);
      }

      var localCapabilities = window.RTCRtpSender.getCapabilities(kind);
      // filter RTX until additional stuff needed for RTX is implemented
      // in adapter.js
      if (edgeVersion < 15019) {
        localCapabilities.codecs = localCapabilities.codecs.filter(
            function(codec) {
              return codec.name !== 'rtx';
            });
      }
      localCapabilities.codecs.forEach(function(codec) {
        // work around https://bugs.chromium.org/p/webrtc/issues/detail?id=6552
        // by adding level-asymmetry-allowed=1
        if (codec.name === 'H264' &&
            codec.parameters['level-asymmetry-allowed'] === undefined) {
          codec.parameters['level-asymmetry-allowed'] = '1';
        }

        // for subsequent offers, we might have to re-use the payload
        // type of the last offer.
        if (transceiver.remoteCapabilities &&
            transceiver.remoteCapabilities.codecs) {
          transceiver.remoteCapabilities.codecs.forEach(function(remoteCodec) {
            if (codec.name.toLowerCase() === remoteCodec.name.toLowerCase() &&
                codec.clockRate === remoteCodec.clockRate) {
              codec.preferredPayloadType = remoteCodec.payloadType;
            }
          });
        }
      });
      localCapabilities.headerExtensions.forEach(function(hdrExt) {
        var remoteExtensions = transceiver.remoteCapabilities &&
            transceiver.remoteCapabilities.headerExtensions || [];
        remoteExtensions.forEach(function(rHdrExt) {
          if (hdrExt.uri === rHdrExt.uri) {
            hdrExt.id = rHdrExt.id;
          }
        });
      });

      // generate an ssrc now, to be used later in rtpSender.send
      var sendEncodingParameters = transceiver.sendEncodingParameters || [{
        ssrc: (2 * sdpMLineIndex + 1) * 1001
      }];
      if (track) {
        // add RTX
        if (edgeVersion >= 15019 && kind === 'video' &&
            !sendEncodingParameters[0].rtx) {
          sendEncodingParameters[0].rtx = {
            ssrc: sendEncodingParameters[0].ssrc + 1
          };
        }
      }

      if (transceiver.wantReceive) {
        transceiver.rtpReceiver = new window.RTCRtpReceiver(
            transceiver.dtlsTransport, kind);
      }

      transceiver.localCapabilities = localCapabilities;
      transceiver.sendEncodingParameters = sendEncodingParameters;
    });

    // always offer BUNDLE and dispose on return if not supported.
    if (pc._config.bundlePolicy !== 'max-compat') {
      sdp += 'a=group:BUNDLE ' + pc.transceivers.map(function(t) {
        return t.mid;
      }).join(' ') + '\r\n';
    }
    sdp += 'a=ice-options:trickle\r\n';

    pc.transceivers.forEach(function(transceiver, sdpMLineIndex) {
      sdp += writeMediaSection(transceiver, transceiver.localCapabilities,
          'offer', transceiver.stream, pc._dtlsRole);
      sdp += 'a=rtcp-rsize\r\n';

      if (transceiver.iceGatherer && pc.iceGatheringState !== 'new' &&
          (sdpMLineIndex === 0 || !pc.usingBundle)) {
        transceiver.iceGatherer.getLocalCandidates().forEach(function(cand) {
          cand.component = 1;
          sdp += 'a=' + SDPUtils.writeCandidate(cand) + '\r\n';
        });

        if (transceiver.iceGatherer.state === 'completed') {
          sdp += 'a=end-of-candidates\r\n';
        }
      }
    });

    var desc = new window.RTCSessionDescription({
      type: 'offer',
      sdp: sdp
    });
    return Promise.resolve(desc);
  };

  RTCPeerConnection.prototype.createAnswer = function() {
    var pc = this;

    if (pc._isClosed) {
      return Promise.reject(makeError('InvalidStateError',
          'Can not call createAnswer after close'));
    }

    if (!(pc.signalingState === 'have-remote-offer' ||
        pc.signalingState === 'have-local-pranswer')) {
      return Promise.reject(makeError('InvalidStateError',
          'Can not call createAnswer in signalingState ' + pc.signalingState));
    }

    var sdp = SDPUtils.writeSessionBoilerplate(pc._sdpSessionId,
        pc._sdpSessionVersion++);
    if (pc.usingBundle) {
      sdp += 'a=group:BUNDLE ' + pc.transceivers.map(function(t) {
        return t.mid;
      }).join(' ') + '\r\n';
    }
    sdp += 'a=ice-options:trickle\r\n';

    var mediaSectionsInOffer = SDPUtils.getMediaSections(
        pc._remoteDescription.sdp).length;
    pc.transceivers.forEach(function(transceiver, sdpMLineIndex) {
      if (sdpMLineIndex + 1 > mediaSectionsInOffer) {
        return;
      }
      if (transceiver.rejected) {
        if (transceiver.kind === 'application') {
          if (transceiver.protocol === 'DTLS/SCTP') { // legacy fmt
            sdp += 'm=application 0 DTLS/SCTP 5000\r\n';
          } else {
            sdp += 'm=application 0 ' + transceiver.protocol +
                ' webrtc-datachannel\r\n';
          }
        } else if (transceiver.kind === 'audio') {
          sdp += 'm=audio 0 UDP/TLS/RTP/SAVPF 0\r\n' +
              'a=rtpmap:0 PCMU/8000\r\n';
        } else if (transceiver.kind === 'video') {
          sdp += 'm=video 0 UDP/TLS/RTP/SAVPF 120\r\n' +
              'a=rtpmap:120 VP8/90000\r\n';
        }
        sdp += 'c=IN IP4 0.0.0.0\r\n' +
            'a=inactive\r\n' +
            'a=mid:' + transceiver.mid + '\r\n';
        return;
      }

      // FIXME: look at direction.
      if (transceiver.stream) {
        var localTrack;
        if (transceiver.kind === 'audio') {
          localTrack = transceiver.stream.getAudioTracks()[0];
        } else if (transceiver.kind === 'video') {
          localTrack = transceiver.stream.getVideoTracks()[0];
        }
        if (localTrack) {
          // add RTX
          if (edgeVersion >= 15019 && transceiver.kind === 'video' &&
              !transceiver.sendEncodingParameters[0].rtx) {
            transceiver.sendEncodingParameters[0].rtx = {
              ssrc: transceiver.sendEncodingParameters[0].ssrc + 1
            };
          }
        }
      }

      // Calculate intersection of capabilities.
      var commonCapabilities = getCommonCapabilities(
          transceiver.localCapabilities,
          transceiver.remoteCapabilities);

      var hasRtx = commonCapabilities.codecs.filter(function(c) {
        return c.name.toLowerCase() === 'rtx';
      }).length;
      if (!hasRtx && transceiver.sendEncodingParameters[0].rtx) {
        delete transceiver.sendEncodingParameters[0].rtx;
      }

      sdp += writeMediaSection(transceiver, commonCapabilities,
          'answer', transceiver.stream, pc._dtlsRole);
      if (transceiver.rtcpParameters &&
          transceiver.rtcpParameters.reducedSize) {
        sdp += 'a=rtcp-rsize\r\n';
      }
    });

    var desc = new window.RTCSessionDescription({
      type: 'answer',
      sdp: sdp
    });
    return Promise.resolve(desc);
  };

  RTCPeerConnection.prototype.addIceCandidate = function(candidate) {
    var pc = this;
    var sections;
    if (candidate && !(candidate.sdpMLineIndex !== undefined ||
        candidate.sdpMid)) {
      return Promise.reject(new TypeError('sdpMLineIndex or sdpMid required'));
    }

    // TODO: needs to go into ops queue.
    return new Promise(function(resolve, reject) {
      if (!pc._remoteDescription) {
        return reject(makeError('InvalidStateError',
            'Can not add ICE candidate without a remote description'));
      } else if (!candidate || candidate.candidate === '') {
        for (var j = 0; j < pc.transceivers.length; j++) {
          if (pc.transceivers[j].rejected) {
            continue;
          }
          pc.transceivers[j].iceTransport.addRemoteCandidate({});
          sections = SDPUtils.getMediaSections(pc._remoteDescription.sdp);
          sections[j] += 'a=end-of-candidates\r\n';
          pc._remoteDescription.sdp =
              SDPUtils.getDescription(pc._remoteDescription.sdp) +
              sections.join('');
          if (pc.usingBundle) {
            break;
          }
        }
      } else {
        var sdpMLineIndex = candidate.sdpMLineIndex;
        if (candidate.sdpMid) {
          for (var i = 0; i < pc.transceivers.length; i++) {
            if (pc.transceivers[i].mid === candidate.sdpMid) {
              sdpMLineIndex = i;
              break;
            }
          }
        }
        var transceiver = pc.transceivers[sdpMLineIndex];
        if (transceiver) {
          if (transceiver.rejected) {
            return resolve();
          }
          var cand = Object.keys(candidate.candidate).length > 0 ?
              SDPUtils.parseCandidate(candidate.candidate) : {};
          // Ignore Chrome's invalid candidates since Edge does not like them.
          if (cand.protocol === 'tcp' && (cand.port === 0 || cand.port === 9)) {
            return resolve();
          }
          // Ignore RTCP candidates, we assume RTCP-MUX.
          if (cand.component && cand.component !== 1) {
            return resolve();
          }
          // when using bundle, avoid adding candidates to the wrong
          // ice transport. And avoid adding candidates added in the SDP.
          if (sdpMLineIndex === 0 || (sdpMLineIndex > 0 &&
              transceiver.iceTransport !== pc.transceivers[0].iceTransport)) {
            if (!maybeAddCandidate(transceiver.iceTransport, cand)) {
              return reject(makeError('OperationError',
                  'Can not add ICE candidate'));
            }
          }

          // update the remoteDescription.
          var candidateString = candidate.candidate.trim();
          if (candidateString.indexOf('a=') === 0) {
            candidateString = candidateString.substr(2);
          }
          sections = SDPUtils.getMediaSections(pc._remoteDescription.sdp);
          sections[sdpMLineIndex] += 'a=' +
              (cand.type ? candidateString : 'end-of-candidates')
              + '\r\n';
          pc._remoteDescription.sdp =
              SDPUtils.getDescription(pc._remoteDescription.sdp) +
              sections.join('');
        } else {
          return reject(makeError('OperationError',
              'Can not add ICE candidate'));
        }
      }
      resolve();
    });
  };

  RTCPeerConnection.prototype.getStats = function(selector) {
    if (selector && selector instanceof window.MediaStreamTrack) {
      var senderOrReceiver = null;
      this.transceivers.forEach(function(transceiver) {
        if (transceiver.rtpSender &&
            transceiver.rtpSender.track === selector) {
          senderOrReceiver = transceiver.rtpSender;
        } else if (transceiver.rtpReceiver &&
            transceiver.rtpReceiver.track === selector) {
          senderOrReceiver = transceiver.rtpReceiver;
        }
      });
      if (!senderOrReceiver) {
        throw makeError('InvalidAccessError', 'Invalid selector.');
      }
      return senderOrReceiver.getStats();
    }

    var promises = [];
    this.transceivers.forEach(function(transceiver) {
      ['rtpSender', 'rtpReceiver', 'iceGatherer', 'iceTransport',
          'dtlsTransport'].forEach(function(method) {
            if (transceiver[method]) {
              promises.push(transceiver[method].getStats());
            }
          });
    });
    return Promise.all(promises).then(function(allStats) {
      var results = new Map();
      allStats.forEach(function(stats) {
        stats.forEach(function(stat) {
          results.set(stat.id, stat);
        });
      });
      return results;
    });
  };

  // fix low-level stat names and return Map instead of object.
  var ortcObjects = ['RTCRtpSender', 'RTCRtpReceiver', 'RTCIceGatherer',
    'RTCIceTransport', 'RTCDtlsTransport'];
  ortcObjects.forEach(function(ortcObjectName) {
    var obj = window[ortcObjectName];
    if (obj && obj.prototype && obj.prototype.getStats) {
      var nativeGetstats = obj.prototype.getStats;
      obj.prototype.getStats = function() {
        return nativeGetstats.apply(this)
        .then(function(nativeStats) {
          var mapStats = new Map();
          Object.keys(nativeStats).forEach(function(id) {
            nativeStats[id].type = fixStatsType(nativeStats[id]);
            mapStats.set(id, nativeStats[id]);
          });
          return mapStats;
        });
      };
    }
  });

  // legacy callback shims. Should be moved to adapter.js some days.
  var methods = ['createOffer', 'createAnswer'];
  methods.forEach(function(method) {
    var nativeMethod = RTCPeerConnection.prototype[method];
    RTCPeerConnection.prototype[method] = function() {
      var args = arguments;
      if (typeof args[0] === 'function' ||
          typeof args[1] === 'function') { // legacy
        return nativeMethod.apply(this, [arguments[2]])
        .then(function(description) {
          if (typeof args[0] === 'function') {
            args[0].apply(null, [description]);
          }
        }, function(error) {
          if (typeof args[1] === 'function') {
            args[1].apply(null, [error]);
          }
        });
      }
      return nativeMethod.apply(this, arguments);
    };
  });

  methods = ['setLocalDescription', 'setRemoteDescription', 'addIceCandidate'];
  methods.forEach(function(method) {
    var nativeMethod = RTCPeerConnection.prototype[method];
    RTCPeerConnection.prototype[method] = function() {
      var args = arguments;
      if (typeof args[1] === 'function' ||
          typeof args[2] === 'function') { // legacy
        return nativeMethod.apply(this, arguments)
        .then(function() {
          if (typeof args[1] === 'function') {
            args[1].apply(null);
          }
        }, function(error) {
          if (typeof args[2] === 'function') {
            args[2].apply(null, [error]);
          }
        });
      }
      return nativeMethod.apply(this, arguments);
    };
  });

  // getStats is special. It doesn't have a spec legacy method yet we support
  // getStats(something, cb) without error callbacks.
  ['getStats'].forEach(function(method) {
    var nativeMethod = RTCPeerConnection.prototype[method];
    RTCPeerConnection.prototype[method] = function() {
      var args = arguments;
      if (typeof args[1] === 'function') {
        return nativeMethod.apply(this, arguments)
        .then(function() {
          if (typeof args[1] === 'function') {
            args[1].apply(null);
          }
        });
      }
      return nativeMethod.apply(this, arguments);
    };
  });

  return RTCPeerConnection;
};

},{"sdp":17}],17:[function(require,module,exports){
/* eslint-env node */


// SDP helpers.
var SDPUtils = {};

// Generate an alphanumeric identifier for cname or mids.
// TODO: use UUIDs instead? https://gist.github.com/jed/982883
SDPUtils.generateIdentifier = function() {
  return Math.random().toString(36).substr(2, 10);
};

// The RTCP CNAME used by all peerconnections from the same JS.
SDPUtils.localCName = SDPUtils.generateIdentifier();

// Splits SDP into lines, dealing with both CRLF and LF.
SDPUtils.splitLines = function(blob) {
  return blob.trim().split('\n').map(function(line) {
    return line.trim();
  });
};
// Splits SDP into sessionpart and mediasections. Ensures CRLF.
SDPUtils.splitSections = function(blob) {
  var parts = blob.split('\nm=');
  return parts.map(function(part, index) {
    return (index > 0 ? 'm=' + part : part).trim() + '\r\n';
  });
};

// returns the session description.
SDPUtils.getDescription = function(blob) {
  var sections = SDPUtils.splitSections(blob);
  return sections && sections[0];
};

// returns the individual media sections.
SDPUtils.getMediaSections = function(blob) {
  var sections = SDPUtils.splitSections(blob);
  sections.shift();
  return sections;
};

// Returns lines that start with a certain prefix.
SDPUtils.matchPrefix = function(blob, prefix) {
  return SDPUtils.splitLines(blob).filter(function(line) {
    return line.indexOf(prefix) === 0;
  });
};

// Parses an ICE candidate line. Sample input:
// candidate:702786350 2 udp 41819902 8.8.8.8 60769 typ relay raddr 8.8.8.8
// rport 55996"
SDPUtils.parseCandidate = function(line) {
  var parts;
  // Parse both variants.
  if (line.indexOf('a=candidate:') === 0) {
    parts = line.substring(12).split(' ');
  } else {
    parts = line.substring(10).split(' ');
  }

  var candidate = {
    foundation: parts[0],
    component: parseInt(parts[1], 10),
    protocol: parts[2].toLowerCase(),
    priority: parseInt(parts[3], 10),
    ip: parts[4],
    address: parts[4], // address is an alias for ip.
    port: parseInt(parts[5], 10),
    // skip parts[6] == 'typ'
    type: parts[7]
  };

  for (var i = 8; i < parts.length; i += 2) {
    switch (parts[i]) {
      case 'raddr':
        candidate.relatedAddress = parts[i + 1];
        break;
      case 'rport':
        candidate.relatedPort = parseInt(parts[i + 1], 10);
        break;
      case 'tcptype':
        candidate.tcpType = parts[i + 1];
        break;
      case 'ufrag':
        candidate.ufrag = parts[i + 1]; // for backward compability.
        candidate.usernameFragment = parts[i + 1];
        break;
      default: // extension handling, in particular ufrag
        candidate[parts[i]] = parts[i + 1];
        break;
    }
  }
  return candidate;
};

// Translates a candidate object into SDP candidate attribute.
SDPUtils.writeCandidate = function(candidate) {
  var sdp = [];
  sdp.push(candidate.foundation);
  sdp.push(candidate.component);
  sdp.push(candidate.protocol.toUpperCase());
  sdp.push(candidate.priority);
  sdp.push(candidate.address || candidate.ip);
  sdp.push(candidate.port);

  var type = candidate.type;
  sdp.push('typ');
  sdp.push(type);
  if (type !== 'host' && candidate.relatedAddress &&
      candidate.relatedPort) {
    sdp.push('raddr');
    sdp.push(candidate.relatedAddress);
    sdp.push('rport');
    sdp.push(candidate.relatedPort);
  }
  if (candidate.tcpType && candidate.protocol.toLowerCase() === 'tcp') {
    sdp.push('tcptype');
    sdp.push(candidate.tcpType);
  }
  if (candidate.usernameFragment || candidate.ufrag) {
    sdp.push('ufrag');
    sdp.push(candidate.usernameFragment || candidate.ufrag);
  }
  return 'candidate:' + sdp.join(' ');
};

// Parses an ice-options line, returns an array of option tags.
// a=ice-options:foo bar
SDPUtils.parseIceOptions = function(line) {
  return line.substr(14).split(' ');
};

// Parses an rtpmap line, returns RTCRtpCoddecParameters. Sample input:
// a=rtpmap:111 opus/48000/2
SDPUtils.parseRtpMap = function(line) {
  var parts = line.substr(9).split(' ');
  var parsed = {
    payloadType: parseInt(parts.shift(), 10) // was: id
  };

  parts = parts[0].split('/');

  parsed.name = parts[0];
  parsed.clockRate = parseInt(parts[1], 10); // was: clockrate
  parsed.channels = parts.length === 3 ? parseInt(parts[2], 10) : 1;
  // legacy alias, got renamed back to channels in ORTC.
  parsed.numChannels = parsed.channels;
  return parsed;
};

// Generate an a=rtpmap line from RTCRtpCodecCapability or
// RTCRtpCodecParameters.
SDPUtils.writeRtpMap = function(codec) {
  var pt = codec.payloadType;
  if (codec.preferredPayloadType !== undefined) {
    pt = codec.preferredPayloadType;
  }
  var channels = codec.channels || codec.numChannels || 1;
  return 'a=rtpmap:' + pt + ' ' + codec.name + '/' + codec.clockRate +
      (channels !== 1 ? '/' + channels : '') + '\r\n';
};

// Parses an a=extmap line (headerextension from RFC 5285). Sample input:
// a=extmap:2 urn:ietf:params:rtp-hdrext:toffset
// a=extmap:2/sendonly urn:ietf:params:rtp-hdrext:toffset
SDPUtils.parseExtmap = function(line) {
  var parts = line.substr(9).split(' ');
  return {
    id: parseInt(parts[0], 10),
    direction: parts[0].indexOf('/') > 0 ? parts[0].split('/')[1] : 'sendrecv',
    uri: parts[1]
  };
};

// Generates a=extmap line from RTCRtpHeaderExtensionParameters or
// RTCRtpHeaderExtension.
SDPUtils.writeExtmap = function(headerExtension) {
  return 'a=extmap:' + (headerExtension.id || headerExtension.preferredId) +
      (headerExtension.direction && headerExtension.direction !== 'sendrecv'
        ? '/' + headerExtension.direction
        : '') +
      ' ' + headerExtension.uri + '\r\n';
};

// Parses an ftmp line, returns dictionary. Sample input:
// a=fmtp:96 vbr=on;cng=on
// Also deals with vbr=on; cng=on
SDPUtils.parseFmtp = function(line) {
  var parsed = {};
  var kv;
  var parts = line.substr(line.indexOf(' ') + 1).split(';');
  for (var j = 0; j < parts.length; j++) {
    kv = parts[j].trim().split('=');
    parsed[kv[0].trim()] = kv[1];
  }
  return parsed;
};

// Generates an a=ftmp line from RTCRtpCodecCapability or RTCRtpCodecParameters.
SDPUtils.writeFmtp = function(codec) {
  var line = '';
  var pt = codec.payloadType;
  if (codec.preferredPayloadType !== undefined) {
    pt = codec.preferredPayloadType;
  }
  if (codec.parameters && Object.keys(codec.parameters).length) {
    var params = [];
    Object.keys(codec.parameters).forEach(function(param) {
      if (codec.parameters[param]) {
        params.push(param + '=' + codec.parameters[param]);
      } else {
        params.push(param);
      }
    });
    line += 'a=fmtp:' + pt + ' ' + params.join(';') + '\r\n';
  }
  return line;
};

// Parses an rtcp-fb line, returns RTCPRtcpFeedback object. Sample input:
// a=rtcp-fb:98 nack rpsi
SDPUtils.parseRtcpFb = function(line) {
  var parts = line.substr(line.indexOf(' ') + 1).split(' ');
  return {
    type: parts.shift(),
    parameter: parts.join(' ')
  };
};
// Generate a=rtcp-fb lines from RTCRtpCodecCapability or RTCRtpCodecParameters.
SDPUtils.writeRtcpFb = function(codec) {
  var lines = '';
  var pt = codec.payloadType;
  if (codec.preferredPayloadType !== undefined) {
    pt = codec.preferredPayloadType;
  }
  if (codec.rtcpFeedback && codec.rtcpFeedback.length) {
    // FIXME: special handling for trr-int?
    codec.rtcpFeedback.forEach(function(fb) {
      lines += 'a=rtcp-fb:' + pt + ' ' + fb.type +
      (fb.parameter && fb.parameter.length ? ' ' + fb.parameter : '') +
          '\r\n';
    });
  }
  return lines;
};

// Parses an RFC 5576 ssrc media attribute. Sample input:
// a=ssrc:3735928559 cname:something
SDPUtils.parseSsrcMedia = function(line) {
  var sp = line.indexOf(' ');
  var parts = {
    ssrc: parseInt(line.substr(7, sp - 7), 10)
  };
  var colon = line.indexOf(':', sp);
  if (colon > -1) {
    parts.attribute = line.substr(sp + 1, colon - sp - 1);
    parts.value = line.substr(colon + 1);
  } else {
    parts.attribute = line.substr(sp + 1);
  }
  return parts;
};

SDPUtils.parseSsrcGroup = function(line) {
  var parts = line.substr(13).split(' ');
  return {
    semantics: parts.shift(),
    ssrcs: parts.map(function(ssrc) {
      return parseInt(ssrc, 10);
    })
  };
};

// Extracts the MID (RFC 5888) from a media section.
// returns the MID or undefined if no mid line was found.
SDPUtils.getMid = function(mediaSection) {
  var mid = SDPUtils.matchPrefix(mediaSection, 'a=mid:')[0];
  if (mid) {
    return mid.substr(6);
  }
};

SDPUtils.parseFingerprint = function(line) {
  var parts = line.substr(14).split(' ');
  return {
    algorithm: parts[0].toLowerCase(), // algorithm is case-sensitive in Edge.
    value: parts[1]
  };
};

// Extracts DTLS parameters from SDP media section or sessionpart.
// FIXME: for consistency with other functions this should only
//   get the fingerprint line as input. See also getIceParameters.
SDPUtils.getDtlsParameters = function(mediaSection, sessionpart) {
  var lines = SDPUtils.matchPrefix(mediaSection + sessionpart,
    'a=fingerprint:');
  // Note: a=setup line is ignored since we use the 'auto' role.
  // Note2: 'algorithm' is not case sensitive except in Edge.
  return {
    role: 'auto',
    fingerprints: lines.map(SDPUtils.parseFingerprint)
  };
};

// Serializes DTLS parameters to SDP.
SDPUtils.writeDtlsParameters = function(params, setupType) {
  var sdp = 'a=setup:' + setupType + '\r\n';
  params.fingerprints.forEach(function(fp) {
    sdp += 'a=fingerprint:' + fp.algorithm + ' ' + fp.value + '\r\n';
  });
  return sdp;
};
// Parses ICE information from SDP media section or sessionpart.
// FIXME: for consistency with other functions this should only
//   get the ice-ufrag and ice-pwd lines as input.
SDPUtils.getIceParameters = function(mediaSection, sessionpart) {
  var lines = SDPUtils.splitLines(mediaSection);
  // Search in session part, too.
  lines = lines.concat(SDPUtils.splitLines(sessionpart));
  var iceParameters = {
    usernameFragment: lines.filter(function(line) {
      return line.indexOf('a=ice-ufrag:') === 0;
    })[0].substr(12),
    password: lines.filter(function(line) {
      return line.indexOf('a=ice-pwd:') === 0;
    })[0].substr(10)
  };
  return iceParameters;
};

// Serializes ICE parameters to SDP.
SDPUtils.writeIceParameters = function(params) {
  return 'a=ice-ufrag:' + params.usernameFragment + '\r\n' +
      'a=ice-pwd:' + params.password + '\r\n';
};

// Parses the SDP media section and returns RTCRtpParameters.
SDPUtils.parseRtpParameters = function(mediaSection) {
  var description = {
    codecs: [],
    headerExtensions: [],
    fecMechanisms: [],
    rtcp: []
  };
  var lines = SDPUtils.splitLines(mediaSection);
  var mline = lines[0].split(' ');
  for (var i = 3; i < mline.length; i++) { // find all codecs from mline[3..]
    var pt = mline[i];
    var rtpmapline = SDPUtils.matchPrefix(
      mediaSection, 'a=rtpmap:' + pt + ' ')[0];
    if (rtpmapline) {
      var codec = SDPUtils.parseRtpMap(rtpmapline);
      var fmtps = SDPUtils.matchPrefix(
        mediaSection, 'a=fmtp:' + pt + ' ');
      // Only the first a=fmtp:<pt> is considered.
      codec.parameters = fmtps.length ? SDPUtils.parseFmtp(fmtps[0]) : {};
      codec.rtcpFeedback = SDPUtils.matchPrefix(
        mediaSection, 'a=rtcp-fb:' + pt + ' ')
        .map(SDPUtils.parseRtcpFb);
      description.codecs.push(codec);
      // parse FEC mechanisms from rtpmap lines.
      switch (codec.name.toUpperCase()) {
        case 'RED':
        case 'ULPFEC':
          description.fecMechanisms.push(codec.name.toUpperCase());
          break;
        default: // only RED and ULPFEC are recognized as FEC mechanisms.
          break;
      }
    }
  }
  SDPUtils.matchPrefix(mediaSection, 'a=extmap:').forEach(function(line) {
    description.headerExtensions.push(SDPUtils.parseExtmap(line));
  });
  // FIXME: parse rtcp.
  return description;
};

// Generates parts of the SDP media section describing the capabilities /
// parameters.
SDPUtils.writeRtpDescription = function(kind, caps) {
  var sdp = '';

  // Build the mline.
  sdp += 'm=' + kind + ' ';
  sdp += caps.codecs.length > 0 ? '9' : '0'; // reject if no codecs.
  sdp += ' UDP/TLS/RTP/SAVPF ';
  sdp += caps.codecs.map(function(codec) {
    if (codec.preferredPayloadType !== undefined) {
      return codec.preferredPayloadType;
    }
    return codec.payloadType;
  }).join(' ') + '\r\n';

  sdp += 'c=IN IP4 0.0.0.0\r\n';
  sdp += 'a=rtcp:9 IN IP4 0.0.0.0\r\n';

  // Add a=rtpmap lines for each codec. Also fmtp and rtcp-fb.
  caps.codecs.forEach(function(codec) {
    sdp += SDPUtils.writeRtpMap(codec);
    sdp += SDPUtils.writeFmtp(codec);
    sdp += SDPUtils.writeRtcpFb(codec);
  });
  var maxptime = 0;
  caps.codecs.forEach(function(codec) {
    if (codec.maxptime > maxptime) {
      maxptime = codec.maxptime;
    }
  });
  if (maxptime > 0) {
    sdp += 'a=maxptime:' + maxptime + '\r\n';
  }
  sdp += 'a=rtcp-mux\r\n';

  if (caps.headerExtensions) {
    caps.headerExtensions.forEach(function(extension) {
      sdp += SDPUtils.writeExtmap(extension);
    });
  }
  // FIXME: write fecMechanisms.
  return sdp;
};

// Parses the SDP media section and returns an array of
// RTCRtpEncodingParameters.
SDPUtils.parseRtpEncodingParameters = function(mediaSection) {
  var encodingParameters = [];
  var description = SDPUtils.parseRtpParameters(mediaSection);
  var hasRed = description.fecMechanisms.indexOf('RED') !== -1;
  var hasUlpfec = description.fecMechanisms.indexOf('ULPFEC') !== -1;

  // filter a=ssrc:... cname:, ignore PlanB-msid
  var ssrcs = SDPUtils.matchPrefix(mediaSection, 'a=ssrc:')
    .map(function(line) {
      return SDPUtils.parseSsrcMedia(line);
    })
    .filter(function(parts) {
      return parts.attribute === 'cname';
    });
  var primarySsrc = ssrcs.length > 0 && ssrcs[0].ssrc;
  var secondarySsrc;

  var flows = SDPUtils.matchPrefix(mediaSection, 'a=ssrc-group:FID')
    .map(function(line) {
      var parts = line.substr(17).split(' ');
      return parts.map(function(part) {
        return parseInt(part, 10);
      });
    });
  if (flows.length > 0 && flows[0].length > 1 && flows[0][0] === primarySsrc) {
    secondarySsrc = flows[0][1];
  }

  description.codecs.forEach(function(codec) {
    if (codec.name.toUpperCase() === 'RTX' && codec.parameters.apt) {
      var encParam = {
        ssrc: primarySsrc,
        codecPayloadType: parseInt(codec.parameters.apt, 10)
      };
      if (primarySsrc && secondarySsrc) {
        encParam.rtx = {ssrc: secondarySsrc};
      }
      encodingParameters.push(encParam);
      if (hasRed) {
        encParam = JSON.parse(JSON.stringify(encParam));
        encParam.fec = {
          ssrc: primarySsrc,
          mechanism: hasUlpfec ? 'red+ulpfec' : 'red'
        };
        encodingParameters.push(encParam);
      }
    }
  });
  if (encodingParameters.length === 0 && primarySsrc) {
    encodingParameters.push({
      ssrc: primarySsrc
    });
  }

  // we support both b=AS and b=TIAS but interpret AS as TIAS.
  var bandwidth = SDPUtils.matchPrefix(mediaSection, 'b=');
  if (bandwidth.length) {
    if (bandwidth[0].indexOf('b=TIAS:') === 0) {
      bandwidth = parseInt(bandwidth[0].substr(7), 10);
    } else if (bandwidth[0].indexOf('b=AS:') === 0) {
      // use formula from JSEP to convert b=AS to TIAS value.
      bandwidth = parseInt(bandwidth[0].substr(5), 10) * 1000 * 0.95
          - (50 * 40 * 8);
    } else {
      bandwidth = undefined;
    }
    encodingParameters.forEach(function(params) {
      params.maxBitrate = bandwidth;
    });
  }
  return encodingParameters;
};

// parses http://draft.ortc.org/#rtcrtcpparameters*
SDPUtils.parseRtcpParameters = function(mediaSection) {
  var rtcpParameters = {};

  // Gets the first SSRC. Note tha with RTX there might be multiple
  // SSRCs.
  var remoteSsrc = SDPUtils.matchPrefix(mediaSection, 'a=ssrc:')
    .map(function(line) {
      return SDPUtils.parseSsrcMedia(line);
    })
    .filter(function(obj) {
      return obj.attribute === 'cname';
    })[0];
  if (remoteSsrc) {
    rtcpParameters.cname = remoteSsrc.value;
    rtcpParameters.ssrc = remoteSsrc.ssrc;
  }

  // Edge uses the compound attribute instead of reducedSize
  // compound is !reducedSize
  var rsize = SDPUtils.matchPrefix(mediaSection, 'a=rtcp-rsize');
  rtcpParameters.reducedSize = rsize.length > 0;
  rtcpParameters.compound = rsize.length === 0;

  // parses the rtcp-mux attrіbute.
  // Note that Edge does not support unmuxed RTCP.
  var mux = SDPUtils.matchPrefix(mediaSection, 'a=rtcp-mux');
  rtcpParameters.mux = mux.length > 0;

  return rtcpParameters;
};

// parses either a=msid: or a=ssrc:... msid lines and returns
// the id of the MediaStream and MediaStreamTrack.
SDPUtils.parseMsid = function(mediaSection) {
  var parts;
  var spec = SDPUtils.matchPrefix(mediaSection, 'a=msid:');
  if (spec.length === 1) {
    parts = spec[0].substr(7).split(' ');
    return {stream: parts[0], track: parts[1]};
  }
  var planB = SDPUtils.matchPrefix(mediaSection, 'a=ssrc:')
    .map(function(line) {
      return SDPUtils.parseSsrcMedia(line);
    })
    .filter(function(msidParts) {
      return msidParts.attribute === 'msid';
    });
  if (planB.length > 0) {
    parts = planB[0].value.split(' ');
    return {stream: parts[0], track: parts[1]};
  }
};

// SCTP
// parses draft-ietf-mmusic-sctp-sdp-26 first and falls back
// to draft-ietf-mmusic-sctp-sdp-05
SDPUtils.parseSctpDescription = function(mediaSection) {
  var mline = SDPUtils.parseMLine(mediaSection);
  var maxSizeLine = SDPUtils.matchPrefix(mediaSection, 'a=max-message-size:');
  var maxMessageSize;
  if (maxSizeLine.length > 0) {
    maxMessageSize = parseInt(maxSizeLine[0].substr(19), 10);
  }
  if (isNaN(maxMessageSize)) {
    maxMessageSize = 65536;
  }
  var sctpPort = SDPUtils.matchPrefix(mediaSection, 'a=sctp-port:');
  if (sctpPort.length > 0) {
    return {
      port: parseInt(sctpPort[0].substr(12), 10),
      protocol: mline.fmt,
      maxMessageSize: maxMessageSize
    };
  }
  var sctpMapLines = SDPUtils.matchPrefix(mediaSection, 'a=sctpmap:');
  if (sctpMapLines.length > 0) {
    var parts = SDPUtils.matchPrefix(mediaSection, 'a=sctpmap:')[0]
      .substr(10)
      .split(' ');
    return {
      port: parseInt(parts[0], 10),
      protocol: parts[1],
      maxMessageSize: maxMessageSize
    };
>>>>>>> 93405c87
  }
  var user = sessUser || 'thisisadapterortc';
  // FIXME: sess-id should be an NTP timestamp.
  return 'v=0\r\n' +
      'o=' + user + ' ' + sessionId + ' ' + version +
        ' IN IP4 127.0.0.1\r\n' +
      's=-\r\n' +
      't=0 0\r\n';
};

<<<<<<< HEAD
SDPUtils.writeMediaSection = function(transceiver, caps, type, stream) {
  var sdp = SDPUtils.writeRtpDescription(transceiver.kind, caps);

  // Map ICE parameters (ufrag, pwd) to SDP.
  sdp += SDPUtils.writeIceParameters(
      transceiver.iceGatherer.getLocalParameters());

  // Map DTLS parameters to SDP.
  sdp += SDPUtils.writeDtlsParameters(
      transceiver.dtlsTransport.getLocalParameters(),
      type === 'offer' ? 'actpass' : 'active');

  sdp += 'a=mid:' + transceiver.mid + '\r\n';

=======
// SCTP
// outputs the draft-ietf-mmusic-sctp-sdp-26 version that all browsers
// support by now receiving in this format, unless we originally parsed
// as the draft-ietf-mmusic-sctp-sdp-05 format (indicated by the m-line
// protocol of DTLS/SCTP -- without UDP/ or TCP/)
SDPUtils.writeSctpDescription = function(media, sctp) {
  var output = [];
  if (media.protocol !== 'DTLS/SCTP') {
    output = [
      'm=' + media.kind + ' 9 ' + media.protocol + ' ' + sctp.protocol + '\r\n',
      'c=IN IP4 0.0.0.0\r\n',
      'a=sctp-port:' + sctp.port + '\r\n'
    ];
  } else {
    output = [
      'm=' + media.kind + ' 9 ' + media.protocol + ' ' + sctp.port + '\r\n',
      'c=IN IP4 0.0.0.0\r\n',
      'a=sctpmap:' + sctp.port + ' ' + sctp.protocol + ' 65535\r\n'
    ];
  }
  if (sctp.maxMessageSize !== undefined) {
    output.push('a=max-message-size:' + sctp.maxMessageSize + '\r\n');
  }
  return output.join('');
};

// Generate a session ID for SDP.
// https://tools.ietf.org/html/draft-ietf-rtcweb-jsep-20#section-5.2.1
// recommends using a cryptographically random +ve 64-bit value
// but right now this should be acceptable and within the right range
SDPUtils.generateSessionId = function() {
  return Math.random().toString().substr(2, 21);
};

// Write boilder plate for start of SDP
// sessId argument is optional - if not supplied it will
// be generated randomly
// sessVersion is optional and defaults to 2
// sessUser is optional and defaults to 'thisisadapterortc'
SDPUtils.writeSessionBoilerplate = function(sessId, sessVer, sessUser) {
  var sessionId;
  var version = sessVer !== undefined ? sessVer : 2;
  if (sessId) {
    sessionId = sessId;
  } else {
    sessionId = SDPUtils.generateSessionId();
  }
  var user = sessUser || 'thisisadapterortc';
  // FIXME: sess-id should be an NTP timestamp.
  return 'v=0\r\n' +
      'o=' + user + ' ' + sessionId + ' ' + version +
        ' IN IP4 127.0.0.1\r\n' +
      's=-\r\n' +
      't=0 0\r\n';
};

SDPUtils.writeMediaSection = function(transceiver, caps, type, stream) {
  var sdp = SDPUtils.writeRtpDescription(transceiver.kind, caps);

  // Map ICE parameters (ufrag, pwd) to SDP.
  sdp += SDPUtils.writeIceParameters(
    transceiver.iceGatherer.getLocalParameters());

  // Map DTLS parameters to SDP.
  sdp += SDPUtils.writeDtlsParameters(
    transceiver.dtlsTransport.getLocalParameters(),
    type === 'offer' ? 'actpass' : 'active');

  sdp += 'a=mid:' + transceiver.mid + '\r\n';

>>>>>>> 93405c87
  if (transceiver.direction) {
    sdp += 'a=' + transceiver.direction + '\r\n';
  } else if (transceiver.rtpSender && transceiver.rtpReceiver) {
    sdp += 'a=sendrecv\r\n';
  } else if (transceiver.rtpSender) {
    sdp += 'a=sendonly\r\n';
  } else if (transceiver.rtpReceiver) {
    sdp += 'a=recvonly\r\n';
  } else {
    sdp += 'a=inactive\r\n';
  }

  if (transceiver.rtpSender) {
    // spec.
    var msid = 'msid:' + stream.id + ' ' +
        transceiver.rtpSender.track.id + '\r\n';
    sdp += 'a=' + msid;

    // for Chrome.
    sdp += 'a=ssrc:' + transceiver.sendEncodingParameters[0].ssrc +
        ' ' + msid;
    if (transceiver.sendEncodingParameters[0].rtx) {
      sdp += 'a=ssrc:' + transceiver.sendEncodingParameters[0].rtx.ssrc +
          ' ' + msid;
      sdp += 'a=ssrc-group:FID ' +
          transceiver.sendEncodingParameters[0].ssrc + ' ' +
          transceiver.sendEncodingParameters[0].rtx.ssrc +
          '\r\n';
<<<<<<< HEAD
    }
  }
  // FIXME: this should be written by writeRtpDescription.
  sdp += 'a=ssrc:' + transceiver.sendEncodingParameters[0].ssrc +
      ' cname:' + SDPUtils.localCName + '\r\n';
  if (transceiver.rtpSender && transceiver.sendEncodingParameters[0].rtx) {
    sdp += 'a=ssrc:' + transceiver.sendEncodingParameters[0].rtx.ssrc +
        ' cname:' + SDPUtils.localCName + '\r\n';
  }
  return sdp;
};

// Gets the direction from the mediaSection or the sessionpart.
SDPUtils.getDirection = function(mediaSection, sessionpart) {
  // Look for sendrecv, sendonly, recvonly, inactive, default to sendrecv.
  var lines = SDPUtils.splitLines(mediaSection);
  for (var i = 0; i < lines.length; i++) {
    switch (lines[i]) {
      case 'a=sendrecv':
      case 'a=sendonly':
      case 'a=recvonly':
      case 'a=inactive':
        return lines[i].substr(2);
      default:
        // FIXME: What should happen here?
    }
  }
  if (sessionpart) {
    return SDPUtils.getDirection(sessionpart);
  }
  return 'sendrecv';
};

SDPUtils.getKind = function(mediaSection) {
  var lines = SDPUtils.splitLines(mediaSection);
  var mline = lines[0].split(' ');
  return mline[0].substr(2);
};

SDPUtils.isRejected = function(mediaSection) {
  return mediaSection.split(' ', 2)[1] === '0';
};

SDPUtils.parseMLine = function(mediaSection) {
  var lines = SDPUtils.splitLines(mediaSection);
  var parts = lines[0].substr(2).split(' ');
  return {
    kind: parts[0],
    port: parseInt(parts[1], 10),
    protocol: parts[2],
    fmt: parts.slice(3).join(' ')
  };
};

SDPUtils.parseOLine = function(mediaSection) {
  var line = SDPUtils.matchPrefix(mediaSection, 'o=')[0];
  var parts = line.substr(2).split(' ');
  return {
    username: parts[0],
    sessionId: parts[1],
    sessionVersion: parseInt(parts[2], 10),
    netType: parts[3],
    addressType: parts[4],
    address: parts[5]
  };
};

=======
    }
  }
  // FIXME: this should be written by writeRtpDescription.
  sdp += 'a=ssrc:' + transceiver.sendEncodingParameters[0].ssrc +
      ' cname:' + SDPUtils.localCName + '\r\n';
  if (transceiver.rtpSender && transceiver.sendEncodingParameters[0].rtx) {
    sdp += 'a=ssrc:' + transceiver.sendEncodingParameters[0].rtx.ssrc +
        ' cname:' + SDPUtils.localCName + '\r\n';
  }
  return sdp;
};

// Gets the direction from the mediaSection or the sessionpart.
SDPUtils.getDirection = function(mediaSection, sessionpart) {
  // Look for sendrecv, sendonly, recvonly, inactive, default to sendrecv.
  var lines = SDPUtils.splitLines(mediaSection);
  for (var i = 0; i < lines.length; i++) {
    switch (lines[i]) {
      case 'a=sendrecv':
      case 'a=sendonly':
      case 'a=recvonly':
      case 'a=inactive':
        return lines[i].substr(2);
      default:
        // FIXME: What should happen here?
    }
  }
  if (sessionpart) {
    return SDPUtils.getDirection(sessionpart);
  }
  return 'sendrecv';
};

SDPUtils.getKind = function(mediaSection) {
  var lines = SDPUtils.splitLines(mediaSection);
  var mline = lines[0].split(' ');
  return mline[0].substr(2);
};

SDPUtils.isRejected = function(mediaSection) {
  return mediaSection.split(' ', 2)[1] === '0';
};

SDPUtils.parseMLine = function(mediaSection) {
  var lines = SDPUtils.splitLines(mediaSection);
  var parts = lines[0].substr(2).split(' ');
  return {
    kind: parts[0],
    port: parseInt(parts[1], 10),
    protocol: parts[2],
    fmt: parts.slice(3).join(' ')
  };
};

SDPUtils.parseOLine = function(mediaSection) {
  var line = SDPUtils.matchPrefix(mediaSection, 'o=')[0];
  var parts = line.substr(2).split(' ');
  return {
    username: parts[0],
    sessionId: parts[1],
    sessionVersion: parseInt(parts[2], 10),
    netType: parts[3],
    addressType: parts[4],
    address: parts[5]
  };
};

>>>>>>> 93405c87
// a very naive interpretation of a valid SDP.
SDPUtils.isValidSDP = function(blob) {
  if (typeof blob !== 'string' || blob.length === 0) {
    return false;
  }
  var lines = SDPUtils.splitLines(blob);
  for (var i = 0; i < lines.length; i++) {
    if (lines[i].length < 2 || lines[i].charAt(1) !== '=') {
      return false;
    }
    // TODO: check the modifier a bit more.
  }
  return true;
};

// Expose public methods.
if (typeof module === 'object') {
  module.exports = SDPUtils;
}

},{}]},{},[1])(1)
});

/* global define, module, require, console, MediaStreamTrack, createIceServer, RTCIceCandidate, RTCPeerConnection, RTCSessionDescription */
/*!
  Script: easyrtc.js

    Provides client side support for the EasyRTC framework.
    See the easyrtc_client_api.md and easyrtc_client_tutorial.md
    for more details.

  About: License

    Copyright (c) 2016, Priologic Software Inc.
    All rights reserved.

    Redistribution and use in source and binary forms, with or without
    modification, are permitted provided that the following conditions are met:

        * Redistributions of source code must retain the above copyright notice,
          this list of conditions and the following disclaimer.
        * Redistributions in binary form must reproduce the above copyright
          notice, this list of conditions and the following disclaimer in the
          documentation and/or other materials provided with the distribution.

    THIS SOFTWARE IS PROVIDED BY THE COPYRIGHT HOLDERS AND CONTRIBUTORS "AS IS"
    AND ANY EXPRESS OR IMPLIED WARRANTIES, INCLUDING, BUT NOT LIMITED TO, THE
    IMPLIED WARRANTIES OF MERCHANTABILITY AND FITNESS FOR A PARTICULAR PURPOSE
    ARE DISCLAIMED. IN NO EVENT SHALL THE COPYRIGHT HOLDER OR CONTRIBUTORS BE
    LIABLE FOR ANY DIRECT, INDIRECT, INCIDENTAL, SPECIAL, EXEMPLARY, OR
    CONSEQUENTIAL DAMAGES (INCLUDING, BUT NOT LIMITED TO, PROCUREMENT OF
    SUBSTITUTE GOODS OR SERVICES; LOSS OF USE, DATA, OR PROFITS; OR BUSINESS
    INTERRUPTION) HOWEVER CAUSED AND ON ANY THEORY OF LIABILITY, WHETHER IN
    CONTRACT, STRICT LIABILITY, OR TORT (INCLUDING NEGLIGENCE OR OTHERWISE)
    ARISING IN ANY WAY OUT OF THE USE OF THIS SOFTWARE, EVEN IF ADVISED OF THE
    POSSIBILITY OF SUCH DAMAGE.
*/

(function (root, factory) {
    if (typeof define === 'function' && define.amd) {
        //RequireJS (AMD) build system
        define('easyrtc',['easyrtc_lang', 'webrtc-adapter', 'socket.io'], factory);
    } else if (typeof module === 'object' && module.exports) {
        //CommonJS build system
        module.exports = factory(require('easyrtc_lang'), require('webrtc-adapter'), require('socket.io'));
    } else {
        //Vanilla JS, ensure dependencies are loaded correctly
        if (typeof window.io === 'undefined' || !window.io) {
            throw new Error("easyrtc requires socket.io");
        }
        root.easyrtc = factory(window.easyrtc_lang, window.adapter, window.io);
  }
}(this, function (easyrtc_lang, adapter, io, undefined) {


/**
 * @class Easyrtc.
 *
 * @returns {Easyrtc} the new easyrtc instance.
 *
 * @constructs Easyrtc
 */
var Easyrtc = function() {

    var self = this;
    var peerConns = {};
    var stillAliveTimer = null;
    var stillAlivePeriod = 0;
    var missedAliveResponses = 0;

    function stillAliveEmitter() {
        if( !stillAlivePeriod ) {
            return;
        }
        if( stillAliveTimer ) {
           clearTimeout(stillAliveTimer);
        }

        if( missedAliveResponses === 1 ) {
            self.showError(self.errCodes.SYSTEM_ERR, "Timed out trying to talk to the server.");
            self.printpeerconns();
            self.hangupAll();
            self.disconnect();
            return;
        }
        stillAliveTimer = setTimeout(stillAliveEmitter, 20*1000);
        missedAliveResponses++;
        sendSignalling(null, "stillAlive", {}, function(msgType, msgData){
             missedAliveResponses = 0;
         }, function() {
           });
    }

    function logDebug (message, obj) {
        if (self.debugPrinter) {
            self.debugPrinter(message, obj);
        }
    }

    function isEmptyObj(obj) {
        if (obj === null || obj === undefined) {
            return true;
        }
        var key;
        for (key in obj) {
            if (obj.hasOwnProperty(key)) {
                return false;
            }
        }
        return true;
    }

    /** @private */
    var autoInitUserMedia = true;
    /** @private */
    var sdpLocalFilter = null;
    /** @private */
    var sdpRemoteFilter = null;
    /** @private */
    var iceCandidateFilter = null;
    /** @private */
    var iceConnectionStateChangeListener = null;
    var signalingStateChangeListener = null;
    /** @private */
    var connectionOptions =  {
        'connect timeout': 10000,
        'force new connection': true
    };

    /** @private */
    //
    // this function replaces the deprecated MediaStream.stop method
    //
    function stopStream(stream) {
       var i;
       var tracks;

       tracks = stream.getAudioTracks();
       for( i = 0; i < tracks.length; i++ ) {
           try {
             tracks[i].stop();
           } catch(err){}
       }
       tracks = stream.getVideoTracks();
       for( i = 0; i < tracks.length; i++ ) {
           try {
             tracks[i].stop();
           } catch(err){}
       }

       if (typeof stream.stop === 'function') {
           try {
             stream.stop();
           } catch(err){}
       }
    }

    /**
     * Sets functions which filter sdp records before calling setLocalDescription or setRemoteDescription.
     * This is advanced functionality which can break things, easily. See the easyrtc_rates.js file for a
     * filter builder.
     * @param {Function} localFilter a function that takes an sdp string and returns an sdp string.
     * @param {Function} remoteFilter a function that takes an sdp string and returns an sdp string.
     */
    this.setSdpFilters = function(localFilter, remoteFilter) {
        sdpLocalFilter = localFilter;
        sdpRemoteFilter = remoteFilter;
    };

    /**
     * Sets a function to warn about the peer connection closing.
     *  @param {Function} handler: a function that gets an easyrtcid as an argument.
     */
    this.setPeerClosedListener = function( handler ) {
       this.onPeerClosed = handler;
    };

    /**
     * Sets a function to warn about the peer connection open.
     *  @param {Function} handler: a function that gets an easyrtcid as an argument.
     */
    this.setPeerOpenListener = function( handler ) {
       this.onPeerOpen = handler;
    };

    /**
     * Sets a function to receive warnings about the peer connection
     * failing. The peer connection may recover by itself.
     *  @param {Function} failingHandler: a function that gets an easyrtcid as an argument.
     *  @param {Function} recoveredHandler: a function that gets an easyrtcid as an argument.
     */
    this.setPeerFailingListener = function( failingHandler, recoveredHandler ) {
       this.onPeerFailing = failingHandler;
       this.onPeerRecovered = recoveredHandler;
    };

    /**
     * Sets a function which filters IceCandidate records being sent or received.
     *
     * Candidate records can be received while they are being generated locally (before being
     * sent to a peer), and after they are received by the peer. The filter receives two arguments, the candidate record and a boolean
     * flag that is true for a candidate being received from another peer,
     * and false for a candidate that was generated locally. The candidate record has the form:
     *  {type: 'candidate', label: sdpMLineIndex, id: sdpMid, candidate: candidateString}
     * The function should return one of the following: the input candidate record, a modified candidate record, or null (indicating that the
     * candidate should be discarded).
     * @param {Function} filter
     */
    this.setIceCandidateFilter = function(filter) {
        iceCandidateFilter = filter;
    };

    /**
     * Sets a function that listens on IceConnectionStateChange events.
     *
     * During ICE negotiation the peer connection fires the iceconnectionstatechange event.
     * It is sometimes useful for the application to learn about these changes, especially if the ICE connection fails.
     * The function should accept three parameters: the easyrtc id of the peer, the iceconnectionstatechange event target and the iceconnectionstate.
     * @param {Function} listener
     */
    this.setIceConnectionStateChangeListener = function(listener) {
       iceConnectionStateChangeListener = listener;
    };

    /**
     * Sets a function that listens on SignalingStateChange events.
     *
     * During ICE negotiation the peer connection fires the signalingstatechange event.
     * The function should accept three parameters: the easyrtc id of the peer, the signalingstatechange event target and the signalingstate.
     * @param {Function} listener
     */
    this.setSignalingStateChangeListener = function(listener) {
       signalingStateChangeListener = listener;
    };

    /**
     * Controls whether a default local media stream should be acquired automatically during calls and accepts
     * if a list of streamNames is not supplied. The default is true, which mimics the behaviour of earlier releases
     * that didn't support multiple streams. This function should be called before easyrtc.call or before entering an
     * accept  callback.
     * @param {Boolean} flag true to allocate a default local media stream.
     */
    this.setAutoInitUserMedia = function(flag) {
        autoInitUserMedia = !!flag;
    };

    /**
     * This function performs a printf like formatting. It actually takes an unlimited
     * number of arguments, the declared arguments arg1, arg2, arg3 are present just for
     * documentation purposes.
     * @param {String} format A string like "abcd{1}efg{2}hij{1}."
     * @param {String} arg1 The value that replaces {1}
     * @param {String} arg2 The value that replaces {2}
     * @param {String} arg3 The value that replaces {3}
     * @returns {String} the formatted string.
     */
    this.format = function(format, arg1, arg2, arg3) {
        var formatted = arguments[0];
        for (var i = 1; i < arguments.length; i++) {
            var regexp = new RegExp('\\{' + (i - 1) + '\\}', 'gi');
            formatted = formatted.replace(regexp, arguments[i]);
        }
        return formatted;
    };


    //
    // this private method handles adding a stream to a peer connection.
    // chrome only supports adding streams, safari only supports adding
    // tracks.
    //
    function addStreamToPeerConnection(stream, peerConnection) {
       if( peerConnection.addStream ) {
           var existingStreams = peerConnection.getLocalStreams();
           if (existingStreams.indexOf(stream) === -1) {
              peerConnection.addStream(stream);
           }
       }
       else {
          var existingTracks = peerConnection.getSenders();
          var tracks = stream.getAudioTracks();
          var i;
          for( i = 0; i < tracks.length; i++ ) {
            if (existingTracks.indexOf(tracks[i]) === -1) {
             peerConnection.addTrack( tracks[i]);
            }
          }
          tracks = stream.getVideoTracks();
          for( i = 0; i < tracks.length; i++ ) {
            if (existingTracks.indexOf(tracks[i]) === -1) {
             peerConnection.addTrack( tracks[i]);
            }
          }
       }
    }

    /** This method is used to trigger renegotiation, which is how you
     * you update change the properties of an existing connection (such as the
     * the bandwidth used. Before calling it, you modify your sdp filters
     * to reflect the desired changes.
     * @param otherUser the easyrtcid of the peer corresponding to the
     *  connection being updated.
     */
    this.renegotiate = function(otherUser) {
        var peerConnObj =  peerConns[otherUser];
        if(!peerConnObj) {
            logDebug("Attempt to renegotiate ice on nonexistant connection");
            return;
        }
        var callFailureCB = peerConnObj.callFailureCB || self.showError;
        var pc = peerConnObj.pc;

        var setLocalAndSendMessage0 = function(sessionDescription) {
            if (peerConnObj.cancelled) {
                logDebug('renegotiate.setLocalAndSendMessage0.ignored', peerConnObj.cancelled, peerConnObj.sendingOffer);
                return;
            }
            var sendOffer = function() {
                peerConnObj.sendingOffer = false;
                sendSignalling(otherUser, "offer", sessionDescription, null, callFailureCB);
            };
            if (sdpLocalFilter) {
                sessionDescription.sdp = sdpLocalFilter(sessionDescription.sdp);
            }
            pc.setLocalDescription(sessionDescription).then(sendOffer, function(errorText) {
                peerConnObj.sendingOffer = false;
                callFailureCB(self.errCodes.CALL_ERR, errorText);
            });
        };

        if (peerConnObj.sendingOffer) {
            logDebug('initiateSendOffer.setLocalAndSendMessage0.ignored', peerConnObj.sendingOffer);
            return;
        }

        peerConnObj.sendingOffer = true;
        pc.createOffer({iceRestart: true }).then(setLocalAndSendMessage0)
          .catch(function(reason) {
                 peerConnObj.sendingOffer = false;
                 callFailureCB(self.errCodes.CALL_ERR, JSON.stringify(reason));
           });

    };

    /**
     * This function checks if a socket is actually connected.
     * @private
     * @param {Object} socket a socket.io socket.
     * @return true if the socket exists and is connected, false otherwise.
    */
    function isSocketConnected(socket) {
       return socket && (
            (socket.socket && socket.socket.connected) || socket.connected
        );
    }

    /** @private */
    //
    // Maps a key to a language specific string using the easyrtc_lang map.
    // Defaults to the key if the key can not be found, but outputs a warning in that case.
    // This function is only used internally by easyrtc.js
    //
    var haveAudioVideo = {
        audio: false,
        video: false
    };

    /**
     * @private
     * @param {String} key
     */
    this.getConstantString = function(key) {
        if (easyrtc_lang[key]) {
            return easyrtc_lang[key];
        }
        else {
            self.showError(self.errCodes.DEVELOPER_ERR, "Could not find key='" + key + "' in easyrtc_lang");
            return key;
        }
    };

    /** @private */
    //
    // this is a list of the events supported by the generalized event listener.
    //
    var allowedEvents = {
        roomOccupant: true,  // this receives the list of everybody in any room you belong to
        roomOccupants: true  // this receives a {roomName:..., occupants:...} value for a specific room
    };

    /** @private */
    //
    // A map of eventListeners. The key is the event type.
    //
    var eventListeners = {};

    /**
     * This function checks if an attempt was made to add an event listener or
     * or emit an unlisted event, since such is typically a typo.
     * @private
     * @param {String} eventName
     * @param {String} callingFunction the name of the calling function.
     */
    function event(eventName, callingFunction) {
        if (typeof eventName !== 'string') {
            self.showError(self.errCodes.DEVELOPER_ERR, callingFunction + " called without a string as the first argument");
            throw "developer error";
        }
        if (!allowedEvents[eventName]) {
            self.showError(self.errCodes.DEVELOPER_ERR, callingFunction + " called with a bad event name = " + eventName);
            throw "developer error";
        }
    }

    /**
     * Adds an event listener for a particular type of event.
     * Currently the only eventName supported is "roomOccupant".
     * @param {String} eventName the type of the event
     * @param {Function} eventListener the function that expects the event.
     * The eventListener gets called with the eventName as it's first argument, and the event
     * data as it's second argument.
     * @returns {void}
     */
    this.addEventListener = function(eventName, eventListener) {
        event(eventName, "addEventListener");
        if (typeof eventListener !== 'function') {
            self.showError(self.errCodes.DEVELOPER_ERR, "addEventListener called with a non-function for second argument");
            throw "developer error";
        }
        //
        // remove the event listener if it's already present so we don't end up with two copies
        //
        self.removeEventListener(eventName, eventListener);
        if (!eventListeners[eventName]) {
            eventListeners[eventName] = [];
        }
        eventListeners[eventName][eventListeners[eventName].length] = eventListener;
    };

    /**
     * Removes an event listener.
     * @param {String} eventName
     * @param {Function} eventListener
     */
    this.removeEventListener = function(eventName, eventListener) {
        event(eventName, "removeEventListener");
        var listeners = eventListeners[eventName];
        var i = 0;
        if (listeners) {
            for (i = 0; i < listeners.length; i++) {
                if (listeners[i] === eventListener) {
                    if (i < listeners.length - 1) {
                        listeners[i] = listeners[listeners.length - 1];
                    }
                    listeners.length = listeners.length - 1;
                }
            }
        }
    };

    /**
     * Emits an event, or in other words, calls all the eventListeners for a
     * particular event.
     * @param {String} eventName
     * @param {Object} eventData
     */
    this.emitEvent = function(eventName, eventData) {
        event(eventName, "emitEvent");
        var listeners = eventListeners[eventName];
        var i = 0;
        if (listeners) {
            for (i = 0; i < listeners.length; i++) {
                listeners[i](eventName, eventData);
            }
        }
    };

    /**
     * Error codes that the EasyRTC will use in the errorCode field of error object passed
     * to error handler set by easyrtc.setOnError. The error codes are short printable strings.
     * @type Object
     */
    this.errCodes = {
        BAD_NAME: "BAD_NAME", // a user name wasn't of the desired form
        CALL_ERR: "CALL_ERR", // something went wrong creating the peer connection
        DEVELOPER_ERR: "DEVELOPER_ERR", // the developer using the EasyRTC library made a mistake
        SYSTEM_ERR: "SYSTEM_ERR", // probably an error related to the network
        CONNECT_ERR: "CONNECT_ERR", // error occurred when trying to create a connection
        MEDIA_ERR: "MEDIA_ERR", // unable to get the local media
        MEDIA_WARNING: "MEDIA_WARNING", // didn't get the desired resolution
        INTERNAL_ERR: "INTERNAL_ERR",
        PEER_GONE: "PEER_GONE", // peer doesn't exist
        ALREADY_CONNECTED: "ALREADY_CONNECTED",
        BAD_CREDENTIAL: "BAD_CREDENTIAL",
        ICECANDIDATE_ERR: "ICECANDIDATE_ERR",
        NOVIABLEICE: "NOVIABLEICE",
        SIGNAL_ERR: "SIGNAL_ERR"
    };

    this.apiVersion = "1.1.1-beta";

    /** Most basic message acknowledgment object */
    this.ackMessage = {msgType: "ack"};

    /** Regular expression pattern for user ids. This will need modification to support non US character sets */
    this.usernameRegExp = /^(.){1,64}$/;

    /** Default cookieId name */
    this.cookieId = "easyrtcsid";

    /** @private */
    this.username = null;

    /** Flag to indicate that user is currently logging out */
    this.loggingOut = false;

    /** @private */
    this.disconnecting = false;

    /** @private */
    //
    // A map of ids to local media streams.
    //
    var namedLocalMediaStreams = {};

    /** @private */
    var sessionFields = [];

    /** @private */
    var receivedMediaConstraints = {};

    /**
     * Control whether the client requests audio from a peer during a call.
     * Must be called before the call to have an effect.
     * @param value - true to receive audio, false otherwise. The default is true.
     */
    this.enableAudioReceive = function(value) {
        if (
             adapter && adapter.browserDetails &&
                 (adapter.browserDetails.browser === "chrome" && adapter.browserDetails.version < 65)
         ) {
            receivedMediaConstraints.mandatory = receivedMediaConstraints.mandatory || {};
            receivedMediaConstraints.mandatory.OfferToReceiveAudio = value;
        } else {
            receivedMediaConstraints.offerToReceiveAudio = value;
        }
    };

    /**
     * Control whether the client requests video from a peer during a call.
     * Must be called before the call to have an effect.
     * @param value - true to receive video, false otherwise. The default is true.
     */
    this.enableVideoReceive = function(value) {
        if (
             adapter && adapter.browserDetails &&
                 (adapter.browserDetails.browser === "chrome" && adapter.browserDetails.version < 65)
         ) {
            receivedMediaConstraints.mandatory = receivedMediaConstraints.mandatory || {};
            receivedMediaConstraints.mandatory.OfferToReceiveVideo = value;
        } else {
           receivedMediaConstraints.offerToReceiveVideo = value;
        }
    };

    // True by default
    // TODO should not be true by default only for legacy
    this.enableAudioReceive(true);
    this.enableVideoReceive(true);

    function getSourceList(callback, sourceType) {
        navigator.mediaDevices.enumerateDevices().then(
             function(values) {
                var results = [];
                for (var i = 0; i < values.length; i++) {
                    var source = values[i];
                    if (source.kind === sourceType) {

                        //backwards compatibility
                        if (!source.id) {
                            source.id = source.deviceId;
                        }

                        results.push(source);
                    }
                }
                callback(results);
             }
          ).catch(
            function(reason) {
               logDebug("Unable to enumerate devices (" + reason + ")");
            }
        );
    }

    /**
     * Sets the audio output device of a Video object.
     * That is to say, this controls what speakers get the sound.
     * In theory, this works on Chrome but probably doesn't work anywhere else yet.
     * This code was cribbed from https://webrtc.github.io/samples/src/content/devices/multi/.
     *  @param {Object} element an HTML5 video element
     *  @param {String} sinkId a deviceid from getAudioSinkList
     */
    this.setAudioOutput = function(element, sinkId) {
       if (typeof element.sinkId !== 'undefined') {
          element.setSinkId(sinkId)
          .then(function() {
            logDebug('Success, audio output device attached: ' + sinkId + ' to ' +
                'element with ' + element.title + ' as source.');
          })
          .catch(function(error) {
            var errorMessage = error;
            if (error.name === 'SecurityError') {
              errorMessage = 'You need to use HTTPS for selecting audio output ' +
                  'device: ' + error;
            }
            logDebug(errorMessage);
          });
       } else {
          logDebug('Browser does not support output device selection.');
       }
    };

    /**
     * Gets a list of the available audio sinks (ie, speakers)
     * @param {Function} callback receives list of {deviceId:String, groupId:String, label:String, kind:"audio"}
     * @example  easyrtc.getAudioSinkList( function(list) {
     *               var i;
     *               for( i = 0; i < list.length; i++ ) {
     *                   console.log("label=" + list[i].label + ", id= " + list[i].deviceId);
     *               }
     *          });
     */
    this.getAudioSinkList = function(callback){
       getSourceList(callback, "audiooutput");
    };
    /**
     * Gets a list of the available audio sources (ie, microphones)
     * @param {Function} callback receives list of {deviceId:String, groupId:String, label:String, kind:"audio"}
     * @example  easyrtc.getAudioSourceList( function(list) {
     *               var i;
     *               for( i = 0; i < list.length; i++ ) {
     *                   console.log("label=" + list[i].label + ", id= " + list[i].deviceId);
     *               }
     *          });
     */
    this.getAudioSourceList = function(callback){
       getSourceList(callback, "audioinput");
    };

    /**
     * Gets a list of the available video sources (ie, cameras)
     * @param {Function} callback receives list of {deviceId:String, groupId:String, label:String, kind:"video"}
     * @example  easyrtc.getVideoSourceList( function(list) {
     *               var i;
     *               for( i = 0; i < list.length; i++ ) {
     *                   console.log("label=" + list[i].label + ", id= " + list[i].deviceId);
     *               }
     *          });
     */
    this.getVideoSourceList = function(callback) {
       getSourceList(callback, "videoinput");
    };


    /** @private */
    var dataChannelName = "dc";
    /** @private */
    var oldConfig = {};
    /** @private */
    var offersPending = {};
    /** @private */
    var credential = null;

    /** @private */
    self.audioEnabled = true;
    /** @private */
    self.videoEnabled = true;
    /** @private */
    this.debugPrinter = null;
    /** Your easyrtcid */
    this.myEasyrtcid = "";

    /** The height of the local media stream video in pixels. This field is set an indeterminate period
     * of time after easyrtc.initMediaSource succeeds. Note: in actuality, the dimensions of a video stream
     * change dynamically in response to external factors, you should check the videoWidth and videoHeight attributes
     * of your video objects before you use them for pixel specific operations.
     */
    this.nativeVideoHeight = 0;

    /** This constant determines how long (in bytes) a message can be before being split in chunks of that size.
    * This is because there is a limitation of the length of the message you can send on the
    * data channel between browsers.
    */
    this.maxP2PMessageLength = 1000;

    /** The width of the local media stream video in pixels. This field is set an indeterminate period
     * of time after easyrtc.initMediaSource succeeds.  Note: in actuality, the dimensions of a video stream
     * change dynamically in response to external factors, you should check the videoWidth and videoHeight attributes
     * of your video objects before you use them for pixel specific operations.
     */
    this.nativeVideoWidth = 0;

    /** The rooms the user is in. This only applies to room oriented applications and is set at the same
     * time a token is received.
     */
    this.roomJoin = {};

    /** Checks if the supplied string is a valid user name (standard identifier rules)
     * @param {String} name
     * @return {Boolean} true for a valid user name
     * @example
     *    var name = document.getElementById('nameField').value;
     *    if( !easyrtc.isNameValid(name)){
     *        console.error("Bad user name");
     *    }
     */
    this.isNameValid = function(name) {
        return self.usernameRegExp.test(name);
    };

    /**
     * This function sets the name of the cookie that client side library will look for
     * and transmit back to the server as it's easyrtcsid in the first message.
     * @param {String} cookieId
     */
    this.setCookieId = function(cookieId) {
        self.cookieId = cookieId;
    };

    /** @private */
    this._desiredVideoProperties = {}; // default camera

    /**
     * Specify particular video source. Call this before you call easyrtc.initMediaSource().
     * @param {String} videoSrcId is a id value from one of the entries fetched by getVideoSourceList. null for default.
     * @example easyrtc.setVideoSource( videoSrcId);
     */
    this.setVideoSource = function(videoSrcId) {
        self._desiredVideoProperties.videoSrcId = videoSrcId;
    };

    /** This function requests that screen capturing be used to provide the local media source
     * rather than a webcam. If you have multiple screens, they are composited side by side.
     * Note: this functionality is not supported by Firefox, has to be called before calling initMediaSource (or easyApp), we don't currently supply a way to
     * turn it off (once it's on), only works if the website is hosted SSL (https), and the image quality is rather
     * poor going across a network because it tries to transmit so much data. In short, screen sharing
     * through WebRTC isn't worth using at this point, but it is provided here so people can try it out.
     * @param {Boolean} enableScreenCapture
     * @param {String} mediaSourceId (optional)
     * @example
     *    easyrtc.setScreenCapture(true);
     */
    this.setScreenCapture = function(enableScreenCapture, mediaSourceId) {

        if (enableScreenCapture) {

            // Set video
            self._presetMediaConstraints = {
                    video:{
                        mozMediaSource: "screen",
                        chromeMediaSource: 'screen',
                        mediaSource: "screen",
                        mediaSourceId: 'screen:0',
                        maxWidth: screen.width,
                        maxHeight: screen.height,
                        minWidth: screen.width,
                        minHeight: screen.height,
                        minFrameRate: 1,
                        maxFrameRate: 15
                    },
                    // In Chrome, the chrome.desktopCapture extension API can be used to capture the screen,
                    // which includes system audio (but only on Windows and Chrome OS and without plans for OS X or Linux).
                    // - http://stackoverflow.com/questions/34235077/capture-system-sound-from-browser?answertab=votes#tab-top
                    audio: false
                    /*
                    {
                        optional: {
                            chromeMediaSource: 'system',
                            chromeMediaSourceId: that.chromeMediaSourceId
                        }
                    }
                    */
                };

            if (mediaSourceId) {
                if (
                    adapter && adapter.browserDetails &&
                        (adapter.browserDetails.browser === "chrome")
                ) {

                    var mandatory = self._presetMediaConstraints.video;
                    mandatory.chromeMediaSource = 'desktop';
                    mandatory.chromeMediaSourceId = mediaSourceId;
                    self._presetMediaConstraints.video = {
                        mandatory: mandatory,
                        // http://www.acis.ufl.edu/~ptony82/jingle-html/classwebrtc_1_1MediaConstraintsInterface.html
                        optional: [{
                            googTemporalLayeredScreencast: true
                        }]
                    };
                } else {
                    self._presetMediaConstraints.video.mediaSourceId = mediaSourceId;
                }
            }

        // Clear
        } else {
            delete self._presetMediaConstraints;
        }
    };

    /** @private */
    this._desiredAudioProperties = {}; // default camera

    /**
     * Specify particular video source. Call this before you call easyrtc.initMediaSource().
     * @param {String} audioSrcId is a id value from one of the entries fetched by getAudioSourceList. null for default.
     * @example easyrtc.setAudioSource( audioSrcId);
     */
    this.setAudioSource = function(audioSrcId) {
        self._desiredAudioProperties.audioSrcId = audioSrcId;
    };

    /** This function is used to set the dimensions of the local camera, usually to get HD.
     *  If called, it must be called before calling easyrtc.initMediaSource (explicitly or implicitly).
     *  assuming it is supported. If you don't pass any parameters, it will use default camera dimensions.
     * @param {Number} width in pixels
     * @param {Number} height in pixels
     * @param {number} frameRate is optional
     * @example
     *    easyrtc.setVideoDims(1280,720);
     * @example
     *    easyrtc.setVideoDims();
     */
    this.setVideoDims = function(width, height, frameRate) {
        self._desiredVideoProperties.width = width;
        self._desiredVideoProperties.height = height;
        if (frameRate !== undefined) {
            self._desiredVideoProperties.frameRate = frameRate;
        }
    };

    /**
     * Builds the constraint object passed to getUserMedia.
     * @returns {Object} mediaConstraints
     */
    self.getUserMediaConstraints = function() {
        var constraints = {};
        //
        // _presetMediaConstraints allow you to provide your own constraints to be used
        // with initMediaSource.
        //
        if (self._presetMediaConstraints) {
            constraints = self._presetMediaConstraints;
            delete self._presetMediaConstraints;
            return constraints;
        }  else if (!self.videoEnabled) {
            constraints.video = false;
        }
        else {

            // Tested Firefox 49 and MS Edge require minFrameRate and maxFrameRate
            // instead max,min,ideal that cause GetUserMedia failure.
            // Until confirmed both browser support idea,max and min we need this.
            if (
                adapter && adapter.browserDetails &&
                    (adapter.browserDetails.browser === "firefox" || adapter.browserDetails.browser === "edge")
            ) {
                constraints.video = {};
                if (self._desiredVideoProperties.width) {
                    constraints.video.width = self._desiredVideoProperties.width;
                }
                if (self._desiredVideoProperties.height) {
                    constraints.video.height = self._desiredVideoProperties.height;
                }
                if (self._desiredVideoProperties.frameRate) {
                    constraints.video.frameRate = {
                        minFrameRate: self._desiredVideoProperties.frameRate,
                        maxFrameRate: self._desiredVideoProperties.frameRate
                    };
                }
                if (self._desiredVideoProperties.videoSrcId) {
                    constraints.video.deviceId = self._desiredVideoProperties.videoSrcId;
                }

            // chrome and opera
            } else {
                constraints.video = {};
                if (self._desiredVideoProperties.width) {
                     constraints.video.width = {
                        max: self._desiredVideoProperties.width,
                        min : self._desiredVideoProperties.width,
                        ideal : self._desiredVideoProperties.width
                     };
                }
                if (self._desiredVideoProperties.height) {
                    constraints.video.height = {
                        max: self._desiredVideoProperties.height,
                        min: self._desiredVideoProperties.height,
                        ideal: self._desiredVideoProperties.height
                    };
                }
                if (self._desiredVideoProperties.frameRate) {
                    constraints.video.frameRate = {
                        max: self._desiredVideoProperties.frameRate,
                        ideal: self._desiredVideoProperties.frameRate
                    };
                }
                if (self._desiredVideoProperties.videoSrcId) {
                    constraints.video.deviceId = {exact: self._desiredVideoProperties.audioSrcId};
                    //constraints.video.deviceId = self._desiredVideoProperties.videoSrcId;
                }
                // hack for opera
                if (Object.keys(constraints.video).length === 0 ) {
                    constraints.video = true;
                }
            }
        }

        if (!self.audioEnabled) {
            constraints.audio = false;
        }
        else {
            constraints.audio = {};
            if (self._desiredAudioProperties.audioSrcId) {
             constraints.audio.deviceId = {exact: self._desiredAudioProperties.audioSrcId};
             //constraints.audio.deviceId = self._desiredAudioProperties.audioSrcId;
            }
        }
        return constraints;
    };

    /** Set the application name. Applications can only communicate with other applications
     * that share the same API Key and application name. There is no predefined set of application
     * names. Maximum length is
     * @param {String} name
     * @example
     *    easyrtc.setApplicationName('simpleAudioVideo');
     */
    this.setApplicationName = function(name) {
        self.applicationName = name;
    };

    /** Enable or disable logging to the console.
     * Note: if you want to control the printing of debug messages, override the
     *    easyrtc.debugPrinter variable with a function that takes a message string as it's argument.
     *    This is exactly what easyrtc.enableDebug does when it's enable argument is true.
     * @param {Boolean} enable - true to turn on debugging, false to turn off debugging. Default is false.
     * @example
     *    easyrtc.enableDebug(true);
     */
    this.enableDebug = function(enable) {
        if (enable) {
            self.debugPrinter = function(message, obj) {
                var now = new Date().toISOString();
                var stackString = new Error().stack;
                var srcLine = "location unknown";
                if (stackString) {
                    var stackFrameStrings = stackString.split('\n');
                    srcLine = "";
                    if (stackFrameStrings.length >= 5) {
                        srcLine = stackFrameStrings[4];
                    }
                }

                console.log("debug " + now + " : " + message + " [" + srcLine + "]");

                if (typeof obj !== 'undefined') {
                    console.log("debug " + now + " : ", obj);
                }
            };
        }
        else {
            self.debugPrinter = null;
        }
    };

    /**
     * Determines if the local browser supports WebRTC GetUserMedia (access to camera and microphone).
     * @returns {Boolean} True getUserMedia is supported.
     */
    this.supportsGetUserMedia = function() {
        return navigator.mediaDevices && typeof navigator.mediaDevices.getUserMedia !== 'undefined';
    };

    /**
     * Determines if the local browser supports WebRTC Peer connections to the extent of being able to do video chats.
     * @returns {Boolean} True if Peer connections are supported.
     */
    this.supportsPeerConnections = function() {
        return typeof RTCPeerConnection !== 'undefined';
    };

    /** Determines whether the current browser supports the new data channels.
     * EasyRTC will not open up connections with the old data channels.
     * @returns {Boolean}
     */
    this.supportsDataChannels = function() {

        var hasCreateDataChannel = false;

        if (self.supportsPeerConnections()) {
            try {
                var peer = new RTCPeerConnection({iceServers: []}, {});
                hasCreateDataChannel = typeof peer.createDataChannel !== 'undefined';
                peer.close();
            }
            catch (err) {
                // Ignore possible RTCPeerConnection.close error
                // hasCreateDataChannel should reflect the feature state still.
            }
        }

        return hasCreateDataChannel;
    };

    /** @private */
    //
    // Experimental function to determine if statistics gathering is supported.
    //
    this.supportsStatistics = function() {

        var hasGetStats = false;

        if (self.supportsPeerConnections()) {
            try {
                var peer = new RTCPeerConnection({iceServers: []}, {});
                hasGetStats = typeof peer.getStats !== 'undefined';
                peer.close();
            }
            catch (err) {
                // Ingore possible RTCPeerConnection.close error
                // hasCreateDataChannel should reflect the feature state still.
            }
        }

        return hasGetStats;
    };

    /** @private
     * @param {Array} pc_config ice configuration array
     * @param {Object} optionalStuff peer constraints.
     */
    this.createRTCPeerConnection = function(pc_config, optionalStuff) {
        if (self.supportsPeerConnections()) {
            return new RTCPeerConnection(pc_config, optionalStuff);
        }
        else {
            throw "Your browser doesn't support webRTC (RTCPeerConnection)";
        }
    };

    //
    // this should really be part of adapter.js
    // Versions of chrome < 31 don't support reliable data channels transport.
    // Firefox does.
    //
    this.getDatachannelConstraints = function() {
        return {
            reliable: adapter && adapter.browserDetails &&
                adapter.browserDetails.browser !== "chrome" &&
                    adapter.browserDetails.version < 31
        };
    };

    /** @private */
    haveAudioVideo = {
        audio: false,
        video: false
    };
    /** @private */
    var dataEnabled = false;
    /** @private */
    var serverPath = null; // this was null, but that was generating an error.
    /** @private */
    var roomOccupantListener = null;
    /** @private */
    var onDataChannelOpen = null;
    /** @private */
    var onDataChannelClose = null;
    /** @private */
    var lastLoggedInList = {};
    /** @private */
    var receivePeer = {msgTypes: {}};
    /** @private */
    var receiveServerCB = null;
    /** @private */
    // dummy placeholder for when we aren't connected
    var updateConfigurationInfo = function() { };
    /** @private */
    //
    //
    //  peerConns is a map from caller names to the below object structure
    //     {  startedAV: boolean,  -- true if we have traded audio/video streams
    //        dataChannelS: RTPDataChannel for outgoing messages if present
    //        dataChannelR: RTPDataChannel for incoming messages if present
    //        dataChannelReady: true if the data channel can be used for sending yet
    //        connectTime: timestamp when the connection was started
    //        sharingAudio: true if audio is being shared
    //        sharingVideo: true if video is being shared
    //        cancelled: temporarily true if a connection was cancelled by the peer asking to initiate it
    //        candidatesToSend: SDP candidates temporarily queued
    //        streamsAddedAcks: ack callbacks waiting for stream received messages
    //        pc: RTCPeerConnection
    //        mediaStream: mediaStream
    //     function callSuccessCB(string) - see the easyrtc.call documentation.
    //        function callFailureCB(errorCode, string) - see the easyrtc.call documentation.
    //        function wasAcceptedCB(boolean,string) - see the easyrtc.call documentation.
    //     }
    //

    this.printpeerconns = function() {
        console.log("peerconns = ", peerConns);
    };

    /** @private */
    //
    // a map keeping track of whom we've requested a call with so we don't try to
    // call them a second time before they've responded.
    //
    var acceptancePending = {};

    /** @private
     * @param {string} caller
     * @param {Function} helper
     */
    this.acceptCheck = function(caller, helper) {
        helper(true);
    };

    /** @private
     * @param {string} easyrtcid
     * @param {HTMLMediaStream} stream
     */
    this.streamAcceptor = function(easyrtcid, stream) {
    };

    /** @private
     * @param {string} easyrtcid
     */
    this.onStreamClosed = function(easyrtcid) {
    };

    /** @private
     * @param {string} easyrtcid
     */
    this.callCancelled = function(easyrtcid) {
    };

    /**
     * This function gets the raw RTCPeerConnection for a given easyrtcid
     * @param {String} easyrtcid
     * @param {RTCPeerConnection} for that easyrtcid, or null if no connection exists
     * Submitted by Fabian Bernhard.
     */
    this.getPeerConnectionByUserId = function(userId) {
        if (peerConns && peerConns[userId]) {
            return peerConns[userId].pc;
        }
        return null;
    };


    var chromeStatsFilter = [
        {
            "googTransmitBitrate": "transmitBitRate",
            "googActualEncBitrate": "encodeRate",
            "googAvailableSendBandwidth": "availableSendRate"
        },
        {
            "googCodecName": "audioCodec",
            "googTypingNoiseState": "typingNoise",
            "packetsSent": "audioPacketsSent",
            "bytesSent": "audioBytesSent"
        },
        {
            "googCodecName": "videoCodec",
            "googFrameRateSent": "outFrameRate",
            "packetsSent": "videoPacketsSent",
            "bytesSent": "videoBytesSent"
        },
        {
            "packetsLost": "videoPacketsLost",
            "packetsReceived": "videoPacketsReceived",
            "bytesReceived": "videoBytesReceived",
            "googFrameRateOutput": "frameRateOut"
        },
        {
            "packetsLost": "audioPacketsLost",
            "packetsReceived": "audioPacketsReceived",
            "bytesReceived": "audioBytesReceived",
            "audioOutputLevel": "audioOutputLevel"
        },
        {
            "googRemoteAddress": "remoteAddress",
            "googActiveConnection": "activeConnection"
        },
        {
            "audioInputLevel": "audioInputLevel"
        }
    ];

    var firefoxStatsFilter = {
        "outboundrtp_audio.bytesSent": "audioBytesSent",
        "outboundrtp_video.bytesSent": "videoBytesSent",
        "inboundrtp_video.bytesReceived": "videoBytesReceived",
        "inboundrtp_audio.bytesReceived": "audioBytesReceived",
        "outboundrtp_audio.packetsSent": "audioPacketsSent",
        "outboundrtp_video.packetsSent": "videoPacketsSent",
        "inboundrtp_video.packetsReceived": "videoPacketsReceived",
        "inboundrtp_audio.packetsReceived": "audioPacketsReceived",
        "inboundrtp_video.packetsLost": "videoPacketsLost",
        "inboundrtp_audio.packetsLost": "audioPacketsLost",
        "firefoxRemoteAddress": "remoteAddress"
    };

    /**
      * This is a basic statistics filter that keesp just the generally
      * useful information.
      */
    this.standardStatsFilter = adapter && adapter.browserDetails &&
                adapter.browserDetails.browser === "firefox" ? firefoxStatsFilter : chromeStatsFilter;

    function getFirefoxPeerStatistics(peerId, callback, filter) {


        if (!peerConns[peerId]) {
            callback(peerId, {"connected": false});
        }
        else if (peerConns[peerId].pc.getStats) {
            // TODO Safari
            // [Error] Unhandled Promise Rejection: TypeError: Argument 1 ('selector') to RTCPeerConnection.getStats must be an instance of MediaStreamTrack
<<<<<<< HEAD
            peerConns[peerId].pc.getStats(null, function(stats) {
=======
            peerConns[peerId].pc.getStats(null).then(function(stats) {
>>>>>>> 93405c87
                var items = {};
                var candidates = {};
                var activeId = null;
                var srcKey;
                //
                // the stats objects has a group of entries. Each entry is either an rtcp, rtp entry
                // or a candidate entry.
                //
                if (stats) {
                    stats.forEach(function(entry) {
                        var majorKey;
                        var subKey;
                        if (entry.type.match(/boundrtp/)) {
                            if (entry.id.match(/audio/)) {
                                majorKey = entry.type + "_audio";
                            }
                            else if (entry.id.match(/video/)) {
                                majorKey = entry.type + "_video";
                            }
                            else {
                                return;
                            }
                            for (subKey in entry) {
                                if (entry.hasOwnProperty(subKey)) {
                                    items[majorKey + "." + subKey] = entry[subKey];
                                }
                            }
                        }
                        else {
                            if( entry.hasOwnProperty("ipAddress") && entry.id) {
                                candidates[entry.id] = entry.ipAddress + ":" +
                                      entry.portNumber;
                            }
                            else if( entry.hasOwnProperty("selected") &&
                                     entry.hasOwnProperty("remoteCandidateId") &&
                                     entry.selected ) {
                                activeId =  entry.remoteCandidateId;
                            }
                        }
                    });
                }

                if (activeId) {
                    items.firefoxRemoteAddress = candidates[activeId];
                }
                if (!filter) {
                    callback(peerId, items);
                }
                else {
                    var filteredItems = {};
                    for (srcKey in filter) {
                        if (filter.hasOwnProperty(srcKey) && items.hasOwnProperty(srcKey)) {
                            filteredItems[ filter[srcKey]] = items[srcKey];
                        }
                    }
                    callback(peerId, filteredItems);
                }
            },
                    function(error) {
                        logDebug("unable to get statistics");
                    });
        }
        else {
            callback(peerId, {"statistics": self.getConstantString("statsNotSupported")});
        }
    }

    function getChromePeerStatistics(peerId, callback, filter) {

        if (!peerConns[peerId]) {
            callback(peerId, {"connected": false});
        }
        else if (peerConns[peerId].pc.getStats) {

            peerConns[peerId].pc.getStats().then(function(stats) {

                var localStats = {};
                var part, parts = stats.result();
                var i, j;
                var itemKeys;
                var itemKey;
                var names;
                var userKey;
                var partNames = [];
                var partList;
                var bestBytes = 0;
                var bestI;
                var turnAddress = null;
                var hasActive, curReceived;
                var localAddress, remoteAddress;
                if (!filter) {
                    for (i = 0; i < parts.length; i++) {
                        names = parts[i].names();
                        for (j = 0; j < names.length; j++) {
                            itemKey = names[j];
                            localStats[parts[i].id + "." + itemKey] = parts[i].stat(itemKey);
                        }
                    }
                }
                else {
                    for (i = 0; i < parts.length; i++) {
                        partNames[i] = {};
                        //
                        // convert the names into a dictionary
                        //
                        names = parts[i].names();
                        for (j = 0; j < names.length; j++) {
                            partNames[i][names[j]] = true;
                        }

                        //
                        // a chrome-firefox connection results in several activeConnections.
                        // we only want one, so we look for the one with the most data being received on it.
                        //
                        if (partNames[i].googRemoteAddress && partNames[i].googActiveConnection) {
                            hasActive = parts[i].stat("googActiveConnection");
                            if (hasActive === true || hasActive === "true") {
                                curReceived = parseInt(parts[i].stat("bytesReceived")) +
                                        parseInt(parts[i].stat("bytesSent"));
                                if (curReceived > bestBytes) {
                                    bestI = i;
                                    bestBytes = curReceived;
                                }
                            }
                        }
                    }

                    for (i = 0; i < parts.length; i++) {
                        //
                        // discard info from any inactive connection.
                        //
                        if (partNames[i].googActiveConnection) {
                            if (i !== bestI) {
                                partNames[i] = {};
                            }
                            else {
                                localAddress = parts[i].stat("googLocalAddress").split(":")[0];
                                remoteAddress = parts[i].stat("googRemoteAddress").split(":")[0];
                                if (self.isTurnServer(localAddress)) {
                                    turnAddress = localAddress;
                                }
                                else if (self.isTurnServer(remoteAddress)) {
                                    turnAddress = remoteAddress;
                                }
                            }
                        }
                    }

                    for (i = 0; i < filter.length; i++) {
                        itemKeys = filter[i];
                        partList = [];
                        part = null;
                        for (j = 0; j < parts.length; j++) {
                            var fullMatch = true;
                            for (itemKey in itemKeys) {
                                if (itemKeys.hasOwnProperty(itemKey) && !partNames[j][itemKey]) {
                                    fullMatch = false;
                                    break;
                                }
                            }
                            if (fullMatch && parts[j]) {
                                partList.push(parts[j]);
                            }
                        }
                        if (partList.length === 1) {
                            for (j = 0; j < partList.length; j++) {
                                part = partList[j];
                                if (part) {
                                    for (itemKey in itemKeys) {
                                        if (itemKeys.hasOwnProperty(itemKey)) {
                                            userKey = itemKeys[itemKey];
                                            localStats[userKey] = part.stat(itemKey);
                                        }
                                    }
                                }
                            }
                        }
                        else if (partList.length > 1) {
                            for (itemKey in itemKeys) {
                                if (itemKeys.hasOwnProperty(itemKey)) {
                                    localStats[itemKeys[itemKey]] = [];
                                }
                            }
                            for (j = 0; j < partList.length; j++) {
                                part = partList[j];
                                    for (itemKey in itemKeys) {
                                        if (itemKeys.hasOwnProperty(itemKey)) {
                                            userKey = itemKeys[itemKey];
                                            localStats[userKey].push(part.stat(itemKey));
                                        }
                                    }
                            }
                        }
                    }
                }

                if (localStats.remoteAddress && turnAddress) {
                    localStats.remoteAddress = turnAddress;
                }
                callback(peerId, localStats);
            });
        }
        else {
            callback(peerId, {"statistics": self.getConstantString("statsNotSupported")});
        }
    }

    /**
     * This function gets the statistics for a particular peer connection.
     * @param {String} easyrtcid
     * @param {Function} callback gets the easyrtcid for the peer and a map of {userDefinedKey: value}. If there is no peer connection to easyrtcid, then the map will
     *  have a value of {connected:false}.
     * @param {Object} filter depends on whether Chrome or Firefox is used. See the default filters for guidance.
     * It is still experimental.
     */
    this.getPeerStatistics = function(easyrtcid, callback, filter) {
        if (
            adapter && adapter.browserDetails &&
                adapter.browserDetails.browser === "firefox"
        ) {
            getFirefoxPeerStatistics(easyrtcid, callback, filter);
        }
        else {
            getChromePeerStatistics(easyrtcid, callback, filter);
        }
    };

    /**
     * @private
     * @param roomName
     * @param fields
     */
    function sendRoomApiFields(roomName, fields) {
        var fieldAsString = JSON.stringify(fields);
        JSON.parse(fieldAsString);
        var dataToShip = {
            msgType: "setRoomApiField",
            msgData: {
                setRoomApiField: {
                    roomName: roomName,
                    field: fields
                }
            }
        };
        self.webSocket.json.emit("easyrtcCmd", dataToShip,
                function(ackMsg) {
                    if (ackMsg.msgType === "error") {
                        self.showError(ackMsg.msgData.errorCode, ackMsg.msgData.errorText);
                    }
                }
        );
    }

    /** @private */
    self._roomApiFieldTimer= {};

    /**
     * @private
     * @param {String} roomName
     */
    function enqueueSendRoomApi(roomName) {
        //
        // Rather than issue the send request immediately, we set a timer so we can accumulate other
        // calls
        //
        if (self._roomApiFieldTimer[roomName]) {
            clearTimeout(self._roomApiFieldTimer[roomName]);
        }
        self._roomApiFieldTimer[roomName] = setTimeout(function() {
            var roomApiFields = self._roomApiFields[roomName];
            if (roomApiFields) {
                sendRoomApiFields(roomName, roomApiFields);
            }
            self._roomApiFieldTimer[roomName] = null;
        }, 10);
    }

    /** Provide a set of application defined fields that will be part of this instances
     * configuration information. This data will get sent to other peers via the websocket
     * path.
     * @param {String} roomName - the room the field is attached to.
     * @param {String} fieldName - the name of the field.
     * @param {Object} fieldValue - the value of the field.
     * @example
     *   easyrtc.setRoomApiField("trekkieRoom",  "favorite_alien", "Mr Spock");
     *   easyrtc.setRoomOccupantListener( function(roomName, list){
     *      for( var i in list ){
     *         console.log("easyrtcid=" + i + " favorite alien is " + list[i].apiFields.favorite_alien);
     *      }
     *   });
     */
    this.setRoomApiField = function(roomName, fieldName, fieldValue) {
        //
        // if we're not connected yet, we'll just cache the fields until we are.
        //
        if (!self._roomApiFields) {
            self._roomApiFields = {};
        }
        if (!fieldName && !fieldValue) {
            clearTimeout(self._roomApiFieldTimer[roomName]);
            delete self._roomApiFields[roomName];
        } else {

            if (!self._roomApiFields[roomName]) {
                self._roomApiFields[roomName] = {};
            }

            if (fieldValue !== undefined && fieldValue !== null) {
                if (typeof fieldValue === "object") {
                    try {
                        JSON.stringify(fieldValue);
                    } catch (jsonError) {
                        self.showError(self.errCodes.DEVELOPER_ERR, "easyrtc.setRoomApiField passed bad object ");
                        return;
                    }
                }
                self._roomApiFields[roomName][fieldName] = {fieldName: fieldName, fieldValue: fieldValue};
            } else {
                delete self._roomApiFields[roomName][fieldName];
            }

            if (self.webSocketConnected) {
                enqueueSendRoomApi(roomName);
            }
        }
    };

    /**
     * Default error reporting function. The default implementation displays error messages
     * in a programmatically created div with the id easyrtcErrorDialog. The div has title
     * component with a class name of easyrtcErrorDialog_title. The error messages get added to a
     * container with the id easyrtcErrorDialog_body. Each error message is a text node inside a div
     * with a class of easyrtcErrorDialog_element. There is an "okay" button with the className of easyrtcErrorDialog_okayButton.
     * @param {String} messageCode An error message code
     * @param {String} message the error message text without any markup.
     * @example
     *     easyrtc.showError("BAD_NAME", "Invalid username");
     */
    this.showError = function(messageCode, message) {
        self.onError({errorCode: messageCode, errorText: message});
    };

    /** @private */
    var customErrorListener;

    /**
     * Override the default open-easyrtc error handler. The default handler shows a popup error dialog.
     * @param {Function} handler Error handler function with one param, an object with keys 'errorCode' and 'errorText'
     * @example
     *  easyrtc.setErrorListener(({errorCode, errorText}) => {
     *    alert(`${errorCode} error:\n${errorText}`);
     * });
     * @example // Removing previously set handler:
     * easyrtc.setErrorListener(undefined);
     */
    this.setErrorListener = function(handler) {
        customErrorListener = handler;
    };

    /**
     * @private
     * @param errorObject
     */
    this.onError = function(errorObject) {
        logDebug("saw error " + errorObject.errorText);

        // Use custom error handler if set, rather than creating dialog
        if (customErrorListener) {
            logDebug("Using custom error handler");
            customErrorListener(errorObject);
            return;
        }

        var errorDiv = document.getElementById('easyrtcErrorDialog');
        var errorBody;
        if (!errorDiv) {
            errorDiv = document.createElement("div");
            errorDiv.id = 'easyrtcErrorDialog';
            var title = document.createElement("div");
            title.innerHTML = "Error messages";
            title.className = "easyrtcErrorDialog_title";
            errorDiv.appendChild(title);
            errorBody = document.createElement("div");
            errorBody.id = "easyrtcErrorDialog_body";
            errorDiv.appendChild(errorBody);
            var clearButton = document.createElement("button");
            clearButton.appendChild(document.createTextNode("Okay"));
            clearButton.className = "easyrtcErrorDialog_okayButton";
            clearButton.onclick = function() {
                errorBody.innerHTML = ""; // remove all inner nodes
                errorDiv.style.display = "none";
            };
            errorDiv.appendChild(clearButton);
            document.body.appendChild(errorDiv);
        }

        errorBody = document.getElementById("easyrtcErrorDialog_body");
        var messageNode = document.createElement("div");
        messageNode.className = 'easyrtcErrorDialog_element';
        messageNode.appendChild(document.createTextNode(errorObject.errorText));
        errorBody.appendChild(messageNode);
        errorDiv.style.display = "block";
    };

    /** @private
     * @param mediaStream */
    //
    // easyrtc.createObjectURL builds a URL from a media stream.
    // Arguments:
    //     mediaStream - a media stream object.
    // The video object in Chrome expects a URL.
    //
    this.createObjectURL = function(mediaStream) {
        var errMessage;
        if (window.URL && window.URL.createObjectURL) {
            return window.URL.createObjectURL(mediaStream);
        }
        else if (window.webkitURL && window.webkitURL.createObjectURL) {
            return window.webkit.createObjectURL(mediaStream);
        }
        else {
            errMessage = "Your browsers does not support URL.createObjectURL.";
            logDebug("saw exception " + errMessage);
            throw errMessage;
        }
    };

    /**
     * A convenience function to ensure that a string doesn't have symbols that will be interpreted by HTML.
     * @param {String} idString
     * @return {String} The cleaned string.
     * @example
     *   console.log( easyrtc.cleanId('&hello'));
     */
    this.cleanId = function(idString) {
        var MAP = {
            '&': '&amp;',
            '<': '&lt;',
            '>': '&gt;'
        };
        if( !idString ) {
            return "";
        }
        return idString.replace(/[&<>]/g, function(c) {
            return MAP[c];
        });
    };

    /**
     * Set a callback that will be invoked when the application enters or leaves a room.
     * @param {Function} handler - the first parameter is true for entering a room, false for leaving a room. The second parameter is the room name.
     * @example
     *   easyrtc.setRoomEntryListener(function(entry, roomName){
     *       if( entry ){
     *           console.log("entering room " + roomName);
     *       }
     *       else{
     *           console.log("leaving room " + roomName);
     *       }
     *   });
     */
    self.setRoomEntryListener = function(handler) {
        self.roomEntryListener = handler;
    };

    /**
     * Set the callback that will be invoked when the list of people logged in changes.
     * The callback expects to receive a room name argument, and
     * a map whose ideas are easyrtcids and whose values are in turn maps
     * supplying user specific information. The inner maps have the following keys:
     * username, applicationName, browserFamily, browserMajor, osFamily, osMajor, deviceFamily.
     * The third argument is the listener is the innerMap for the connections own data (not needed by most applications).
     * @param {Function} listener
     * @example
     *   easyrtc.setRoomOccupantListener( function(roomName, list, selfInfo){
     *      for( var i in list ){
     *         ("easyrtcid=" + i + " belongs to user " + list[i].username);
     *      }
     *   });
     */
    self.setRoomOccupantListener = function(listener) {
        roomOccupantListener = listener;
    };

    /**
     * Sets a callback that is called when a data channel is open and ready to send data.
     * The callback will be called with an easyrtcid as it's sole argument.
     * @param {Function} listener
     * @example
     *    easyrtc.setDataChannelOpenListener( function(easyrtcid){
     *         easyrtc.sendDataP2P(easyrtcid, "greeting", "hello");
     *    });
     */
    this.setDataChannelOpenListener = function(listener) {
        onDataChannelOpen = listener;
    };

    /** Sets a callback that is called when a previously open data channel closes.
     * The callback will be called with an easyrtcid as it's sole argument.
     * @param {Function} listener
     * @example
     *    easyrtc.setDataChannelCloseListener( function(easyrtcid){
     *            ("No longer connected to " + easyrtc.idToName(easyrtcid));
     *    });
     */
    this.setDataChannelCloseListener = function(listener) {
        onDataChannelClose = listener;
    };

    /** Returns the number of live peer connections the client has.
     * @return {Number}
     * @example
     *    ("You have " + easyrtc.getConnectionCount() + " peer connections");
     */
    this.getConnectionCount = function() {
        var count = 0;
        var i;
        for (i in peerConns) {
            if (peerConns.hasOwnProperty(i)) {
                if (self.getConnectStatus(i) === self.IS_CONNECTED) {
                    count++;
                }
            }
        }
        return count;
    };

    /** Sets the maximum length in bytes of P2P messages that can be sent.
     * @param {Number} maxLength maximum length to set
     * @example
     *     easyrtc.setMaxP2PMessageLength(10000);
     */
    this.setMaxP2PMessageLength = function(maxLength) {
        this.maxP2PMessageLength = maxLength;
    };

    /** Sets whether audio is transmitted by the local user in any subsequent calls.
     * @param {Boolean} enabled true to include audio, false to exclude audio. The default is true.
     * @example
     *      easyrtc.enableAudio(false);
     */
    this.enableAudio = function(enabled) {
        self.audioEnabled = enabled;
    };

    /**
     *Sets whether video is transmitted by the local user in any subsequent calls.
     * @param {Boolean} enabled - true to include video, false to exclude video. The default is true.
     * @example
     *      easyrtc.enableVideo(false);
     */
    this.enableVideo = function(enabled) {
        self.videoEnabled = enabled;
    };

    /**
     * Sets whether WebRTC data channels are used to send inter-client messages.
     * This is only the messages that applications explicitly send to other applications, not the WebRTC signaling messages.
     * @param {Boolean} enabled  true to use data channels, false otherwise. The default is false.
     * @example
     *     easyrtc.enableDataChannels(true);
     */
    this.enableDataChannels = function(enabled) {
        dataEnabled = enabled;
    };

    /**
     * @private
     * @param {Boolean} enable
     * @param {Array} tracks - an array of MediaStreamTrack
     */
    function enableMediaTracks(enable, tracks) {
        var i;
        if (tracks) {
            for (i = 0; i < tracks.length; i++) {
                var track = tracks[i];
                track.enabled = enable;
            }
        }
    }

    /** @private */
    //
    // fetches a stream by name. Treat a null/undefined streamName as "default".
    //
    function getLocalMediaStreamByName(streamName) {
        if (!streamName) {
            streamName = "default";
        }
        if (namedLocalMediaStreams.hasOwnProperty(streamName)) {
            return namedLocalMediaStreams[streamName];
        }
        else {
            return null;
        }
    }

    /**
     * Returns the user assigned id's of currently active local media streams.
     * @return {Array}
     */
    this.getLocalMediaIds = function() {
        return Object.keys(namedLocalMediaStreams);
    };

    /** @private */
    function buildMediaIds() {
        var mediaMap = {};
        var streamName;
        for (streamName in namedLocalMediaStreams) {
            if (namedLocalMediaStreams.hasOwnProperty(streamName)) {
                mediaMap[streamName] = namedLocalMediaStreams[streamName].id || "default";
            }
        }
        return mediaMap;
    }

    /** @private */
    function registerLocalMediaStreamByName(stream, streamName) {
        var roomName;
        if (!streamName) {
            streamName = "default";
        }
        stream.streamName = streamName;
        namedLocalMediaStreams[streamName] = stream;
        if (streamName !== "default") {
            var mediaIds = buildMediaIds(),
                roomData = self.roomData;
            for (roomName in roomData) {
                if (roomData.hasOwnProperty(roomName)) {
                    self.setRoomApiField(roomName, "mediaIds", mediaIds);
                }
            }
        }
    }

    /**
     * Allow an externally created mediastream (ie, created by another
     * library) to be used within easyrtc. Tracking when it closes
     * must be done by the supplying party.
     */
    this.register3rdPartyLocalMediaStream = function(stream, streamName) {
       return registerLocalMediaStreamByName(stream, streamName);
    };

    /** @private */
    //
    // look up a stream's name from the stream.id
    //
    function getNameOfRemoteStream(easyrtcId, webrtcStreamId) {
        var roomName;
        var mediaIds;
        var streamName;
        if (!webrtcStreamId) {
            webrtcStreamId = "default";
        }
        if (peerConns[easyrtcId]) {
            streamName = peerConns[easyrtcId].remoteStreamIdToName[webrtcStreamId];
            if (streamName) {
                return streamName;
            }
        }

        for (roomName in self.roomData) {
            if (self.roomData.hasOwnProperty(roomName)) {

                mediaIds = self.getRoomApiField(roomName, easyrtcId, "mediaIds");

                if (!mediaIds) {
                    continue;
                }

                for (streamName in mediaIds) {
                    if (
                        mediaIds.hasOwnProperty(streamName) && (
                            mediaIds[streamName] === webrtcStreamId || // Full match
                                webrtcStreamId.indexOf(mediaIds[streamName]) === 0 || // Partial match
                                  mediaIds[streamName].indexOf(webrtcStreamId) === 0 // Partial match
                        )
                    ) {
                        return streamName;
                    }
                }

                //
                // a stream from chrome to firefox will be missing it's id/label.
                // there is no correct solution.
                //
                if (
                    adapter && adapter.browserDetails &&
                        adapter.browserDetails.browser === "firefox"
                ) {

                   // if there is a stream called default, return it in preference
                   if (mediaIds["default"]) {
                       return "default";
                   }

                   //
                   // otherwise return the first name we find. If there is more than
                   // one, complain to Mozilla.
                   //
                   for(var anyName in mediaIds) {
                        if (mediaIds.hasOwnProperty(anyName)) {
                            return anyName;
                        }
                   }
                }
            }
        }

        return undefined;
    }

    this.getNameOfRemoteStream = function(easyrtcId, webrtcStream){
        if(typeof webrtcStream === "string") {
            return getNameOfRemoteStream(easyrtcId, webrtcStream);
        }
        else if( webrtcStream.id) {
            return getNameOfRemoteStream(easyrtcId, webrtcStream.id);
        }
    };

    /** @private */
    function closeLocalMediaStreamByName(streamName) {
        if (!streamName) {
            streamName = "default";
        }
        var stream = self.getLocalStream(streamName);
        if (!stream) {
            return;
        }
        var streamId = stream.id || "default";
        var id;
        var roomName;
        if (namedLocalMediaStreams[streamName]) {

            for (id in peerConns) {
                if (peerConns.hasOwnProperty(id)) {
                    try {
                        peerConns[id].pc.removeStream(stream);
                    } catch (err) {
                    }
                    self.sendPeerMessage(id, "__closingMediaStream", {streamId: streamId, streamName: streamName});
                }
            }

            stopStream(namedLocalMediaStreams[streamName]);
            delete namedLocalMediaStreams[streamName];

            if (streamName !== "default") {
                var mediaIds = buildMediaIds();
                for (roomName in self.roomData) {
                    if (self.roomData.hasOwnProperty(roomName)) {
                        self.setRoomApiField(roomName, "mediaIds", mediaIds);
                    }
                }
            }
        }
    }

    /**
     * Close the local media stream. You usually need to close the existing media stream
     * of a camera before reacquiring it at a different resolution.
     * @param {String} streamName - an option stream name.
     */
    this.closeLocalMediaStream = function(streamName) {
        return closeLocalMediaStreamByName(streamName);
    };

    /**
     * Alias for closeLocalMediaStream
     */
    this.closeLocalStream = this.closeLocalMediaStream;

    /**
     * This function is used to enable and disable the local camera. If you disable the
     * camera, video objects display it will "freeze" until the camera is re-enabled. *
     * By default, a camera is enabled.
     * @param {Boolean} enable - true to enable the camera, false to disable it.
     * @param {String} streamName - the name of the stream, optional.
     */
    this.enableCamera = function(enable, streamName) {
        var stream = getLocalMediaStreamByName(streamName);
        if (stream && stream.getVideoTracks) {
            enableMediaTracks(enable, stream.getVideoTracks());
        }
    };

    /**
     * This function is used to enable and disable the local microphone. If you disable
     * the microphone, sounds stops being transmitted to your peers. By default, the microphone
     * is enabled.
     * @param {Boolean} enable - true to enable the microphone, false to disable it.
     * @param {String} streamName - an optional streamName
     */
    this.enableMicrophone = function(enable, streamName) {
        var stream = getLocalMediaStreamByName(streamName);
        if (stream && stream.getAudioTracks) {
            enableMediaTracks(enable, stream.getAudioTracks());
        }
    };

    /**
     * Mute a video object.
     * @param {String} videoObjectName - A DOMObject or the id of the DOMObject.
     * @param {Boolean} mute - true to mute the video object, false to unmute it.
     */
    this.muteVideoObject = function(videoObjectName, mute) {
        var videoObject;
        if (typeof (videoObjectName) === 'string') {
            videoObject = document.getElementById(videoObjectName);
            if (!videoObject) {
                throw "Unknown video object " + videoObjectName;
            }
        }
        else if (!videoObjectName) {
            throw "muteVideoObject passed a null";
        }
        else {
            videoObject = videoObjectName;
        }
        videoObject.muted = !!mute;
    };

    /**
     * Returns a URL for your local camera and microphone.
     *  It can be called only after easyrtc.initMediaSource has succeeded.
     *  It returns a url that can be used as a source by the Chrome video element or the &lt;canvas&gt; element.
     *  @param {String} streamName - an option stream name.
     *  @return {URL}
     *  @example
     *      document.getElementById("myVideo").src = easyrtc.getLocalStreamAsUrl();
     */
    self.getLocalStreamAsUrl = function(streamName) {
        var stream = getLocalMediaStreamByName(streamName);
        if (stream === null) {
            throw "Developer error: attempt to get a MediaStream without invoking easyrtc.initMediaSource successfully";
        }
        return self.createObjectURL(stream);
    };

    /**
     * Returns a media stream for your local camera and microphone.
     *  It can be called only after easyrtc.initMediaSource has succeeded.
     *  It returns a stream that can be used as an argument to easyrtc.setVideoObjectSrc.
     *  Returns null if there is no local media stream acquired yet.
     * @return {?MediaStream}
     * @example
     *    easyrtc.setVideoObjectSrc( document.getElementById("myVideo"), easyrtc.getLocalStream());
     */
    this.getLocalStream = function(streamName) {
        return getLocalMediaStreamByName(streamName) || null;
    };

    /** Clears the media stream on a video object.
     *
     * @param {Object} element the video object.
     * @example
     *    easyrtc.clearMediaStream( document.getElementById('selfVideo'));
     *
     */
    this.clearMediaStream = function(element) {

        // Prevent The play() request was interrupted by a new load request.
        if (element && element.pause) {
            element.pause();
        }

        if (typeof element.srcObject !== 'undefined') {
            element.srcObject = null;
        } else if (typeof element.mozSrcObject !== 'undefined') {
            element.mozSrcObject = null;
        } else if (typeof element.src !== 'undefined') {
            //noinspection JSUndefinedPropertyAssignment
            element.src = "";
        }
    };

    /**
     *  Sets a video or audio object from a media stream.
     *  Chrome uses the src attribute and expects a URL, while firefox
     *  uses the mozSrcObject and expects a stream. This procedure hides
     *  that from you.
     *  If the media stream is from a local webcam, you may want to add the
     *  easyrtcMirror class to the video object so it looks like a proper mirror.
     *  The easyrtcMirror class is defined in this.css.
     *  Which is could be added using the same path of easyrtc.js file to an HTML file
     *  @param {Object} element an HTML5 video element
     *  @param {MediaStream|String} stream a media stream as returned by easyrtc.getLocalStream or your stream acceptor.
     * @example
     *    easyrtc.setVideoObjectSrc( document.getElementById("myVideo"), easyrtc.getLocalStream());
     *
     */
    this.setVideoObjectSrc = function(element, stream) {
        if (stream && stream !== "") {
            element.autoplay = true;

            if (typeof element.srcObject !== 'undefined') {
                element.srcObject = stream;
            } else if (typeof element.mozSrcObject !== 'undefined') {
                element.mozSrcObject = self.createObjectURL(stream);
            } else if (typeof element.src !== 'undefined') {
                element.src = self.createObjectURL(stream);
            }
        }
        else {
            self.clearMediaStream(element);
        }
    };

    /**
     * This function builds a new named local media stream from a set of existing audio and video tracks from other media streams.
     * @param {String} streamName is the name of the new media stream.
     * @param {Array} audioTracks is an array of MediaStreamTracks
     * @param {Array} videoTracks is an array of MediaStreamTracks
     * @returns {?MediaStream} the track created.
     * @example
     *    easyrtc.buildLocalMediaStream("myComposedStream",
     *             easyrtc.getLocalStream("camera1").getVideoTracks(),
     *             easyrtc.getLocalStream("camera2").getAudioTracks());
     */
    this.buildLocalMediaStream = function(streamName, audioTracks, videoTracks) {
        var i;
        if (typeof streamName !== 'string') {
            self.showError(self.errCodes.DEVELOPER_ERR,
               "easyrtc.buildLocalMediaStream not supplied a stream name");
            return null;
        }

         var streamToClone = null;
         for(var key in namedLocalMediaStreams ) {
            if( namedLocalMediaStreams.hasOwnProperty(key)) {
              streamToClone = namedLocalMediaStreams[key];
              if(streamToClone) {
                break;
              }
            }
         }
         if( !streamToClone ) {
            for(key in peerConns) {
                if (peerConns.hasOwnProperty(key)) {
                    var remoteStreams = peerConns[key].pc.getRemoteStreams();
                    if( remoteStreams && remoteStreams.length > 0 ) {
                        streamToClone = remoteStreams[0];
                    }
                }
            }
         }
         if( !streamToClone ){
            self.showError(self.errCodes.DEVELOPER_ERR,
             "Attempt to create a mediastream without one to clone from");
            return null;
         }

         //
         // clone whatever mediastream we found, and remove any of it's
         // tracks.
         //
         var mediaClone = streamToClone.clone();
         var oldTracks = mediaClone.getTracks();

        if (audioTracks) {
            for (i = 0; i < audioTracks.length; i++) {
                mediaClone.addTrack(audioTracks[i].clone());
            }
        }

        if (videoTracks) {
            for (i = 0; i < videoTracks.length; i++) {
                mediaClone.addTrack(videoTracks[i].clone());
            }
        }

        for( i = 0; i < oldTracks.length; i++ ) {
            mediaClone.removeTrack(oldTracks[i]);
        }

        registerLocalMediaStreamByName(mediaClone, streamName);
        return mediaClone;
    };

    /* @private*/
    /** Load Easyrtc Stylesheet.
     *   Easyrtc Stylesheet define easyrtcMirror class and some basic css class for using easyrtc.js.
     *   That way, developers can override it or use it's own css file minified css or package.
     * @example
     *       easyrtc.loadStylesheet();
     *
     */
    this.loadStylesheet = function() {

        //
        // check to see if we already have an easyrtc.css file loaded
        // if we do, we can exit immediately.
        //
        var links = document.getElementsByTagName("link");
        var cssIndex, css;
        for (cssIndex in links) {
            if (links.hasOwnProperty(cssIndex)) {
                css = links[cssIndex];
                if (css.href && (css.href.match(/\/easyrtc.css/))) {
                    return;
                }
            }
        }
        //
        // add the easyrtc.css file since it isn't present
        //
        var easySheet = document.createElement("link");
        easySheet.setAttribute("rel", "stylesheet");
        easySheet.setAttribute("type", "text/css");
        easySheet.setAttribute("href", "/easyrtc/easyrtc.css");
        var headSection = document.getElementsByTagName("head")[0];
        var firstHead = headSection.childNodes[0];
        headSection.insertBefore(easySheet, firstHead);
    };

    /**
     * @private
     * @param {String} x
     */
    this.formatError = function(x) {
        var name, result;
        if (x === null || typeof x === 'undefined') {
            return "null";
        }
        if (typeof x === 'string') {
            return x;
        }
        else if (x.type && x.description) {
            return x.type + " : " + x.description;
        }
        else if (typeof x === 'object') {
            try {
                return JSON.stringify(x);
            }
            catch (oops) {
                result = "{";
                for (name in x) {
                    if (x.hasOwnProperty(name)) {
                        if (typeof x[name] === 'string') {
                            result = result + name + "='" + x[name] + "' ";
                        }
                    }
                }
                result = result + "}";
                return result;
            }
        }
        else {
            return "Strange case";
        }
    };

    /**
     * Initializes your access to a local camera and microphone.
     * Failure could be caused a browser that didn't support WebRTC, or by the user not granting permission.
     * If you are going to call easyrtc.enableAudio or easyrtc.enableVideo, you need to do it before
     * calling easyrtc.initMediaSource.
     * @param {function(Object)} successCallback - will be called with localmedia stream on success.
     * @param {function(String,String)} errorCallback - is called with an error code and error description.
     * @param {String} streamName - an optional name for the media source so you can use multiple cameras and
     * screen share simultaneously.
     * @example
     *       easyrtc.initMediaSource(
     *          function(mediastream){
     *              easyrtc.setVideoObjectSrc( document.getElementById("mirrorVideo"), mediastream);
     *          },
     *          function(errorCode, errorText){
     *               easyrtc.showError(errorCode, errorText);
     *          });
     */
    this.initMediaSource = function(successCallback, errorCallback, streamName) {

        logDebug("about to request local media");

        if (!streamName) {
            streamName = "default";
        }

        haveAudioVideo = {
            audio: self.audioEnabled,
            video: self.videoEnabled
        };

        if (!errorCallback) {
            errorCallback = function(errorCode, errorText) {
                var message = "easyrtc.initMediaSource: " + self.formatError(errorText);
                logDebug(message);
                self.showError(self.errCodes.MEDIA_ERR, message);
            };
        }

        if (!self.supportsGetUserMedia()) {
            errorCallback(self.errCodes.MEDIA_ERR, self.getConstantString("noWebrtcSupport"));
            return;
        }

        if (!successCallback) {
            self.showError(self.errCodes.DEVELOPER_ERR,
                    "easyrtc.initMediaSource not supplied a successCallback");
            return;
        }

        var mode = self.getUserMediaConstraints();
        /** @private
         * @param {Object} stream - A mediaStream object.
         *  */
        var onUserMediaSuccess = function(stream) {
            logDebug("getUserMedia success callback entered");
            logDebug("successfully got local media");

            stream.streamName = streamName;
            registerLocalMediaStreamByName(stream, streamName);
            var videoObj, triesLeft, tryToGetSize;
            if (haveAudioVideo.video) {
                videoObj = document.createElement('video');
                videoObj.style.display = "none";
                document.body.appendChild(videoObj);
                videoObj.muted = true;
                triesLeft = 30;
                tryToGetSize = function() {
                    if (videoObj.videoWidth > 0 || triesLeft < 0) {
                        self.nativeVideoWidth = videoObj.videoWidth;
                        self.nativeVideoHeight = videoObj.videoHeight;
                        if (self._desiredVideoProperties.height &&
                                (self.nativeVideoHeight !== self._desiredVideoProperties.height ||
                                        self.nativeVideoWidth !== self._desiredVideoProperties.width)) {
                            self.showError(self.errCodes.MEDIA_WARNING,
                                    self.format(self.getConstantString("resolutionWarning"),
                                    self._desiredVideoProperties.width, self._desiredVideoProperties.height,
                                    self.nativeVideoWidth, self.nativeVideoHeight));
                        }

                        self.clearMediaStream(videoObj);

                        if (videoObj.removeNode) {
                            videoObj.removeNode(true);
                        }
                        else {
                            document.body.removeChild(videoObj);
                        }

                        updateConfigurationInfo();

                        if (successCallback) {
                            successCallback(stream);
                        }
                    }
                    else {
                        triesLeft -= 1;
                        setTimeout(tryToGetSize, 300);
                    }
                };
                self.setVideoObjectSrc(videoObj, stream);
                tryToGetSize();
            }
            else {
                updateConfigurationInfo();
                if (successCallback) {
                    successCallback(stream);
                }
            }
        };

        /**
         * @private
         * @param {String} error
         */
        var onUserMediaError = function(error) {
            logDebug("getusermedia failed");
            logDebug("failed to get local media");
            var errText;
            if (typeof error === 'string') {
                errText = error;
            }
            else if (error.name) {
                errText = error.name;
            }
            else {
                errText = "Unknown";
            }
            if (errorCallback) {
                logDebug("invoking error callback", errText);
                errorCallback(self.errCodes.MEDIA_ERR, self.format(self.getConstantString("gumFailed"), errText));
            }
            closeLocalMediaStreamByName(streamName);
            haveAudioVideo = {
                audio: false,
                video: false
            };
            updateConfigurationInfo();
        };

        if (!self.audioEnabled && !self.videoEnabled) {
            onUserMediaError(self.getConstantString("requireAudioOrVideo"));
            return;
        }

        function getCurrentTime() {
            return (new Date()).getTime();
        }

        var firstCallTime;
        function tryAgain(err) {
            var currentTime = getCurrentTime();
            if (currentTime < firstCallTime + 1000) {
                logDebug("Trying getUserMedia a second time");
                navigator.mediaDevices.getUserMedia(mode).then(onUserMediaSuccess).catch(onUserMediaError);
            }
            else {
                onUserMediaError(err);
            }
        }

        //
        // getUserMedia sometimes fails the first time I call it. I suspect it's a page loading
        // issue. So I'm going to try adding a 1 second delay to allow things to settle down first.
        // In addition, I'm going to try again after 3 seconds.
        //
        firstCallTime = getCurrentTime();
        navigator.mediaDevices.getUserMedia(mode).then(onUserMediaSuccess).catch(tryAgain);
    };

    /**
     * Sets the callback used to decide whether to accept or reject an incoming call.
     * @param {Function} acceptCheck takes the arguments (callerEasyrtcid, acceptor).
     * The acceptCheck callback is passed an easyrtcid and an acceptor function. The acceptor function should be called with either
     * a true value (accept the call) or false value( reject the call) as it's first argument, and optionally,
     * an array of local media streamNames as a second argument.
     * @example
     *      easyrtc.setAcceptChecker( function(easyrtcid, acceptor){
     *           if( easyrtc.idToName(easyrtcid) === 'Fred' ){
     *              acceptor(true);
     *           }
     *           else if( easyrtc.idToName(easyrtcid) === 'Barney' ){
     *              setTimeout( function(){
     acceptor(true, ['myOtherCam']); // myOtherCam presumed to a streamName
     }, 10000);
     *           }
     *           else{
     *              acceptor(false);
     *           }
     *      });
     */
    this.setAcceptChecker = function(acceptCheck) {
        self.acceptCheck = acceptCheck;
    };

    /**
     * easyrtc.setStreamAcceptor sets a callback to receive media streams from other peers, independent
     * of where the call was initiated (caller or callee).
     * @param {Function} acceptor takes arguments (caller, mediaStream, mediaStreamName)
     * @example
     *  easyrtc.setStreamAcceptor(function(easyrtcid, stream, streamName){
     *     document.getElementById('callerName').innerHTML = easyrtc.idToName(easyrtcid);
     *     easyrtc.setVideoObjectSrc( document.getElementById("callerVideo"), stream);
     *  });
     */
    this.setStreamAcceptor = function(acceptor) {
        self.streamAcceptor = acceptor;
    };

    /** Sets the easyrtc.onError field to a user specified function.
     * @param {Function} errListener takes an object of the form {errorCode: String, errorText: String}
     * @example
     *    easyrtc.setOnError( function(errorObject){
     *        document.getElementById("errMessageDiv").innerHTML += errorObject.errorText;
     *    });
     */
    self.setOnError = function(errListener) {
        self.onError = errListener;
    };

    /**
     * Sets the callCancelled callback. This will be called when a remote user
     * initiates a call to you, but does a "hangup" before you have a chance to get his video stream.
     * @param {Function} callCancelled takes an easyrtcid as an argument and a boolean that indicates whether
     *  the call was explicitly cancelled remotely (true), or actually accepted by the user attempting a call to
     *  the same party.
     * @example
     *     easyrtc.setCallCancelled( function(easyrtcid, explicitlyCancelled){
     *        if( explicitlyCancelled ){
     *            console.log(easyrtc.idToName(easyrtcid) + " stopped trying to reach you");
     *         }
     *         else{
     *            console.log("Implicitly called "  + easyrtc.idToName(easyrtcid));
     *         }
     *     });
     */
    this.setCallCancelled = function(callCancelled) {
        self.callCancelled = callCancelled;
    };

    /**  Sets a callback to receive notification of a media stream closing. The usual
     *  use of this is to clear the source of your video object so you aren't left with
     *  the last frame of the video displayed on it.
     *  @param {Function} onStreamClosed takes an easyrtcid as it's first parameter, the stream as it's second argument, and name of the video stream as it's third.
     *  @example
     *     easyrtc.setOnStreamClosed( function(easyrtcid, stream, streamName){
     *         easyrtc.setVideoObjectSrc( document.getElementById("callerVideo"), "");
     *         ( easyrtc.idToName(easyrtcid) + " closed stream " + stream.id + " " + streamName);
     *     });
     */
    this.setOnStreamClosed = function(onStreamClosed) {
        self.onStreamClosed = onStreamClosed;
    };

    /**
     * Sets a listener for data sent from another client (either peer to peer or via websockets).
     * If no msgType or source is provided, the listener applies to all events that aren't otherwise handled.
     * If a msgType but no source is provided, the listener applies to all messages of that msgType that aren't otherwise handled.
     * If a msgType and a source is provided, the listener applies to only message of the specified type coming from the specified peer.
     * The most specific case takes priority over the more general.
     * @param {Function} listener has the signature (easyrtcid, msgType, msgData, targeting).
     *   msgType is a string. targeting is null if the message was received using WebRTC data channels, otherwise it
     *   is an object that contains one or more of the following string valued elements {targetEasyrtcid, targetGroup, targetRoom}.
     * @param {String} msgType - a string, optional.
     * @param {String} source - the sender's easyrtcid, optional.
     * @example
     *     easyrtc.setPeerListener( function(easyrtcid, msgType, msgData, targeting){
     *         console.log("From " + easyrtc.idToName(easyrtcid) +
     *             " sent the following data " + JSON.stringify(msgData));
     *     });
     *     easyrtc.setPeerListener( function(easyrtcid, msgType, msgData, targeting){
     *         console.log("From " + easyrtc.idToName(easyrtcid) +
     *             " sent the following data " + JSON.stringify(msgData));
     *     }, 'food', 'dkdjdekj44--');
     *     easyrtc.setPeerListener( function(easyrtcid, msgType, msgData, targeting){
     *         console.log("From " + easyrtcid +
     *             " sent the following data " + JSON.stringify(msgData));
     *     }, 'drink');
     *
     *
     */
    this.setPeerListener = function(listener, msgType, source) {
        if (!msgType) {
            receivePeer.cb = listener;
        }
        else {
            if (!receivePeer.msgTypes[msgType]) {
                receivePeer.msgTypes[msgType] = {sources: {}};
            }
            if (!source) {
                receivePeer.msgTypes[msgType].cb = listener;
            }
            else {
                receivePeer.msgTypes[msgType].sources[source] = {cb: listener};
            }
        }
    };
    /* This function serves to distribute peer messages to the various peer listeners */
    /** @private
     * @param {String} easyrtcid
     * @param {Object} msg - needs to contain a msgType and a msgData field.
     * @param {Object} targeting
     */
    this.receivePeerDistribute = function(easyrtcid, msg, targeting) {
        var msgType = msg.msgType;
        var msgData = msg.msgData;
        if (!msgType) {
            logDebug("received peer message without msgType", msg);
            return;
        }

        if (receivePeer.msgTypes[msgType]) {
            if (receivePeer.msgTypes[msgType].sources[easyrtcid] &&
                    receivePeer.msgTypes[msgType].sources[easyrtcid].cb) {
                receivePeer.msgTypes[msgType].sources[easyrtcid].cb(easyrtcid, msgType, msgData, targeting);
                return;
            }
            if (receivePeer.msgTypes[msgType].cb) {
                receivePeer.msgTypes[msgType].cb(easyrtcid, msgType, msgData, targeting);
                return;
            }
        }
        if (receivePeer.cb) {
            receivePeer.cb(easyrtcid, msgType, msgData, targeting);
        }
    };

    /**
     * Sets a listener for messages from the server.
     * @param {Function} listener has the signature (msgType, msgData, targeting)
     * @example
     *     easyrtc.setServerListener( function(msgType, msgData, targeting){
     *         ("The Server sent the following message " + JSON.stringify(msgData));
     *     });
     */
    this.setServerListener = function(listener) {
        receiveServerCB = listener;
    };

    /**
     * Sets the url of the Socket server.
     * The node.js server is great as a socket server, but it doesn't have
     * all the hooks you'd like in a general web server, like PHP or Python
     * plug-ins. By setting the serverPath your application can get it's regular
     * pages from a regular web server, but the EasyRTC library can still reach the
     * socket server.
     * @param {String} socketUrl
     * @param {Object} options an optional dictionary of options for socket.io's connect method.
     * The default is {'connect timeout': 10000,'force new connection': true }
     * @example
     *     easyrtc.setSocketUrl(":8080", options);
     */
    this.setSocketUrl = function(socketUrl, options) {
        logDebug("WebRTC signaling server URL set to " + socketUrl);
        serverPath = socketUrl;
        if( options ) {
            connectionOptions = options;
        }
    };

    /**
     * Sets the user name associated with the connection.
     * @param {String} username must obey standard identifier conventions.
     * @returns {Boolean} true if the call succeeded, false if the username was invalid.
     * @example
     *    if( !easyrtc.setUsername("JohnSmith") ){
     *        console.error("bad user name);
     *    }
     *
     */
    this.setUsername = function(username) {
        if( self.myEasyrtcid ) {
            self.showError(self.errCodes.DEVELOPER_ERR, "easyrtc.setUsername called after authentication");
            return false;
        }
        else if (self.isNameValid(username)) {
            self.username = username;
            return true;
        }
        else {
            self.showError(self.errCodes.BAD_NAME, self.format(self.getConstantString("badUserName"), username));
            return false;
        }
    };

    /**
     * Get an array of easyrtcids that are using a particular username
     * @param {String} username - the username of interest.
     * @param {String} room - an optional room name argument limiting results to a particular room.
     * @returns {Array} an array of {easyrtcid:id, roomName: roomName}.
     */
    this.usernameToIds = function(username, room) {
        var results = [];
        var id, roomName;
        for (roomName in lastLoggedInList) {
            if (!lastLoggedInList.hasOwnProperty(roomName)) {
                continue;
            }
            if (room && roomName !== room) {
                continue;
            }
            for (id in lastLoggedInList[roomName]) {
                if (!lastLoggedInList[roomName].hasOwnProperty(id)) {
                    continue;
                }
                if (lastLoggedInList[roomName][id].username === username) {
                    results.push({
                        easyrtcid: id,
                        roomName: roomName
                    });
                }
            }
        }
        return results;
    };

    /**
     * Returns another peers API field, if it exists.
     * @param {type} roomName
     * @param {type} easyrtcid
     * @param {type} fieldName
     * @returns {Object}  Undefined if the attribute does not exist, its value otherwise.
     */
    this.getRoomApiField = function(roomName, easyrtcid, fieldName) {
        if (lastLoggedInList[roomName] &&
                lastLoggedInList[roomName][easyrtcid] &&
                lastLoggedInList[roomName][easyrtcid].apiField &&
                lastLoggedInList[roomName][easyrtcid].apiField[fieldName]) {
            return lastLoggedInList[roomName][easyrtcid].apiField[fieldName].fieldValue;
        }
        else {
            return undefined;
        }
    };

    /**
     * Set the authentication credential if needed.
     * @param {Object} credentialParm - a JSONable object.
     */
    this.setCredential = function(credentialParm) {
        try {
            JSON.stringify(credentialParm);
            credential = credentialParm;
            return true;
        }
        catch (oops) {
            self.showError(self.errCodes.BAD_CREDENTIAL, "easyrtc.setCredential passed a non-JSON-able object");
            throw "easyrtc.setCredential passed a non-JSON-able object";
        }
    };

    /**
     * Sets the listener for socket disconnection by external (to the API) reasons.
     * @param {Function} disconnectListener takes no arguments and is not called as a result of calling easyrtc.disconnect.
     * @example
     *    easyrtc.setDisconnectListener(function(){
     *        easyrtc.showError("SYSTEM-ERROR", "Lost our connection to the socket server");
     *    });
     */
    this.setDisconnectListener = function(disconnectListener) {
        self.disconnectListener = disconnectListener;
    };

    /**
     * Convert an easyrtcid to a user name. This is useful for labeling buttons and messages
     * regarding peers.
     * @param {String} easyrtcid
     * @return {String} the username associated with the easyrtcid, or the easyrtcid if there is
     * no associated username.
     * @example
     *    console.log(easyrtcid + " is actually " + easyrtc.idToName(easyrtcid));
     */
    this.idToName = function(easyrtcid) {
        var roomName;
        for (roomName in lastLoggedInList) {
            if (!lastLoggedInList.hasOwnProperty(roomName)) {
                continue;
            }
            if (lastLoggedInList[roomName][easyrtcid]) {
                if (lastLoggedInList[roomName][easyrtcid].username) {
                    return lastLoggedInList[roomName][easyrtcid].username;
                }
            }
        }
        return easyrtcid;
    };

    /* used in easyrtc.connect */
    /** @private */
    this.webSocket = null;
    /** @private */
    var pc_config = {};
    /** @private */
    var pc_config_to_use = null;
    /** @private */
    var use_fresh_ice_each_peer = false;

    /**
     * Determines whether fresh ice server configuration should be requested from the server for each peer connection.
     * @param {Boolean} value the default is false.
     */
    this.setUseFreshIceEachPeerConnection = function(value) {
        use_fresh_ice_each_peer = value;
    };

    /**
     * Returns the last ice config supplied by the EasyRTC server. This function is not normally used, it is provided
     * for people who want to try filtering ice server configuration on the client.
     * @return {Object} which has the form {iceServers:[ice_server_entry, ice_server_entry, ...]}
     */
    this.getServerIce = function() {
        return pc_config;
    };

    /**
     * Sets the ice server configuration that will be used in subsequent calls. You only need this function if you are filtering
     * the ice server configuration on the client or if you are using TURN certificates that have a very short lifespan.
     * @param {Object} ice An object with iceServers element containing an array of ice server entries.
     * @example
     *     easyrtc.setIceUsedInCalls( {"iceServers": [
     *      {
     *         "url": "stun:stun.sipgate.net"
     *      },
     *      {
     *         "url": "stun:217.10.68.152"
     *      },
     *      {
     *         "url": "stun:stun.sipgate.net:10000"
     *      }
     *      ]});
     *      easyrtc.call(...);
     */
    this.setIceUsedInCalls = function(ice) {
        if (!ice.iceServers) {
            self.showError(self.errCodes.DEVELOPER_ERR, "Bad ice configuration passed to easyrtc.setIceUsedInCalls");
        }
        else {
            pc_config_to_use = ice;
        }
    };

    /** @private */
    function getRemoteStreamByName(peerConn, otherUser, streamName) {

        var keyToMatch = null;
        var remoteStreams = peerConn.pc.getRemoteStreams();

        // No streamName lead to default
        if (!streamName) {
            streamName = "default";
        }

        // default lead to first if available
        if (streamName === "default") {
            if (remoteStreams.length > 0) {
                return remoteStreams[0];
            }
            else {
                return null;
            }
        }

        // Get mediaIds from user roomData
        for (var roomName in self.roomData) {
            if (self.roomData.hasOwnProperty(roomName)) {
                var mediaIds = self.getRoomApiField(roomName, otherUser, "mediaIds");
                keyToMatch = mediaIds ? mediaIds[streamName] : null;
                if (keyToMatch) {
                    break;
                }
            }
        }

        //
        if (!keyToMatch) {
            self.showError(self.errCodes.DEVELOPER_ERR, "remote peer does not have media stream called " + streamName);
        }

        //
        for (var i = 0; i < remoteStreams.length; i++) {
            var remoteId;
            if (remoteStreams[i].id) {
                remoteId = remoteStreams[i].id;
            }  else {
                remoteId = "default";
            }

            if (
                !keyToMatch || // No match
                    remoteId === keyToMatch || // Full match
                        remoteId.indexOf(keyToMatch) === 0 // Partial match
            ) {
                return remoteStreams[i];
            }

        }

        return null;
    }

    /**
     * @private
     * @param {string} easyrtcid
     * @param {boolean} checkAudio
     * @param {string} streamName
     */
    function _haveTracks(easyrtcid, checkAudio, streamName) {
        var stream, peerConnObj;
        if (!easyrtcid) {
            stream = getLocalMediaStreamByName(streamName);
        }
        else {
            peerConnObj = peerConns[easyrtcid];
            if (!peerConnObj) {
                self.showError(self.errCodes.DEVELOPER_ERR, "haveTracks called about a peer you don't have a connection to");
                return false;
            }
            stream = getRemoteStreamByName(peerConns[easyrtcid], easyrtcid, streamName);
        }
        if (!stream) {
            return false;
        }

        var tracks;
        try {

            if (checkAudio) {
                tracks = stream.getAudioTracks();
            }
            else {
                tracks = stream.getVideoTracks();
            }

        } catch (oops) {
            // TODO why do we return true here ?
            return true;
        }

        if (!tracks) {
            return false;
        }

        return tracks.length > 0;
    }

    /** Determines if a particular peer2peer connection has an audio track.
     * @param {String} easyrtcid - the id of the other caller in the connection. If easyrtcid is not supplied, checks the local media.
     * @param {String} streamName - an optional stream id.
     * @return {Boolean} true if there is an audio track or the browser can't tell us.
     */
    this.haveAudioTrack = function(easyrtcid, streamName) {
        return _haveTracks(easyrtcid, true, streamName);
    };

    /** Determines if a particular peer2peer connection has a video track.
     * @param {String} easyrtcid - the id of the other caller in the connection. If easyrtcid is not supplied, checks the local media.
     * @param {String} streamName - an optional stream id.     *
     * @return {Boolean} true if there is an video track or the browser can't tell us.
     */
    this.haveVideoTrack = function(easyrtcid, streamName) {
        return _haveTracks(easyrtcid, false, streamName);
    };

    /**
     * Gets a data field associated with a room.
     * @param {String} roomName - the name of the room.
     * @param {String} fieldName - the name of the field.
     * @return {Object} dataValue - the value of the field if present, undefined if not present.
     */
    this.getRoomField = function(roomName, fieldName) {
        var fields = self.getRoomFields(roomName);
        return (!fields || !fields[fieldName]) ? undefined : fields[fieldName].fieldValue;
    };

    /** @private */
    var fields = null;

    /** @private */
    var preallocatedSocketIo = null;

    /** @private */
    var closedChannel = null;

    //
    // easyrtc.disconnect performs a clean disconnection of the client from the server.
    //
    function disconnectBody() {
        var roomName;
        self.loggingOut = true;
        offersPending = {};
        acceptancePending = {};
        self.disconnecting = true;
        closedChannel = self.webSocket;

        if (stillAliveTimer) {
           clearTimeout(stillAliveTimer);
           stillAliveTimer = null;
        }

        if (self.webSocket) {
            if (!preallocatedSocketIo) {
                self.webSocket.close();
            }
        }
        self.webSocketConnected = false;
        self.webSocket = 0;
        self.hangupAll();
        if (roomOccupantListener) {
            for (roomName in lastLoggedInList) {
                if (lastLoggedInList.hasOwnProperty(roomName)) {

                    // Notify roomOccupantListener
                    roomOccupantListener(roomName, {}, false);

                    // Clear roomApiFields and roomApiFieldTimer
                    self.setRoomApiField(roomName);
                }
            }
        }

        lastLoggedInList = {};
        self.emitEvent("roomOccupant", {});

        self.roomData = {};
        self.roomJoin = {};
        self.loggingOut = false;
        self.myEasyrtcid = null;
        self.disconnecting = false;
        oldConfig = {};

        if (self.disconnectListener) {
            self.disconnectListener();
        }
    }

    /**
     * Disconnect from the EasyRTC server.
     * @example
     *    easyrtc.disconnect();
     */
    this.disconnect = function() {

        logDebug("attempt to disconnect from WebRTC signalling server");

        self.disconnecting = true;
        self.hangupAll();
        self.loggingOut = true;
        //
        // The hangupAll may try to send configuration information back to the server.
        // Collecting that information is asynchronous, we don't actually close the
        // connection until it's had a chance to be sent. We allocate 100ms for collecting
        // the info, so 250ms should be sufficient for the disconnecting.
        //
        setTimeout(disconnectBody, 250);
    };

    /** @private */
    //
    // This function is used to send WebRTC signaling messages to another client. These messages all the form:
    //   destUser: some id or null
    //   msgType: one of ["offer"/"answer"/"candidate","reject","hangup", "getRoomList"]
    //   msgData: either null or an SDP record
    //   successCallback: a function with the signature  function(msgType, wholeMsg);
    //   errorCallback: a function with signature function(errorCode, errorText)
    //
    function sendSignalling(destUser, msgType, msgData, successCallback, errorCallback) {
        if (!self.webSocket) {
            throw "Attempt to send message without a valid connection to the server.";
        }
        else {
            var dataToShip = {
                msgType: msgType
            };
            if (destUser) {
                dataToShip.targetEasyrtcid = destUser;
            }
            if (msgData) {
                dataToShip.msgData = msgData;
            }

            logDebug("sending socket message " + JSON.stringify(dataToShip));

            self.webSocket.json.emit("easyrtcCmd", dataToShip,
                    function(ackMsg) {
                        if (ackMsg.msgType !== "error") {
                            if (!ackMsg.hasOwnProperty("msgData")) {
                                ackMsg.msgData = null;
                            }
                            if (successCallback) {
                                successCallback(ackMsg.msgType, ackMsg.msgData);
                            }
                        }
                        else {
                            if (errorCallback) {
                                errorCallback(ackMsg.msgData.errorCode, ackMsg.msgData.errorText);
                            }
                            else {
                                self.showError(ackMsg.msgData.errorCode, ackMsg.msgData.errorText);
                            }
                        }
                    }
            );
        }
    }

    /** @private */
    //
    // This function is used to send large messages. it sends messages that have a transfer field
    // so that the receiver knows it's a transfer message. To differentiate the transfers, a
    // transferId is generated and passed for each message.
    //
    var sendByChunkUidCounter = 0;
    /** @private */
    function sendByChunkHelper(destUser, msgData) {
        var transferId = destUser + '-' + sendByChunkUidCounter++;

        var pos, len, startMessage, message, endMessage;
        var numberOfChunks = Math.ceil(msgData.length / self.maxP2PMessageLength);
        startMessage = {
            transfer: 'start',
            transferId: transferId,
            parts: numberOfChunks
        };

        endMessage = {
            transfer: 'end',
            transferId: transferId
        };

        peerConns[destUser].dataChannelS.send(JSON.stringify(startMessage));

        for (pos = 0, len = msgData.length; pos < len; pos += self.maxP2PMessageLength) {
            message = {
                transferId: transferId,
                data: msgData.substr(pos, self.maxP2PMessageLength),
                transfer: 'chunk'
            };
            peerConns[destUser].dataChannelS.send(JSON.stringify(message));
        }

        peerConns[destUser].dataChannelS.send(JSON.stringify(endMessage));
    }

    /**
     *Sends data to another user using previously established data channel. This method will
     * fail if no data channel has been established yet. Unlike the easyrtc.sendWS method,
     * you can't send a dictionary, convert dictionaries to strings using JSON.stringify first.
     * What data types you can send, and how large a data type depends on your browser.
     * @param {String} destUser (an easyrtcid)
     * @param {String} msgType - the type of message being sent (application specific).
     * @param {Object} msgData - a JSONable object.
     * @example
     *     easyrtc.sendDataP2P(someEasyrtcid, "roomData", {room:499, bldgNum:'asd'});
     */
    this.sendDataP2P = function(destUser, msgType, msgData) {

        var flattenedData = JSON.stringify({msgType: msgType, msgData: msgData});
        logDebug("sending p2p message to " + destUser + " with data=" + JSON.stringify(flattenedData));

        if (!peerConns[destUser]) {
            self.showError(self.errCodes.DEVELOPER_ERR, "Attempt to send data peer to peer without a connection to " + destUser + ' first.');
        }
        else if (!peerConns[destUser].dataChannelS) {
            self.showError(self.errCodes.DEVELOPER_ERR, "Attempt to send data peer to peer without establishing a data channel to " + destUser + ' first.');
        }
        else if (!peerConns[destUser].dataChannelReady) {
            self.showError(self.errCodes.DEVELOPER_ERR, "Attempt to use data channel to " + destUser + " before it's ready to send.");
        }
        else {
            try {
                if (flattenedData.length > self.maxP2PMessageLength) {
                    sendByChunkHelper(destUser, flattenedData);
                } else {
                    peerConns[destUser].dataChannelS.send(flattenedData);
                }
            } catch (sendDataErr) {
                logDebug("sendDataP2P error: ", sendDataErr);
                throw sendDataErr;
            }
        }
    };

    /** Sends data to another user using websockets. The easyrtc.sendServerMessage or easyrtc.sendPeerMessage methods
     * are wrappers for this method; application code should use them instead.
     * @param {String} destination - either a string containing the easyrtcId of the other user, or an object containing some subset of the following fields: targetEasyrtcid, targetGroup, targetRoom.
     * Specifying multiple fields restricts the scope of the destination (operates as a logical AND, not a logical OR).
     * @param {String} msgType -the type of message being sent (application specific).
     * @param {Object} msgData - a JSONable object.
     * @param {Function} ackhandler - by default, the ackhandler handles acknowledgments from the server that your message was delivered to it's destination.
     * However, application logic in the server can over-ride this. If you leave this null, a stub ackHandler will be used. The ackHandler
     * gets passed a message with the same msgType as your outgoing message, or a message type of "error" in which case
     * msgData will contain a errorCode and errorText fields.
     * @example
     *    easyrtc.sendDataWS(someEasyrtcid, "setPostalAddress", {room:499, bldgNum:'asd'},
     *      function(ackMsg){
     *          console.log("saw the following acknowledgment " + JSON.stringify(ackMsg));
     *      }
     *    );
     */
    this.sendDataWS = function(destination, msgType, msgData, ackhandler) {
        logDebug("sending client message via websockets to " + destination + " with data=" + JSON.stringify(msgData));

        if (!ackhandler) {
            ackhandler = function(msg) {
                if (msg.msgType === "error") {
                    self.showError(msg.msgData.errorCode, msg.msgData.errorText);
                }
            };
        }

        var outgoingMessage = {
            msgType: msgType,
            msgData: msgData
        };

        if (destination) {
            if (typeof destination === 'string') {
                outgoingMessage.targetEasyrtcid = destination;
            }
            else if (typeof destination === 'object') {
                if (destination.targetEasyrtcid) {
                    outgoingMessage.targetEasyrtcid = destination.targetEasyrtcid;
                }
                if (destination.targetRoom) {
                    outgoingMessage.targetRoom = destination.targetRoom;
                }
                if (destination.targetGroup) {
                    outgoingMessage.targetGroup = destination.targetGroup;
                }
            }
        }

        if (self.webSocket) {
            self.webSocket.json.emit("easyrtcMsg", outgoingMessage, ackhandler);
        }
        else {
            logDebug("websocket failed because no connection to server");

            throw "Attempt to send message without a valid connection to the server.";
        }
    };

    /** Sends data to another user. This method uses data channels if one has been set up, or websockets otherwise.
     * @param {String} destUser - a string containing the easyrtcId of the other user.
     * Specifying multiple fields restricts the scope of the destination (operates as a logical AND, not a logical OR).
     * @param {String} msgType -the type of message being sent (application specific).
     * @param {Object} msgData - a JSONable object.
     * @param {Function} ackHandler - a function which receives acknowledgments. May only be invoked in
     *  the websocket case.
     * @example
     *    easyrtc.sendData(someEasyrtcid, "roomData",  {room:499, bldgNum:'asd'},
     *       function ackHandler(msgType, msgData);
     *    );
     */
    this.sendData = function(destUser, msgType, msgData, ackHandler) {
        if (peerConns[destUser] && peerConns[destUser].dataChannelReady) {
            self.sendDataP2P(destUser, msgType, msgData);
        }
        else {
            self.sendDataWS(destUser, msgType, msgData, ackHandler);
        }
    };

    /**
     * Sends a message to another peer on the easyrtcMsg channel.
     * @param {String} destination - either a string containing the easyrtcId of the other user, or an object containing some subset of the following fields: targetEasyrtcid, targetGroup, targetRoom.
     * Specifying multiple fields restricts the scope of the destination (operates as a logical AND, not a logical OR).
     * @param {String} msgType - the type of message being sent (application specific).
     * @param {Object} msgData - a JSONable object with the message contents.
     * @param {function(String, Object)} successCB - a callback function with results from the server.
     * @param {function(String, String)} failureCB - a callback function to handle errors.
     * @example
     *     easyrtc.sendPeerMessage(otherUser, 'offer_candy', {candy_name:'mars'},
     *             function(msgType, msgBody ){
     *                console.log("message was sent");
     *             },
     *             function(errorCode, errorText){
     *                console.log("error was " + errorText);
     *             });
     */
    this.sendPeerMessage = function(destination, msgType, msgData, successCB, failureCB) {
        if (!destination) {
            self.showError(self.errCodes.DEVELOPER_ERR, "destination was null in sendPeerMessage");
        }

        logDebug("sending peer message " + JSON.stringify(msgData));

        function ackHandler(response) {
            if (response.msgType === "error") {
                if (failureCB) {
                    failureCB(response.msgData.errorCode, response.msgData.errorText);
                }
            }
            else {
                if (successCB) {
                    // firefox complains if you pass an undefined as an parameter.
                    successCB(response.msgType, response.msgData ? response.msgData : null);
                }
            }
        }

        self.sendDataWS(destination, msgType, msgData, ackHandler);
    };

    /**
     * Sends a message to the application code in the server (ie, on the easyrtcMsg channel).
     * @param {String} msgType - the type of message being sent (application specific).
     * @param {Object} msgData - a JSONable object with the message contents.
     * @param {function(String, Object)} successCB - a callback function with results from the server.
     * @param {function(String, String)} failureCB - a callback function to handle errors.
     * @example
     *     easyrtc.sendServerMessage('get_candy', {candy_name:'mars'},
     *             function(msgType, msgData ){
     *                console.log("got candy count of " + msgData.barCount);
     *             },
     *             function(errorCode, errorText){
     *                console.log("error was " + errorText);
     *             });
     */
    this.sendServerMessage = function(msgType, msgData, successCB, failureCB) {

        var dataToShip = {msgType: msgType, msgData: msgData};
        logDebug("sending server message " + JSON.stringify(dataToShip));

        function ackhandler(response) {
            if (response.msgType === "error") {
                if (failureCB) {
                    failureCB(response.msgData.errorCode, response.msgData.errorText);
                }
            }
            else {
                if (successCB) {
                    successCB(response.msgType, response.msgData ? response.msgData : null);
                }
            }
        }

        self.sendDataWS(null, msgType, msgData, ackhandler);
    };

    /** Sends the server a request for the list of rooms the user can see.
     * You must have already be connected to use this function.
     * @param {function(Object)} callback - on success, this function is called with a map of the form  { roomName:{"roomName":String, "numberClients": Number}}.
     * The roomName appears as both the key to the map, and as the value of the "roomName" field.
     * @param {function(String, String)} errorCallback   is called on failure. It gets an errorCode and errorText as it's too arguments.
     * @example
     *    easyrtc.getRoomList(
     *        function(roomList){
     *           for(roomName in roomList){
     *              console.log("saw room " + roomName);
     *           }
     *         },
     *         function(errorCode, errorText){
     *            easyrtc.showError(errorCode, errorText);
     *         }
     *    );
     */
    this.getRoomList = function(callback, errorCallback) {
        sendSignalling(null, "getRoomList", null,
                function(msgType, msgData) {
                    callback(msgData.roomList);
                },
                function(errorCode, errorText) {
                    if (errorCallback) {
                        errorCallback(errorCode, errorText);
                    }
                    else {
                        self.showError(errorCode, errorText);
                    }
                }
        );
    };

    /** Value returned by easyrtc.getConnectStatus if the other user isn't connected to us. */
    this.NOT_CONNECTED = "not connected";

    /** Value returned by easyrtc.getConnectStatus if the other user is in the process of getting connected */
    this.BECOMING_CONNECTED = "connection in progress to us.";

    /** Value returned by easyrtc.getConnectStatus if the other user is connected to us. */
    this.IS_CONNECTED = "is connected";

    /**
     * Check if the client has a peer-2-peer connection to another user.
     * The return values are text strings so you can use them in debugging output.
     *  @param {String} otherUser - the easyrtcid of the other user.
     *  @return {String} one of the following values: easyrtc.NOT_CONNECTED, easyrtc.BECOMING_CONNECTED, easyrtc.IS_CONNECTED
     *  @example
     *     if( easyrtc.getConnectStatus(otherEasyrtcid) == easyrtc.NOT_CONNECTED ){
     *         easyrtc.call(otherEasyrtcid,
     *                  function(){ console.log("success"); },
     *                  function(){ console.log("failure"); });
     *     }
     */
    this.getConnectStatus = function(otherUser) {
        if (!peerConns.hasOwnProperty(otherUser)) {
            return self.NOT_CONNECTED;
        }
        var peer = peerConns[otherUser];
        if ((peer.sharingAudio || peer.sharingVideo) && !peer.startedAV) {
            return self.BECOMING_CONNECTED;
        }
        else if (peer.sharingData && !peer.dataChannelReady) {
            return self.BECOMING_CONNECTED;
        }
        else {
            return self.IS_CONNECTED;
        }
    };

    /**
     * @private
     */
    function buildPeerConstraints() {
        var options = [];
        options.push({'DtlsSrtpKeyAgreement': 'true'}); // for interoperability
        return {optional: options};
    }

    /** @private */
    function sendQueuedCandidates(peer, onSignalSuccess, onSignalFailure) {
        var i;
        for (i = 0; i < peerConns[peer].candidatesToSend.length; i++) {
            sendSignalling(
                    peer,
                    "candidate",
                    peerConns[peer].candidatesToSend[i],
                    onSignalSuccess,
                    onSignalFailure
                    );
        }
    }

    /** @private */
    //
    // This function calls the users onStreamClosed handler, passing it the easyrtcid of the peer, the stream itself,
    // and the name of the stream.
    //
    function emitOnStreamClosed(easyrtcid, stream) {

        if (!peerConns[easyrtcid]) {
            return;
        }

        var streamId = stream.id || "default",
            streamName = getNameOfRemoteStream(easyrtcid, streamId) || "default";

        if (peerConns[easyrtcid].liveRemoteStreams[streamName]) {
            delete peerConns[easyrtcid].liveRemoteStreams[streamName];
            if (self.onStreamClosed) {
                self.onStreamClosed(easyrtcid, stream, streamName);
            }
        }
        delete peerConns[easyrtcid].remoteStreamIdToName[streamId];
    }

    /** @private */
    function onRemoveStreamHelper(easyrtcid, stream) {
        if (peerConns[easyrtcid]) {
            emitOnStreamClosed(easyrtcid, stream);
            updateConfigurationInfo();
            if (peerConns[easyrtcid].pc) {
                 try {
                    peerConns[easyrtcid].pc.removeStream(stream);
                 } catch( err) {}
            }
        }
    }

    /** @private */
    function buildDeltaRecord(added, deleted) {
        function objectNotEmpty(obj) {
            var i;
            for (i in obj) {
                if (obj.hasOwnProperty(i)) {
                    return true;
                }
            }
            return false;
        }

        var result = {};
        if (objectNotEmpty(added)) {
            result.added = added;
        }

        if (objectNotEmpty(deleted)) {
            result.deleted = deleted;
        }

        if (objectNotEmpty(result)) {
            return result;
        }
        else {
            return null;
        }
    }

    /** @private */
    function findDeltas(oldVersion, newVersion) {
        var i;
        var added = {}, deleted = {};
        var subPart;
        for (i in newVersion) {
            if (newVersion.hasOwnProperty(i)) {
                if (oldVersion === null || typeof oldVersion[i] === 'undefined') {
                    added[i] = newVersion[i];
                }
                else if (typeof newVersion[i] === 'object') {
                    subPart = findDeltas(oldVersion[i], newVersion[i]);
                    if (subPart !== null) {
                        added[i] = newVersion[i];
                    }
                }
                else if (newVersion[i] !== oldVersion[i]) {
                    added[i] = newVersion[i];
                }
            }
        }
        for (i in oldVersion) {
            if (newVersion.hasOwnProperty(i)) {
                if (typeof newVersion[i] === 'undefined') {
                    deleted[i] = oldVersion[i];
                }
            }
        }

        return buildDeltaRecord(added, deleted);
    }

    /** @private */
    //
    // this function collects configuration info that will be sent to the server.
    // It returns that information, leaving it the responsibility of the caller to
    // do the actual sending.
    //
    function collectConfigurationInfo(/* forAuthentication */) {
        var p2pList = {};
        var i;
        for (i in peerConns) {
            if (!peerConns.hasOwnProperty(i)) {
                continue;
            }
            p2pList[i] = {
                connectTime: peerConns[i].connectTime,
                isInitiator: !!peerConns[i].isInitiator
            };
        }

        var newConfig = {
            userSettings: {
                sharingAudio: !!haveAudioVideo.audio,
                sharingVideo: !!haveAudioVideo.video,
                sharingData: !!dataEnabled,
                nativeVideoWidth: self.nativeVideoWidth,
                nativeVideoHeight: self.nativeVideoHeight,
                windowWidth: window.innerWidth,
                windowHeight: window.innerHeight,
                screenWidth: window.screen.width,
                screenHeight: window.screen.height,
                cookieEnabled: navigator.cookieEnabled,
                os: navigator.oscpu,
                language: navigator.language
            }
        };

        if (!isEmptyObj(p2pList)) {
            newConfig.p2pList = p2pList;
        }

        return newConfig;
    }

    /** @private */
    function updateConfiguration() {

        var newConfig = collectConfigurationInfo(false);
        //
        // we need to give the getStats calls a chance to fish out the data.
        // The longest I've seen it take is 5 milliseconds so 100 should be overkill.
        //
        var sendDeltas = function() {
            var alteredData = findDeltas(oldConfig, newConfig);
            //
            // send all the configuration information that changes during the session
            //
            if (alteredData) {
                logDebug("cfg=" + JSON.stringify(alteredData.added));

                if (self.webSocket) {
                    sendSignalling(null, "setUserCfg", {setUserCfg: alteredData.added}, null, null);
                }
            }
            oldConfig = newConfig;
        };
        if (oldConfig === {}) {
            sendDeltas();
        }
        else {
            setTimeout(sendDeltas, 100);
        }
    }

    // Parse the uint32 PRIORITY field into its constituent parts from RFC 5245,
    // type preference, local preference, and (256 - component ID).
    // ex: 126 | 32252 | 255 (126 is host preference, 255 is component ID 1)
    function formatPriority(priority) {
        var s = '';
        s += (priority >> 24);
        s += ' | ';
        s += (priority >> 8) & 0xFFFF;
        s += ' | ';
        s += priority & 0xFF;
        return s;
    }

    // Parse a candidate:foo string into an object, for easier use by other methods.
    /** @private */
    function parseCandidate(text) {
        var candidateStr = 'candidate:';
        var pos = text.indexOf(candidateStr) + candidateStr.length;
        var fields = text.substr(pos).split(' ');
        return {
            'component': fields[1],
            'type': fields[7],
            'foundation': fields[0],
            'protocol': fields[2],
            'address': fields[4],
            'port': fields[5],
            'priority': formatPriority(fields[3])
        };
    }

    /** @private */
    function processCandidate(candidate) {
        self._candidates = self._candidates || [];
        self._candidates.push(parseCandidate(candidate));
    }

    function processAddedStream(otherUser, theStream) {

        if (!peerConns[otherUser] ||  peerConns[otherUser].cancelled) {
            return;
        }

        var peerConn = peerConns[otherUser];

        if (!peerConn.startedAV) {
            peerConn.startedAV = true;
            peerConn.sharingAudio = haveAudioVideo.audio;
            peerConn.sharingVideo = haveAudioVideo.video;
            peerConn.connectTime = new Date().getTime();
            if (peerConn.callSuccessCB) {
                if (peerConn.sharingAudio || peerConn.sharingVideo) {
                    peerConn.callSuccessCB(otherUser, "audiovideo");
                }
            }
            if (self.audioEnabled || self.videoEnabled) {
                updateConfiguration();
            }
        }

        var streamId = theStream.id || "default";
        var remoteName = getNameOfRemoteStream(otherUser, streamId) || "default";

        if (!peerConn.liveRemoteStreams[remoteName]) {

            peerConn.remoteStreamIdToName[streamId] = remoteName;
            peerConn.liveRemoteStreams[remoteName] = true;
            theStream.streamName = remoteName;

            if (self.streamAcceptor) {
                self.streamAcceptor(otherUser, theStream, remoteName);
                //
                // Inform the other user that the stream they provided has been received.
                // This should be moved into signalling at some point
                //
                self.sendDataWS(otherUser, "easyrtc_streamReceived", {streamName:remoteName},function(){});
            }
        }
    }

    function processAddedTrack(otherUser, peerStreams) {

        if (!peerConns[otherUser] ||  peerConns[otherUser].cancelled) {
            return;
        }

        var peerConn = peerConns[otherUser];
        peerConn.trackTimers = peerConn.trackTimers || {};

        // easyrtc thinks in terms of streams, not tracks.
        // so we'll add a timeout when the first track event
        // fires. Firefox produces two events (one of type "video",
        // and one of type "audio".

        for (var i = 0, l = peerStreams.length; i < l; i++) {
            var peerStream = peerStreams[i],
                streamId = peerStream.id || "default";
            clearTimeout(peerConn.trackTimers[streamId]);
            peerConn.trackTimers[streamId] = setTimeout(processAddedStream.bind(null, otherUser, peerStream), 100); // Bind peerStream
        }
    }

    /** @private */
    // TODO split buildPeerConnection it more thant 500 lines
    function buildPeerConnection(otherUser, isInitiator, failureCB, streamNames) {
        var pc;
        var message;
        var newPeerConn;
        var iceConfig = pc_config_to_use ? pc_config_to_use : pc_config;

        logDebug("building peer connection to " + otherUser);

        //
        // we don't support data channels on chrome versions < 31
        //

        try {

            pc = self.createRTCPeerConnection(iceConfig, buildPeerConstraints());

            if (!pc) {
                message = "Unable to create PeerConnection object, check your ice configuration(" + JSON.stringify(iceConfig) + ")";
                logDebug(message);
                throw Error(message);
            }

            //
            // turn off data channel support if the browser doesn't support it.
            //

            if (dataEnabled && typeof pc.createDataChannel === 'undefined') {
                dataEnabled = false;
            }

            pc.onnegotiationneeded = function(event) {
                var eventTarget = event.currentTarget || event.target || pc,
                    signalingState = eventTarget.signalingState || 'unknown';

                logDebug('onnegotiationneeded', signalingState);
                if (
                    peerConns[otherUser] &&
                        (peerConns[otherUser].enableNegotiateListener)
                ) {
                    initiateSendOffer(otherUser);
                }
            };

            pc.onsignalingstatechange = function () {

                var eventTarget = event.currentTarget || event.target || pc,
                    signalingState = eventTarget.signalingState || 'unknown';

                logDebug('onsignalingstatechange', signalingState);

                if (signalingStateChangeListener) {
                   signalingStateChangeListener(otherUser, eventTarget, signalingState);
                }
            };

            pc.oniceconnectionstatechange = function(event) {

                var eventTarget = event.currentTarget || event.target || pc,
                    connState = eventTarget.iceConnectionState || 'unknown';

                logDebug('onsignalingstatechange', connState);

                if (iceConnectionStateChangeListener) {
                   iceConnectionStateChangeListener(otherUser, eventTarget, connState);
                }

                switch (connState) {
                    case "connected":
                        if (self.onPeerOpen ) {
                            self.onPeerOpen(otherUser);
                        }
                        if (peerConns[otherUser] && peerConns[otherUser].callSuccessCB) {
                            peerConns[otherUser].callSuccessCB(otherUser, "connection");
                        }
                        break;
                    case "failed":
                        if (failureCB) {
                            failureCB(self.errCodes.NOVIABLEICE, "No usable STUN/TURN path");
                        }
                        delete peerConns[otherUser];
                        break;
                    case "disconnected":
                        if (self.onPeerFailing) {
                            self.onPeerFailing(otherUser);
                        }
                        if (peerConns[otherUser]) {
                            peerConns[otherUser].failing = Date.now();
                        }
                        break;

                    case "closed":
                        if (self.onPeerClosed) {
                            self.onPeerClosed(otherUser);
                        }
                        break;
                    case "completed":
                        if (peerConns[otherUser]) {
                            if (peerConns[otherUser].failing && self.onPeerRecovered) {
                                self.onPeerRecovered(otherUser, peerConns[otherUser].failing, Date.now());
                            }
                            delete peerConns[otherUser].failing;
                         }
                        break;
                }
            };

            pc.onconnection = function() {
                logDebug("onconnection called prematurely");
            };

            newPeerConn = {
                pc: pc,
                candidatesToSend: [],
                startedAV: false,
                connectionAccepted: false,
                isInitiator: isInitiator,
                remoteStreamIdToName: {},
                streamsAddedAcks: {},
                liveRemoteStreams: {},
                supportHalfTrickleIce:false
            };

            pc.onicecandidate = function(event) {
                if (peerConns[otherUser] && peerConns[otherUser].cancelled) {
                    return;
                }
                var candidateData;
                if (event.candidate && peerConns[otherUser]) {
                    candidateData = {
                        type: 'candidate',
                        label: event.candidate.sdpMLineIndex,
                        id: event.candidate.sdpMid,
                        candidate: event.candidate.candidate
                    };

                    if (iceCandidateFilter ) {
                       candidateData = iceCandidateFilter(candidateData, false);
                       if( !candidateData ) {
                          return;
                       }
                    }
                    //
                    // some candidates include ip addresses of turn servers. we'll want those
                    // later so we can see if our actual connection uses a turn server.
                    // The keyword "relay" in the candidate identifies it as referencing a
                    // turn server. The \d symbol in the regular expression matches a number.
                    //
                    processCandidate(event.candidate.candidate);

                    if (peerConns[otherUser].connectionAccepted ||
                        peerConns[otherUser].supportHalfTrickleIce) {

                        sendSignalling(otherUser, "candidate", candidateData, null, function() {
                            failureCB(self.errCodes.PEER_GONE, "Candidate disappeared");
                        });
                    }
                    else {
                        peerConns[otherUser].candidatesToSend.push(candidateData);
                    }
                }
            };

            pc.ontrack = function(event) {
                logDebug("saw ontrack method invoked, which is expected");
                processAddedTrack(otherUser, event.streams);
            };

            pc.onaddstream = function(event) {
                logDebug("empty onaddstream method invoked, which is expected");
                processAddedStream(otherUser, event.stream);
            };

            pc.onremovestream = function(event) {
                logDebug("saw remove on remote media stream");
                onRemoveStreamHelper(otherUser, event.stream);
            };

            // Register PeerConn
            peerConns[otherUser] = newPeerConn;

        } catch (error) {
            logDebug('buildPeerConnection error', error);
            failureCB(self.errCodes.SYSTEM_ERR, error.message);
            return null;
        }

        var i, stream;
        if (streamNames) {
            for (i = 0; i < streamNames.length; i++) {
                stream = getLocalMediaStreamByName(streamNames[i]);
                if (stream) {
                    addStreamToPeerConnection(stream, pc);
                }
                else {
                    logDebug("Developer error, attempt to access unknown local media stream " + streamNames[i]);
                }
            }
        }
        else if (autoInitUserMedia && (self.videoEnabled || self.audioEnabled)) {
            stream = self.getLocalStream();
            addStreamToPeerConnection(stream, pc);
        }

        //
        // This function handles data channel message events.
        //
        var pendingTransfer = {};
        function dataChannelMessageHandler(event) {
            logDebug("saw dataChannel.onmessage event: ", event.data);

            if (event.data === "dataChannelPrimed") {
                self.sendDataWS(otherUser, "dataChannelPrimed", "");
            }
            else {
                //
                // Chrome and Firefox Interop is passing a event with a strange data="", perhaps
                // as it's own form of priming message. Comparing the data against "" doesn't
                // work, so I'm going with parsing and trapping the parse error.
                //
                var msg;

                try {
                    msg = JSON.parse(event.data);
                } catch (err) {
                    logDebug('Developer error, unable to parse event data');
                }

                if (msg) {
                    if (msg.transfer && msg.transferId) {
                        if (msg.transfer === 'start') {
                            logDebug('start transfer #' + msg.transferId);

                            var parts = parseInt(msg.parts);
                            pendingTransfer = {
                                chunks: [],
                                parts: parts,
                                transferId: msg.transferId
                            };

                        } else if (msg.transfer === 'chunk') {
                            logDebug('got chunk for transfer #' + msg.transferId);

                            // check data is valid
                            if (!(typeof msg.data === 'string' && msg.data.length <= self.maxP2PMessageLength)) {
                                logDebug('Developer error, invalid data');

                                // check there's a pending transfer
                            } else if (!pendingTransfer) {
                                logDebug('Developer error, unexpected chunk');

                            // check that transferId is valid
                            } else if (msg.transferId !== pendingTransfer.transferId) {
                                logDebug('Developer error, invalid transfer id');

                            // check that the max length of transfer is not reached
                            } else if (pendingTransfer.chunks.length + 1 > pendingTransfer.parts) {
                                logDebug('Developer error, received too many chunks');

                            } else {
                                pendingTransfer.chunks.push(msg.data);
                            }

                        } else if (msg.transfer === 'end') {
                            logDebug('end of transfer #' + msg.transferId);

                            // check there's a pending transfer
                            if (!pendingTransfer) {
                                logDebug('Developer error, unexpected end of transfer');

                            // check that transferId is valid
                            } else if (msg.transferId !== pendingTransfer.transferId) {
                                logDebug('Developer error, invalid transfer id');

                            // check that all the chunks were received
                            } else if (pendingTransfer.chunks.length !== pendingTransfer.parts) {
                                logDebug('Developer error, received wrong number of chunks');

                            } else {
                                var chunkedMsg;
                                try {
                                    chunkedMsg = JSON.parse(pendingTransfer.chunks.join(''));
                                } catch (err) {
                                    logDebug('Developer error, unable to parse message');
                                }

                                if (chunkedMsg) {
                                    self.receivePeerDistribute(otherUser, chunkedMsg, null);
                                }
                            }
                            pendingTransfer = {  };

                        } else {
                            logDebug('Developer error, got an unknown transfer message' + msg.transfer);
                        }
                    } else {
                        self.receivePeerDistribute(otherUser, msg, null);
                    }
                }
            }
        }

        function initOutGoingChannel(otherUser) {
            logDebug("saw initOutgoingChannel call");

            var dataChannel = pc.createDataChannel(dataChannelName, self.getDatachannelConstraints());
            peerConns[otherUser].dataChannelS = dataChannel;
            peerConns[otherUser].dataChannelR = dataChannel;
            dataChannel.onmessage = dataChannelMessageHandler;
            dataChannel.onopen = function(event) {
                logDebug("saw dataChannel.onopen event");

                if (peerConns[otherUser]) {
                    dataChannel.send("dataChannelPrimed");
                }
            };
            dataChannel.onclose = function(event) {
                logDebug("saw dataChannelS.onclose event");

                if (peerConns[otherUser]) {
                    peerConns[otherUser].dataChannelReady = false;
                    delete peerConns[otherUser].dataChannelS;
                }
                if (onDataChannelClose) {
                    onDataChannelClose(otherUser);
                }

                updateConfigurationInfo();
            };
        }

        function initIncomingChannel(otherUser) {
            logDebug("initializing incoming channel handler for " + otherUser);

            peerConns[otherUser].pc.ondatachannel = function(event) {

                logDebug("saw incoming data channel");

                var dataChannel = event.channel;
                peerConns[otherUser].dataChannelR = dataChannel;
                peerConns[otherUser].dataChannelS = dataChannel;
                peerConns[otherUser].dataChannelReady = true;
                dataChannel.onmessage = dataChannelMessageHandler;
                dataChannel.onclose = function(event) {
                    logDebug("saw dataChannelR.onclose event");

                    if (peerConns[otherUser]) {
                        peerConns[otherUser].dataChannelReady = false;
                        delete peerConns[otherUser].dataChannelR;
                    }
                    if (onDataChannelClose) {
                        onDataChannelClose(otherUser);
                    }

                    updateConfigurationInfo();
                };
                dataChannel.onopen = function(event) {
                    logDebug("saw dataChannel.onopen event");

                    if (peerConns[otherUser]) {
                        dataChannel.send("dataChannelPrimed");
                    }
                };
            };
        }

        //
        //  added for interoperability
        //
        // TODO check if both sides have the same browser and versions
        if (dataEnabled) {
            self.setPeerListener(function() {
                if (peerConns[otherUser]) {
                    peerConns[otherUser].dataChannelReady = true;
                    if (peerConns[otherUser].callSuccessCB) {
                        peerConns[otherUser].callSuccessCB(otherUser, "datachannel");
                    }
                    if (onDataChannelOpen) {
                        onDataChannelOpen(otherUser, true);
                    }
                    updateConfigurationInfo();
                } else {
                    logDebug("failed to setup outgoing channel listener");
                }
            }, "dataChannelPrimed", otherUser);

            if (isInitiator) {
                try {

                    initOutGoingChannel(otherUser);
                } catch (channelErrorEvent) {
                    logDebug("failed to init outgoing channel");
                    failureCB(self.errCodes.SYSTEM_ERR,
                            self.formatError(channelErrorEvent));
                }
            }
            if (!isInitiator) {
                initIncomingChannel(otherUser);
            }
        }

        pc.onconnection = function() {
            logDebug("setup pc.onconnection ");
        };

        //
        // Temporary support for responding to acknowledgements of about streams being added.
        //
        self.setPeerListener(function(easyrtcid, msgType, msgData, targeting){
             if( newPeerConn.streamsAddedAcks[msgData.streamName]) {
                 (newPeerConn.streamsAddedAcks[msgData.streamName])(easyrtcid, msgData.streamName);
                 delete newPeerConn.streamsAddedAcks[msgData.streamName];
             }
        }, "easyrtc_streamReceived", otherUser);
        return pc;
    }

    /** @private */
    function doAnswerBody(caller, msgData, streamNames) {
        if( !peerConns[caller] ) {
            buildPeerConnection(caller, false, function(message) {
                self.showError(self.errCodes.SYSTEM_ERR, message);
              }, streamNames);
        }
        var newPeerConn = peerConns[caller];
        var pc = newPeerConn.pc;
        if (!pc) {
            logDebug("buildPeerConnection failed. Call not answered");
            return;
        }
        var setLocalAndSendMessage1 = function(sessionDescription) {

            if (newPeerConn.cancelled) {
                return;
            }

            var sendAnswer = function() {
                logDebug("sending answer");

                function onSignalSuccess() {
                    logDebug("sending success");
                }

                function onSignalFailure(errorCode, errorText) {
                    logDebug("sending error");
                    delete peerConns[caller];
                    self.showError(errorCode, errorText);
                }

                newPeerConn.pendingAwnser = false;
                sendSignalling(caller, "answer", sessionDescription, onSignalSuccess, onSignalFailure);
                peerConns[caller].connectionAccepted = true;
                sendQueuedCandidates(caller, onSignalSuccess, onSignalFailure);

                if (pc.connectDataConnection) {
                    logDebug("calling connectDataConnection(5002,5001)");
                    pc.connectDataConnection(5002, 5001);
                }
            };

            if (sdpLocalFilter) {
                sessionDescription.sdp = sdpLocalFilter(sessionDescription.sdp);
            }

            pc.setLocalDescription(sessionDescription).then(sendAnswer, function(message) {
                newPeerConn.pendingAwnser = false;
                self.showError(self.errCodes.INTERNAL_ERR, "setLocalDescription: " + message);
            });
        };

        var sd = new RTCSessionDescription(msgData);

        if (!sd) {
            throw "Could not create the RTCSessionDescription";
        }

        var invokeCreateAnswer = function() {
            if (newPeerConn.cancelled) {
                logDebug('invokeCreateAnswer.canceled', pc.signalingState);
                return;
            }
            if (newPeerConn.pendingAwnser) {
                logDebug('invokeCreateAnswer.pending', pc.signalingState);
            }

            logDebug('invokeCreateAnswer', pc.signalingState);
            newPeerConn.pendingAwnser = true;
            pc.createAnswer(receivedMediaConstraints)
                .then(setLocalAndSendMessage1)
                .catch(function(reason) {
                    newPeerConn.pendingAwnser = false;
                    self.showError(self.errCodes.INTERNAL_ERR, "create-answer: " + reason);
                });
        };

        logDebug("about to call setRemoteDescription in doAnswer");

        try {

            if (sdpRemoteFilter) {
                //sd.sdp = sdpRemoteFilter(sd.sdp);
                sd = new RTCSessionDescription({
<<<<<<< HEAD
                    type: sd.type, 
=======
                    type: sd.type,
>>>>>>> 93405c87
                    sdp: sdpRemoteFilter(sd.sdp)
                });
            }

            logDebug("sdp ||  " + JSON.stringify(sd));

<<<<<<< HEAD
            pc.setRemoteDescription(sd, invokeCreateAnswer, function(message) {
=======
            pc.setRemoteDescription(sd).then(invokeCreateAnswer, function(message) {
>>>>>>> 93405c87
                self.showError(self.errCodes.INTERNAL_ERR, "doAnswerBody setRemoteDescription failed: " + message);
                // TODO sendSignaling reject/failure
            });
        } catch (srdError) {
            logDebug("set remote description failed");
            self.showError(self.errCodes.INTERNAL_ERR, "doAnswerBody setRemoteDescription error: " + srdError.message);
            // TODO sendSignaling reject/failure
        }
    }

    /** @private */
    function doAnswer(caller, msgData, streamNames) {
        if (!streamNames && autoInitUserMedia) {
            var localStream = self.getLocalStream();
            if (!localStream && (self.videoEnabled || self.audioEnabled)) {
                self.initMediaSource(
                        function() {
                            doAnswer(caller, msgData);
                        },
                        function(errorCode, error) {
                            self.showError(self.errCodes.MEDIA_ERR, self.format(self.getConstantString("localMediaError")));
                        });
                return;
            }
        }
        if (use_fresh_ice_each_peer) {
            self.getFreshIceConfig(function(succeeded) {
                if (succeeded) {
                    doAnswerBody(caller, msgData, streamNames);
                }
                else {
                    self.showError(self.errCodes.CALL_ERR, "Failed to get fresh ice config");
                }
            });
        }
        else {
            doAnswerBody(caller, msgData, streamNames);
        }
    }


    /** @private */
    function callBody(otherUser, callSuccessCB, callFailureCB, wasAcceptedCB, streamNames) {
        acceptancePending[otherUser] = true;
        var pc = buildPeerConnection(otherUser, true, callFailureCB, streamNames);
        var message;
        if (!pc) {
            message = "buildPeerConnection failed, call not completed";
            logDebug(message);
            throw message;
        }

        peerConns[otherUser].callSuccessCB = callSuccessCB;
        peerConns[otherUser].callFailureCB = callFailureCB;
        peerConns[otherUser].wasAcceptedCB = wasAcceptedCB;
        initiateSendOffer(otherUser);
    }

    function initiateSendOffer(otherUser) {
        var peerConnObj = peerConns[otherUser];
        if( !peerConnObj ) {
           logDebug("message attempt to send offer for nonexistent peer connection " + otherUser);
           return;
        }

        var pc = peerConnObj.pc;
        var callFailureCB = peerConnObj.callFailureCB || self.showError;
        var setLocalAndSendMessage0 = function(sessionDescription) {
            if (peerConnObj.cancelled) {
                logDebug('initiateSendOffer.setLocalAndSendMessage0.ignored', peerConnObj.cancelled, peerConnObj.sendingOffer);
                return;
            }
            var sendOffer = function() {
                peerConnObj.sendingOffer = false;
                sendSignalling(otherUser, "offer", sessionDescription, null, peerConnObj.callFailureCB);
            };
            if (sdpLocalFilter) {
                sessionDescription.sdp = sdpLocalFilter(sessionDescription.sdp);
            }

            pc.setLocalDescription(sessionDescription).then(sendOffer, function(errorText) {
                peerConnObj.sendingOffer = false;
                callFailureCB(self.errCodes.CALL_ERR, errorText);
            });
        };

        if (peerConnObj.sendingOffer) {
            logDebug('initiateSendOffer.setLocalAndSendMessage0.ignored', peerConnObj.sendingOffer);
            return;
        }

        peerConnObj.sendingOffer = true;
        pc.createOffer(receivedMediaConstraints)
            .then(setLocalAndSendMessage0)
            .catch(function(errorObj) {
                peerConnObj.sendingOffer = false;
                callFailureCB(self.errCodes.CALL_ERR,  JSON.stringify(errorObj));
            });
    }

    /**
     * Initiates a call to another user. If it succeeds, the streamAcceptor callback will be called.
     * @param {String} otherUser - the easyrtcid of the peer being called.
     * @param {Function} callSuccessCB (otherCaller, mediaType) - is called when the datachannel is established or the MediaStream is established. mediaType will have a value of "audiovideo" or "datachannel"
     * @param {Function} callFailureCB (errorCode, errMessage) - is called if there was a system error interfering with the call.
     * @param {Function} wasAcceptedCB (wasAccepted:boolean,otherUser:string) - is called when a call is accepted or rejected by another party. It can be left null.
     * @param {Array} streamNames - optional array of streamNames.
     * @example
     *    easyrtc.call( otherEasyrtcid,
     *        function(easyrtcid, mediaType){
     *           console.log("Got mediaType " + mediaType + " from " + easyrtc.idToName(easyrtcid));
     *        },
     *        function(errorCode, errMessage){
     *           console.log("call to  " + easyrtc.idToName(otherEasyrtcid) + " failed:" + errMessage);
     *        },
     *        function(wasAccepted, easyrtcid){
     *            if( wasAccepted ){
     *               console.log("call accepted by " + easyrtc.idToName(easyrtcid));
     *            }
     *            else{
     *                console.log("call rejected" + easyrtc.idToName(easyrtcid));
     *            }
     *        });
     */
    this.call = function(otherUser, callSuccessCB, callFailureCB, wasAcceptedCB, streamNames) {

        if (streamNames) {
            if (typeof streamNames === "string") { // accept a string argument if passed.
                streamNames = [streamNames];
            }
            else if (typeof streamNames.length === "undefined") {
                self.showError(self.errCodes.DEVELOPER_ERR, "easyrtc.call passed bad streamNames");
                return;
            }
        }

        logDebug("initiating peer to peer call to " + otherUser +
                    " audio=" + self.audioEnabled +
                    " video=" + self.videoEnabled +
                    " data=" + dataEnabled);


        if (!self.supportsPeerConnections()) {
            callFailureCB(self.errCodes.CALL_ERR, self.getConstantString("noWebrtcSupport"));
            return;
        }

        var message;
        //
        // If we are sharing audio/video and we haven't allocated the local media stream yet,
        // we'll do so, recalling our self on success.
        //
        if (!streamNames && autoInitUserMedia) {
            var stream = self.getLocalStream();
            if (!stream && (self.audioEnabled || self.videoEnabled)) {
                self.initMediaSource(function() {
                    self.call(otherUser, callSuccessCB, callFailureCB, wasAcceptedCB);
                }, callFailureCB);
                return;
            }
        }

        if (!self.webSocket) {
            message = "Attempt to make a call prior to connecting to service";
            logDebug(message);
            throw message;
        }

        //
        // If B calls A, and then A calls B before accepting, then A should treat the attempt to
        // call B as a positive offer to B's offer.
        //
        if (offersPending[otherUser]) {

            wasAcceptedCB(true, otherUser);
            doAnswer(otherUser, offersPending[otherUser], streamNames);
            self.callCancelled(otherUser, false);

        // do we already have a pending call?
        } else if (typeof acceptancePending[otherUser] !== 'undefined') {
            message = "Call already pending acceptance";
            logDebug(message);
            callFailureCB(self.errCodes.ALREADY_CONNECTED, message);

        } else if (use_fresh_ice_each_peer) {
            self.getFreshIceConfig(function(succeeded) {
                if (succeeded) {
                    callBody(otherUser, callSuccessCB, callFailureCB, wasAcceptedCB, streamNames);
                } else {
                    callFailureCB(self.errCodes.CALL_ERR, "Attempt to get fresh ice configuration failed");
                }
            });
        }
        else {
            callBody(otherUser, callSuccessCB, callFailureCB, wasAcceptedCB, streamNames);
        }
    };

    /** @private */
    //
    // this function check the deprecated MediaStream.ended attribute
    // and new .active. Also fallback .enable on track for Firefox.
    //
    function isStreamActive(stream) {

        var isActive;

        if (stream.active === true || stream.ended === false)  {
            isActive = true;
        } else {
            isActive = stream.getTracks().reduce(function (track) {
                return track.enabled;
            });
        }

        return isActive;
    }

    /** @private */
    var queuedMessages = {};

    /** @private */
    function clearQueuedMessages(caller) {
        queuedMessages[caller] = {
            candidates: []
        };
    }

    /** @private */
    function closePeer(otherUser) {

        if (acceptancePending[otherUser]) {
            delete acceptancePending[otherUser];
        }
        if (offersPending[otherUser]) {
            delete offersPending[otherUser];
        }

        if (
          !peerConns[otherUser].cancelled &&
              peerConns[otherUser].pc
        ) {
            try {
                var remoteStreams = peerConns[otherUser].pc.getRemoteStreams();
                for (var i = 0; i < remoteStreams.length; i++) {
                    if (isStreamActive(remoteStreams[i])) {
                        emitOnStreamClosed(otherUser, remoteStreams[i]);
                        stopStream(remoteStreams[i]);
                    }
                }

                peerConns[otherUser].pc.close();
                peerConns[otherUser].cancelled = true;
                logDebug("peer closed");
            } catch (err) {
                logDebug("peer " + otherUser + " close failed:" + err);
            } finally {
                if (self.onPeerClosed) {
                    self.onPeerClosed(otherUser);
                }
            }
        }
    }

    /** @private */
    function hangupBody(otherUser) {

        logDebug("Hanging up on " + otherUser);
        clearQueuedMessages(otherUser);

        if (peerConns[otherUser]) {

            if (peerConns[otherUser].pc) {
                closePeer(otherUser);
            }

            if (peerConns[otherUser]) {
                delete peerConns[otherUser];
            }

            updateConfigurationInfo();

            if (self.webSocket) {
                sendSignalling(otherUser, "hangup", null, function() {
                    logDebug("hangup succeeds");
                }, function(errorCode, errorText) {
                    logDebug("hangup failed:" + errorText);
                    self.showError(errorCode, errorText);
                });
            }
        }
    }



    /**
     * Hang up on a particular user or all users.
     *  @param {String} otherUser - the easyrtcid of the person to hang up on.
     *  @example
     *     easyrtc.hangup(someEasyrtcid);
     */
    this.hangup = function(otherUser) {
        hangupBody(otherUser);
        updateConfigurationInfo();
    };

    /**
     * Hangs up on all current connections.
     * @example
     *    easyrtc.hangupAll();
     */
    this.hangupAll = function() {

        var sawAConnection = false;
        for (var otherUser in peerConns) {
            if (!peerConns.hasOwnProperty(otherUser)) {
                continue;
            }
            sawAConnection = true;
            hangupBody(otherUser);
        }

        if (sawAConnection) {
            updateConfigurationInfo();
        }
    };

    /**
     * Checks to see if data channels work between two peers.
     * @param {String} otherUser - the other peer.
     * @returns {Boolean} true if data channels work and are ready to be used
     *   between the two peers.
     */
    this.doesDataChannelWork = function(otherUser) {
        if (!peerConns[otherUser]) {
            return false;
        }
        return !!peerConns[otherUser].dataChannelReady;
    };

    /**
     * Return the media stream shared by a particular peer. This is needed when you
     * add a stream in the middle of a call.
     * @param {String} easyrtcid the peer.
     * @param {String} remoteStreamName an optional argument supplying the streamName.
     * @returns {Object} A mediaStream.
     */
    this.getRemoteStream = function(easyrtcid, remoteStreamName) {
        if (!peerConns[easyrtcid]) {
            self.showError(self.errCodes.DEVELOPER_ERR, "attempt to get stream of uncalled party");
            throw "Developer err: no such stream";
        }
        else {
            return getRemoteStreamByName(peerConns[easyrtcid], easyrtcid, remoteStreamName);
        }
    };

    /**
     * Assign a local streamName to a remote stream so that it can be forwarded to other callers.
     * @param {String} easyrtcid the peer supplying the remote stream
     * @param {String} remoteStreamName the streamName supplied by the peer.
     * @param {String} localStreamName streamName used when passing the stream to other peers.
     * @example
     *    easyrtc.makeLocalStreamFromRemoteStream(sourcePeer, "default", "forwardedStream");
     *    easyrtc.call(nextPeer, callSuccessCB, callFailureCB, wasAcceptedCB, ["forwardedStream"]);
     */
    this.makeLocalStreamFromRemoteStream = function(easyrtcid, remoteStreamName, localStreamName) {
        var remoteStream;
        if (peerConns[easyrtcid].pc) {
            remoteStream = getRemoteStreamByName(peerConns[easyrtcid], easyrtcid, remoteStreamName);
            if (remoteStream) {
                registerLocalMediaStreamByName(remoteStream, localStreamName);
            }
            else {
                throw "Developer err: no such stream";
            }
        }
        else {
            throw "Developer err: no such peer ";
        }
    };

    /**
     * Add a named local stream to a call.
     * @param {String} easyrtcId The id of client receiving the stream.
     * @param {String} streamName The name of the stream.
     * @param {Function} receiptHandler is a function that gets called when the other side sends a message
     *   that the stream has been received. The receiptHandler gets called with an easyrtcid and a stream name. This
     *   argument is optional.
     */
    this.addStreamToCall = function(easyrtcId, streamName, receiptHandler) {
        if( !streamName) {
            streamName = "default";
        }
        var stream = getLocalMediaStreamByName(streamName);
        if (!stream) {
            logDebug("attempt to add nonexistent stream " + streamName);
        }
        else if (!peerConns[easyrtcId] || !peerConns[easyrtcId].pc) {
            logDebug("Can't add stream before a call has started.");
        }
        else {
            var pc = peerConns[easyrtcId].pc;
            peerConns[easyrtcId].enableNegotiateListener = true;
            addStreamToPeerConnection(stream, pc);
            if (receiptHandler) {
                peerConns[easyrtcId].streamsAddedAcks[streamName] = receiptHandler;
            }
        }
    };

    /**
     * Removes a mediastream from a peer connection.
     * @param easyrtcId
     * @param streamName
     */
    this.removeStreamFromCall = function(easyrtcId, streamName) {
        if( !streamName) {
            streamName = "default";
        }
        var stream = getLocalMediaStreamByName(streamName);
        if (!stream) {
            logDebug("attempt to remove nonexistent stream " + streamName);
        }
        else if (!peerConns[easyrtcId] || !peerConns[easyrtcId].pc) {
            logDebug("Can't remove stream before a call has started.");
        }
        else {
            var pc = peerConns[easyrtcId].pc;
            peerConns[easyrtcId].enableNegotiateListener = true;
            pc.removeStream(stream);
        }

    };

    /** @private */
    this.dumpPeerConnectionInfo = function() {
        var i;
        for (var peer in peerConns) {
            if (peerConns.hasOwnProperty(peer)) {
                var pc = peerConns[peer].pc;
                var remotes = pc.getRemoteStreams();
                var remoteIds = [];
                for (i = 0; i < remotes.length; i++) {
                    remoteIds.push(remotes[i].id);
                }
                var locals = pc.getLocalStreams();
                var localIds = [];
                for (i = 0; i < locals.length; i++) {
                    localIds.push(locals[i].id);
                }

                logDebug("For peer " + peer);
                logDebug("    " + JSON.stringify({local: localIds, remote: remoteIds}));
            }
        }
    };

    /** @private */
    function onRemoteHangup(otherUser) {

        logDebug("Saw onRemote hangup event");
        clearQueuedMessages(otherUser);

        if (peerConns[otherUser]) {

            if (peerConns[otherUser].pc) {
                closePeer(otherUser);
            }
            else {
                if (self.callCancelled) {
                    self.callCancelled(otherUser, true);
                }
            }

            if (peerConns[otherUser]) {
                delete peerConns[otherUser];
            }
        }
        else {
            if (self.callCancelled) {
                self.callCancelled(otherUser, true);
            }
        }
    }

    /** @private */
    //
    // checks to see if a particular peer is in any room at all.
    //
    function isPeerInAnyRoom(id) {
        var roomName;
        for (roomName in lastLoggedInList) {
            if (!lastLoggedInList.hasOwnProperty(roomName)) {
                continue;
            }
            if (lastLoggedInList[roomName][id]) {
                return true;
            }
        }
        return false;
    }

    /**
     * Checks to see if a particular peer is present in any room.
     * If it isn't, we assume it's logged out.
     * @param {string} easyrtcid the easyrtcId of the peer.
     */
    this.isPeerInAnyRoom = function(easyrtcid) {
         return isPeerInAnyRoom(easyrtcid);
    };

    /** @private */
    function processLostPeers(peersInRoom) {
        var id;
        //
        // check to see the person is still in at least one room. If not, we'll hangup
        // on them. This isn't the correct behavior, but it's the best we can do without
        // changes to the server.
        //
        for (id in peerConns) {
            if (peerConns.hasOwnProperty(id) &&
                    typeof peersInRoom[id] === 'undefined') {
                if (!isPeerInAnyRoom(id)) {
                    if (peerConns[id].pc || peerConns[id].isInitiator) {
                        onRemoteHangup(id);
                    }
                    delete offersPending[id];
                    delete acceptancePending[id];
                    clearQueuedMessages(id);
                }
            }
        }

        for (id in offersPending) {
            if (offersPending.hasOwnProperty(id) && !isPeerInAnyRoom(id)) {
                onRemoteHangup(id);
                clearQueuedMessages(id);
                delete offersPending[id];
                delete acceptancePending[id];
            }
        }

        for (id in acceptancePending) {
            if (acceptancePending.hasOwnProperty(id) && !isPeerInAnyRoom(id)) {
                onRemoteHangup(id);
                clearQueuedMessages(id);
                delete acceptancePending[id];
            }
        }
    }

    /**
     * The idea of aggregating timers is that there are events that convey state and these can fire more frequently
     * than desired. Aggregating timers allow a bunch of events to be collapsed into one by only firing the last
     * event.
     * @private
     */
    var aggregatingTimers = {};

    /**
     * This function sets a timeout for a function to be called with the feature that if another
     * invocation comes along within a particular interval (with the same key), the second invocation
     * replaces the first. To prevent a continuous stream of events from preventing a callback from ever
     * firing, we'll collapse no more than 20 events.
     * @param {String} key A key used to identify callbacks that should be aggregated.
     * @param {Function} callback The callback to invoke.
     * @param {Number} period The aggregating period in milliseconds.
     * @private
     */
    function addAggregatingTimer(key, callback, period) {
        if( !period) {
            period = 100; // 0.1 second
        }
        var counter = 0;
        if( aggregatingTimers[key]) {
            clearTimeout(aggregatingTimers[key].timer);
            counter = aggregatingTimers[key].counter;
        }
        if( counter > 20) {
            delete aggregatingTimers[key];
            callback();
        }
        else {
            aggregatingTimers[key] = {counter: counter +1};
            aggregatingTimers[key].timer = setTimeout(function () {
                delete aggregatingTimers[key];
                callback();
            }, period);
        }
    }

    /** @private */
    //
    // this function gets called for each room when there is a room update.
    //
    function processOccupantList(roomName, occupantList) {
        var myInfo = null;
        var reducedList = {};

        var id;
        for (id in occupantList) {
            if (occupantList.hasOwnProperty(id)) {
                if (id === self.myEasyrtcid) {
                    myInfo = occupantList[id];
                }
                else {
                    reducedList[id] = occupantList[id];
                }
            }
        }
        //
        // processLostPeers detects peers that have gone away and performs
        // house keeping accordingly.
        //
        processLostPeers(reducedList);
        //
        //
        //
        addAggregatingTimer("roomOccupants&" + roomName, function(){
            if (roomOccupantListener) {
                roomOccupantListener(roomName, reducedList, myInfo);
            }
            self.emitEvent("roomOccupants", {roomName:roomName, occupants:lastLoggedInList});
        }, 100);
    }

    /** @private */
    function onChannelMsg(msg, ackAcceptorFunc) {

        var targeting = {};
        if (ackAcceptorFunc) {
            ackAcceptorFunc(self.ackMessage);
        }
        if (msg.targetEasyrtcid) {
            targeting.targetEasyrtcid = msg.targetEasyrtcid;
        }
        if (msg.targetRoom) {
            targeting.targetRoom = msg.targetRoom;
        }
        if (msg.targetGroup) {
            targeting.targetGroup = msg.targetGroup;
        }
        if (msg.senderEasyrtcid) {
            self.receivePeerDistribute(msg.senderEasyrtcid, msg, targeting);
        }
        else {
            if (receiveServerCB) {
                receiveServerCB(msg.msgType, msg.msgData, targeting);
            }
            else {
                logDebug("Unhandled server message " + JSON.stringify(msg));
            }
        }
    }

    /** @private */
    function processUrl(url) {
        var ipAddress;
        if (url.indexOf('turn:') === 0 || url.indexOf('turns:') === 0) {
            ipAddress = url.split(/[@:&]/g)[1];
            self._turnServers[ipAddress] = true;
        } else if (url.indexOf('stun:') === 0 || url.indexOf('stuns:') === 0) {
            ipAddress = url.split(/[@:&]/g)[1];
            self._stunServers[ipAddress] = true;
        }
    }

    /** @private */
    function processIceConfig(iceConfig) {

        var i, j, item;

        pc_config = {
            iceServers: []
        };

        self._turnServers = {};
        self._stunServers = {};

        if (
            !iceConfig ||
                !iceConfig.iceServers ||
                    typeof iceConfig.iceServers.length === "undefined"
        ) {
            self.showError(
                self.errCodes.DEVELOPER_ERR,
                "iceConfig received from server didn't have an array called iceServers, ignoring it"
            );
        } else {
            pc_config = {
                iceServers: iceConfig.iceServers
            };
        }

        for (i = 0; i < iceConfig.iceServers.length; i++) {
            item = iceConfig.iceServers[i];
            if (item.urls && item.urls.length) {
                // Handle legacy options urls has string
                if (typeof item.urls === 'string') {
                   processUrl(item.urls);

                // Handle proper options urls as array
                } else if (item.urls instanceof Array) {
                   for( j = 0; j < item.urls.length; j++ ) {
                      processUrl(item.urls[j]);
                   }
               }
            } else if (item.url) {
               processUrl(item.url);
            }
         }
    }

    /** @private */
    function processSessionData(sessionData) {
        if (sessionData) {
            if (sessionData.easyrtcsid) {
                self.easyrtcsid = sessionData.easyrtcsid;
            }
            if (sessionData.field) {
                sessionFields = sessionData.field;
            }
        }
    }

    /** @private */
    function processRoomData(roomData) {
        self.roomData = roomData;

        var k, roomName,
            stuffToRemove, stuffToAdd,
            id, removeId;

        for (roomName in self.roomData) {
            if (!self.roomData.hasOwnProperty(roomName)) {
                continue;
            }
            if (roomData[roomName].roomStatus === "join") {
                if (!(self.roomJoin[roomName])) {
                    self.roomJoin[roomName] = roomData[roomName];
                }
                var mediaIds = buildMediaIds();
                if (mediaIds !== {}) {
                    self.setRoomApiField(roomName, "mediaIds", mediaIds);
                }
            }
            else if (roomData[roomName].roomStatus === "leave") {
                if (self.roomEntryListener) {
                    self.roomEntryListener(false, roomName);
                }
                delete self.roomJoin[roomName];
                delete lastLoggedInList[roomName];
                continue;
            }

            if (roomData[roomName].clientList) {
                lastLoggedInList[roomName] = roomData[roomName].clientList;
            }
            else if (roomData[roomName].clientListDelta) {
                stuffToAdd = roomData[roomName].clientListDelta.updateClient;
                if (stuffToAdd) {
                    for (id in stuffToAdd) {
                        if (!stuffToAdd.hasOwnProperty(id)) {
                            continue;
                        }
                        if (!lastLoggedInList[roomName]) {
                            lastLoggedInList[roomName] = [];
                        }
                        if( !lastLoggedInList[roomName][id] ) {
                           lastLoggedInList[roomName][id] = stuffToAdd[id];
                        }
                        for( k in stuffToAdd[id] ) {
                           if( k === "apiField" || k === "presence") {
                              lastLoggedInList[roomName][id][k] = stuffToAdd[id][k];
                           }
                        }
                    }
                }
                stuffToRemove = roomData[roomName].clientListDelta.removeClient;
                if (stuffToRemove && lastLoggedInList[roomName]) {
                    for (removeId in stuffToRemove) {
                        if (stuffToRemove.hasOwnProperty(removeId)) {
                            delete lastLoggedInList[roomName][removeId];
                        }
                    }
                }
            }
            if (self.roomJoin[roomName] && roomData[roomName].field) {
                fields.rooms[roomName] = roomData[roomName].field;
            }
            if (roomData[roomName].roomStatus === "join") {
                if (self.roomEntryListener) {
                    self.roomEntryListener(true, roomName);
                }
            }
            processOccupantList(roomName, lastLoggedInList[roomName]);
        }
        self.emitEvent("roomOccupant", lastLoggedInList);
    }

    var processCandidateBody = function(caller, msgData) {

        //
        // if we've discarded the peer connection, ignore the candidate.
        //
        if (!peerConns[caller]) {
            return;
        }

        if( iceCandidateFilter ) {
           msgData = iceCandidateFilter(msgData, true);
           if( !msgData ) {
              return;
           }
        }

        var candidate = new RTCIceCandidate({
            sdpMLineIndex: msgData.label,
            sdpMid: msgData.id,
            candidate: msgData.candidate
        });

        var pc = peerConns[caller].pc;

        function iceAddSuccess() {
            logDebug("iceAddSuccess: " + JSON.stringify(msgData));
            processCandidate(msgData.candidate);
        }

        function iceAddFailure(domError) {
               self.showError(self.errCodes.ICECANDIDATE_ERR, "bad ice candidate (" + domError.name + "): " +
                JSON.stringify(msgData));
        }

        pc.addIceCandidate(candidate, iceAddSuccess, iceAddFailure);
    };

    var flushCachedCandidates = function(caller) {
        var i;
        if (queuedMessages[caller]) {
            for (i = 0; i < queuedMessages[caller].candidates.length; i++) {
                processCandidateBody(caller, queuedMessages[caller].candidates[i]);
            }
            delete queuedMessages[caller];
        }
    };

    var processOffer = function(caller, msgData) {

        //
        // if we already have a peer connection in place, then we can bypass the whole
        // acceptance thing and simply generate an offer.
        //
        if( peerConns[caller] ) {
            doAnswer(caller, msgData, []);
            return;
        }

        var helper = function(wasAccepted, streamNames) {

            if (streamNames) {
                if (typeof streamNames === "string") {
                    streamNames = [streamNames];
                }
                else if (streamNames.length === undefined) {
                    self.showError(self.errCodes.DEVELOPER_ERR, "accept callback passed invalid streamNames");
                    return;
                }
            }

            logDebug("offer accept=" + wasAccepted);

            delete offersPending[caller];

            if (wasAccepted) {
                if (!self.supportsPeerConnections()) {
                    self.showError(self.errCodes.CALL_ERR, self.getConstantString("noWebrtcSupport"));
                    return;
                }
                doAnswer(caller, msgData, streamNames);
                flushCachedCandidates(caller);
            }
            else {
                sendSignalling(caller, "reject", null, null, null);
                clearQueuedMessages(caller);
            }
        };
        //
        // There is a very rare case of two callers sending each other offers
        // before receiving the others offer. In such a case, the caller with the
        // greater valued easyrtcid will delete its pending call information and do a
        // simple answer to the other caller's offer.
        //
        if (acceptancePending[caller] && caller < self.myEasyrtcid) {
            delete acceptancePending[caller];
            if (queuedMessages[caller]) {
                delete queuedMessages[caller];
            }
            if (peerConns[caller]) {
                if (peerConns[caller].wasAcceptedCB) {
                    peerConns[caller].wasAcceptedCB(true, caller);
                }
                delete peerConns[caller];
            }
            helper(true);
            return;
        }

        offersPending[caller] = msgData;
        if (!self.acceptCheck) {
            helper(true);
        }
        else {
            self.acceptCheck(caller, helper);
        }
    };

    function processReject(caller) {
        delete acceptancePending[caller];
        if (queuedMessages[caller]) {
            delete queuedMessages[caller];
        }
        if (peerConns[caller]) {
            if (peerConns[caller].wasAcceptedCB) {
                peerConns[caller].wasAcceptedCB(false, caller);
            }
            delete peerConns[caller];
        }
    }

    function processAnswer(caller, msgData) {

        delete acceptancePending[caller];

        //
        // if we've discarded the peer connection, ignore the answer.
        //
        if (!peerConns[caller]) {
            return;
        }

        var isInitialConnect = !peerConns[caller].connectionAccepted;
        if( isInitialConnect ) {
            peerConns[caller].connectionAccepted = true;
            if (peerConns[caller].wasAcceptedCB) {
                peerConns[caller].wasAcceptedCB(true, caller);
            }
        }
        var onSignalSuccess = function() {

        };
        var onSignalFailure = function(errorCode, errorText) {
            if (peerConns[caller]) {
                delete peerConns[caller];
            }
            self.showError(errorCode, errorText);
        };
        // peerConns[caller].startedAV = true;
        sendQueuedCandidates(caller, onSignalSuccess, onSignalFailure);
        var pc = peerConns[caller].pc;
        var sdp;
        try {
           if( sdpRemoteFilter ) {
              sdp = sdpRemoteFilter(msgData.sdp);
           }
           else {
              sdp = msgData.sdp;
           }
        }
        catch(userError) {
            self.showError(self.errCodes.DEVELOPER_ERR, "sdpRemoteFilter failed case: " + userError);
        }
        var sd = new RTCSessionDescription({type:msgData.type, sdp:sdp});
        if (!sd) {
            throw "Could not create the RTCSessionDescription";
        }

        logDebug("about to call initiating setRemoteDescription");

        try {
            if (sdpRemoteFilter) {
                //sd.sdp = sdpRemoteFilter(sd.sdp);
                sd = new RTCSessionDescription({
<<<<<<< HEAD
                    type: sd.type, 
=======
                    type: sd.type,
>>>>>>> 93405c87
                    sdp: sdpRemoteFilter(sd.sdp)
                });
            }

            logDebug("sdp ||  " + JSON.stringify(sd));
<<<<<<< HEAD
            
            pc.setRemoteDescription(sd, function() {
=======

            pc.setRemoteDescription(sd).then(function() {
>>>>>>> 93405c87
                if (pc.connectDataConnection) {
                    logDebug("calling connectDataConnection(5001,5002)");
                    if( isInitialConnect ) {
                        pc.connectDataConnection(5001, 5002); // these are like ids for data channels
                    }
                    try {
                       var streamName;
                       var acks = peerConns[caller].streamsAddedAcks || {};
                       for( streamName in acks ) {
                            if (acks.hasOwnProperty(streamName)) {
                               acks[streamName](caller, streamName);
                            }
                       }
                       peerConns[caller].streamsAddedAcks = {};
                    }
                    catch(userError) {
                       self.showError(self.errCodes.DEVELOPER_ERR, "streamAdded receipt function failed");
                    }
                }
            }, function(message){
                 logDebug("processAnswer setRemoteDescription failed: ", message);
                // TODO sendSignaling reject/failure
             });
        } catch (smdException) {
            logDebug("processAnswer setRemoteDescription error: ", smdException);
            // TODO sendSignaling reject/failure
        }

        flushCachedCandidates(caller);
    }

    function processCandidateQueue(caller, msgData) {
        if (peerConns[caller] && peerConns[caller].pc) {
            processCandidateBody(caller, msgData);
        }
        else {
            if (!peerConns[caller]) {
                queuedMessages[caller] = {
                    candidates: []
                };
            }
            queuedMessages[caller].candidates.push(msgData);
        }
    }


    /** @private */
    function onChannelCmd(msg, ackAcceptorFn) {

        var caller = msg.senderEasyrtcid;
        var msgType = msg.msgType;
        var msgData = msg.msgData;

        logDebug('received message of type ' + msgType);


        if (typeof queuedMessages[caller] === "undefined") {
            clearQueuedMessages(caller);
        }


        switch (msgType) {
            case "sessionData":
                processSessionData(msgData.sessionData);
                break;
            case "roomData":
                processRoomData(msgData.roomData);
                break;
            case "iceConfig":
                processIceConfig(msgData.iceConfig);
                break;
            case "forwardToUrl":
                if (msgData.newWindow) {
                    window.open(msgData.forwardToUrl.url);
                }
                else {
                    window.location.href = msgData.forwardToUrl.url;
                }
                break;
            case "offer":
                processOffer(caller, msgData);
                break;
            case "reject":
                processReject(caller);
                break;
            case "answer":
                processAnswer(caller, msgData);
                break;
            case "candidate":
                processCandidateQueue(caller, msgData);
                break;
            case "hangup":
                onRemoteHangup(caller);
                clearQueuedMessages(caller);
                break;
            case "error":
                self.showError(msgData.errorCode, msgData.errorText);
                break;
            default:
                self.showError(self.errCodes.DEVELOPER_ERR, "received unknown message type from server, msgType is " + msgType);
                return;
        }

        if (ackAcceptorFn) {
            ackAcceptorFn(self.ackMessage);
        }
    }

    /**
     * Sets the presence state on the server.
     * @param {String} state - one of 'away','chat','dnd','xa'
     * @param {String} statusText - User configurable status string. May be length limited.
     * @example   easyrtc.updatePresence('dnd', 'sleeping');
     */
    this.updatePresence = function(state, statusText) {

        self.presenceShow = state;
        self.presenceStatus = statusText;

        if (self.webSocketConnected) {
            sendSignalling(null, 'setPresence', {
                setPresence: {
                    'show': self.presenceShow,
                    'status': self.presenceStatus
                }
            }, null);
        }
    };

    /**
     * Fetch the collection of session fields as a map. The map has the structure:
     *  {key1: {"fieldName": key1, "fieldValue": value1}, ...,
     *   key2: {"fieldName": key2, "fieldValue": value2}
     *  }
     * @returns {Object}
     */
    this.getSessionFields = function() {
        return sessionFields;
    };

    /**
     * Fetch the value of a session field by name.
     * @param {String} name - name of the session field to be fetched.
     * @returns the field value (which can be anything). Returns undefined if the field does not exist.
     */
    this.getSessionField = function(name) {
        if (sessionFields[name]) {
            return sessionFields[name].fieldValue;
        }
        else {
            return undefined;
        }
    };

    /**
     * Returns an array of easyrtcid's of peers in a particular room.
     * @param roomName
     * @returns {Array} of easyrtcids or null if the client is not in the room.
     * @example
     *     var occupants = easyrtc.getRoomOccupants("default");
     *     var i;
     *     for( i = 0; i < occupants.length; i++ ) {
     *         console.log( occupants[i] + " is in the room");
     *     }
     */
    this.getRoomOccupantsAsArray = function(roomName) {
        if (!lastLoggedInList[roomName]) {
            return null;
        }
        else {
            return Object.keys(lastLoggedInList[roomName]);
        }
    };

    /**
     * Returns a map of easyrtcid's of peers in a particular room. You should only test elements in the map to see if they are
     * null; their actual values are not guaranteed to be the same in different releases.
     * @param roomName
     * @returns {Object} of easyrtcids or null if the client is not in the room.
     * @example
     *      if( easyrtc.getRoomOccupantsAsMap("default")[some_easyrtcid]) {
     *          console.log("yep, " + some_easyrtcid + " is in the room");
     *      }
     */
    this.getRoomOccupantsAsMap = function(roomName) {
        return lastLoggedInList[roomName];
    };

    /**
     * Returns true if the ipAddress parameter was the address of a turn server. This is done by checking against information
     * collected during peer to peer calls. Don't expect it to work before the first call, or to identify turn servers that aren't
     * in the ice config.
     * @param ipAddress
     * @returns {boolean} true if ip address is known to be that of a turn server, false otherwise.
     */
    this.isTurnServer = function(ipAddress) {
        return !!self._turnServers[ipAddress];
    };

    /**
     * Returns true if the ipAddress parameter was the address of a stun server. This is done by checking against information
     * collected during peer to peer calls. Don't expect it to work before the first call, or to identify turn servers that aren't
     * in the ice config.
     * @param {string} ipAddress
     * @returns {boolean} true if ip address is known to be that of a stun server, false otherwise.
     */
    this.isStunServer = function(ipAddress) {
        return !!self._stunServers[ipAddress];
    };

    /**
     * Request fresh ice config information from the server.
     * This should be done periodically by long running applications.
     * @param {Function} callback is called with a value of true on success, false on failure.
     */
    this.getFreshIceConfig = function(callback) {
        var dataToShip = {
            msgType: "getIceConfig",
            msgData: {}
        };
        if (!callback) {
            callback = function() {
            };
        }
        self.webSocket.json.emit("easyrtcCmd", dataToShip,
                function(ackMsg) {
                    if (ackMsg.msgType === "iceConfig") {
                        processIceConfig(ackMsg.msgData.iceConfig);
                        callback(true);
                    }
                    else {
                        self.showError(ackMsg.msgData.errorCode, ackMsg.msgData.errorText);
                        callback(false);
                    }
                }
        );
    };

    /**
     * This method allows you to join a single room. It may be called multiple times to be in
     * multiple rooms simultaneously. It may be called before or after connecting to the server.
     * Note: the successCB and failureDB will only be called if you are already connected to the server.
     * @param {String} roomName the room to be joined.
     * @param {Object} roomParameters application specific parameters, can be null.
     * @param {Function} successCB called once, with a roomName as it's argument, once the room is joined.
     * @param {Function} failureCB called if the room can not be joined. The arguments of failureCB are errorCode, errorText, roomName.
     */
    this.joinRoom = function(roomName, roomParameters, successCB, failureCB) {
        if (self.roomJoin[roomName]) {
            self.showError(self.errCodes.DEVELOPER_ERR, "Attempt to join room " + roomName + " which you are already in.");
            return;
        }

        var newRoomData = {roomName: roomName};
        if (roomParameters) {
            try {
                JSON.stringify(roomParameters);
            } catch (error) {
                self.showError(self.errCodes.DEVELOPER_ERR, "non-jsonable parameter to easyrtc.joinRoom");
                throw "Developer error, see application error messages";
            }
            var parameters = {};
            for (var key in roomParameters) {
                if (roomParameters.hasOwnProperty(key)) {
                    parameters[key] = roomParameters[key];
                }
            }
            newRoomData.roomParameter = parameters;
        }
        var msgData = {
            roomJoin: {}
        };
        var roomData;
        var signallingSuccess, signallingFailure;
        if (self.webSocket) {

            msgData.roomJoin[roomName] = newRoomData;
            signallingSuccess = function(msgType, msgData) {

                roomData = msgData.roomData;
                self.roomJoin[roomName] = newRoomData;
                if (successCB) {
                    successCB(roomName);
                }

                processRoomData(roomData);
            };
            signallingFailure = function(errorCode, errorText) {
                if (failureCB) {
                    failureCB(errorCode, errorText, roomName);
                }
                else {
                    self.showError(errorCode, self.format(self.getConstantString("unableToEnterRoom"), roomName, errorText));
                }
            };
            sendSignalling(null, "roomJoin", msgData, signallingSuccess, signallingFailure);
        }
        else {
            self.roomJoin[roomName] = newRoomData;
        }

    };

    /**
     * This function allows you to leave a single room. Note: the successCB and failureDB
     *  arguments are optional and will only be called if you are already connected to the server.
     * @param {String} roomName
     * @param {Function} successCallback - A function which expects a roomName.
     * @param {Function} failureCallback - A function which expects the following arguments: errorCode, errorText, roomName.
     * @example
     *    easyrtc.leaveRoom("freds_room");
     *    easyrtc.leaveRoom("freds_room", function(roomName){ console.log("left the room")},
     *                       function(errorCode, errorText, roomName){ console.log("left the room")});
     */
    this.leaveRoom = function(roomName, successCallback, failureCallback) {
        var roomItem;
        if (self.roomJoin[roomName]) {
            if (!self.webSocket) {
                delete self.roomJoin[roomName];
            }
            else {

                // Clear roomApiFields and roomApiFieldTimer
                self.setRoomApiField(roomName);

                roomItem = {};
                roomItem[roomName] = {roomName: roomName};
                sendSignalling(null, "roomLeave", {roomLeave: roomItem},
                function(msgType, msgData) {
                    var roomData = msgData.roomData;
                    processRoomData(roomData);
                    if (successCallback) {
                        successCallback(roomName);
                    }
                },
                function(errorCode, errorText) {
                    if (failureCallback) {
                        failureCallback(errorCode, errorText, roomName);
                    }
                });
            }
        }
    };

    /** Get a list of the rooms you are in. You must be connected to call this function.
     * @returns {Object} A map whose keys are the room names
     */
    this.getRoomsJoined = function() {
        var roomsIn = {};
        var key;
        for (key in self.roomJoin) {
            if (self.roomJoin.hasOwnProperty(key)) {
                roomsIn[key] = true;
            }
        }
        return roomsIn;
    };

    /** Get server defined fields associated with a particular room. Only valid
     * after a connection has been made.
     * @param {String} roomName - the name of the room you want the fields for.
     * @returns {Object} A dictionary containing entries of the form {key:{'fieldName':key, 'fieldValue':value1}} or undefined
     * if you are not connected to the room.
     */
    this.getRoomFields = function(roomName) {
        return (!fields || !fields.rooms || !fields.rooms[roomName]) ?
                    undefined : fields.rooms[roomName];
    };

    /** Get server defined fields associated with the current application. Only valid
     * after a connection has been made.
     * @returns {Object} A dictionary containing entries of the form {key:{'fieldName':key, 'fieldValue':value1}}
     */
    this.getApplicationFields = function() {
        return fields.application;
    };

    /** Get server defined fields associated with the connection. Only valid
     * after a connection has been made.
     * @returns {Object} A dictionary containing entries of the form {key:{'fieldName':key, 'fieldValue':value1}}
     */
    this.getConnectionFields = function() {
        return fields.connection;
    };

    /**
     * Supply a socket.io connection that will be used instead of allocating a new socket.
     * The expected usage is that you allocate a websocket, assign options to it, call
     * easyrtc.useThisSocketConnection, followed by easyrtc.connect or easyrtc.easyApp. Easyrtc will not attempt to
     * close sockets that were supplied with easyrtc.useThisSocketConnection.
     * @param {Object} alreadyAllocatedSocketIo A value allocated with the connect method of socket.io.
     */
    this.useThisSocketConnection = function(alreadyAllocatedSocketIo) {
        preallocatedSocketIo = alreadyAllocatedSocketIo;
    };

    /** @private */
    function processToken(msg) {
        var msgData = msg.msgData;
        logDebug("entered process token");

        if (msgData.easyrtcid) {
            self.myEasyrtcid = msgData.easyrtcid;
        }
        if (msgData.field) {
            fields.connection = msgData.field;
        }
        if (msgData.iceConfig) {
            processIceConfig(msgData.iceConfig);
        }
        if( msgData.stillAliveInterval ) {
            stillAlivePeriod = msgData.stillAliveInterval;
            if( stillAlivePeriod > 0 ) {
               stillAliveEmitter();
            }
        }

        if (msgData.sessionData) {
            processSessionData(msgData.sessionData);
        }
        if (msgData.roomData) {
            processRoomData(msgData.roomData);
        }
        if (msgData.application.field) {
            fields.application = msgData.application.field;
        }
    }

    /** @private */
    function sendAuthenticate(successCallback, errorCallback) {
        //
        // find our easyrtcsid
        //
        var cookies, target, i;
        var easyrtcsid = null;

        if (self.cookieId && document.cookie) {
            cookies = document.cookie.split(/[; ]/g);
            target = self.cookieId + "=";
            for (i = 0; i < cookies.length; i++) {
                if (cookies[i].indexOf(target) === 0) {
                    easyrtcsid = cookies[i].substring(target.length);
                }
            }
        }

        var msgData = {
            apiVersion: self.apiVersion,
            applicationName: self.applicationName,
            setUserCfg: collectConfigurationInfo(true)
        };

        if (!self.roomJoin) {
            self.roomJoin = {};
        }
        if (self.presenceShow) {
            msgData.setPresence = {
                show: self.presenceShow,
                status: self.presenceStatus
            };
        }
        if (self.username) {
            msgData.username = self.username;
        }
        if (self.roomJoin && !isEmptyObj(self.roomJoin)) {
            msgData.roomJoin = self.roomJoin;
        }
        if (easyrtcsid) {
            msgData.easyrtcsid = easyrtcsid;
        }
        if (credential) {
            msgData.credential = credential;
        }

        self.webSocket.json.emit(
            "easyrtcAuth",
            {
                msgType: "authenticate",
                msgData: msgData
            },
            function(msg) {
                var room;
                if (msg.msgType === "error") {
                    errorCallback(msg.msgData.errorCode, msg.msgData.errorText);
                    self.roomJoin = {};
                }
                else {
                    processToken(msg);
                    if (self._roomApiFields) {
                        for (room in self._roomApiFields) {
                            if (self._roomApiFields.hasOwnProperty(room)) {
                                enqueueSendRoomApi(room);
                            }
                        }
                    }
                    if (successCallback) {
                        successCallback(self.myEasyrtcid);
                    }
                }
            }
        );
    }

    /** @private */
    function connectToWSServer(successCallback, errorCallback) {
        var i;
        if (preallocatedSocketIo) {
            self.webSocket = preallocatedSocketIo;
        }
        else if (!self.webSocket) {
            try {
               connectionOptions['force new connection'] = true;
               self.webSocket = io.connect(serverPath, connectionOptions);

                if (!self.webSocket) {
                    throw "io.connect failed";
                }

            } catch(socketErr) {
                self.webSocket = 0;
                errorCallback( self.errCodes.SYSTEM_ERROR, socketErr.toString());

               return;
            }
        }
        else {
            for (i in self.websocketListeners) {
                if (!self.websocketListeners.hasOwnProperty(i)) {
                    continue;
                }
                self.webSocket.removeEventListener(self.websocketListeners[i].event,
                        self.websocketListeners[i].handler);
            }
        }

        self.websocketListeners = [];

        function addSocketListener(event, handler) {
            self.webSocket.on(event, handler);
            self.websocketListeners.push({event: event, handler: handler});
        }

        addSocketListener("close", function(event) {
            logDebug("the web socket closed");
        });

        function handleErrorEvent() {
            if (self.myEasyrtcid) {
                //
                // socket.io version 1 got rid of the socket member, moving everything up one level.
                //
                if (isSocketConnected(self.webSocket)) {
                    self.showError(self.errCodes.SIGNAL_ERR, self.getConstantString("miscSignalError"));
                }
                else {
                    /* socket server went down. this will generate a 'disconnect' event as well, so skip this event */
                    errorCallback(self.errCodes.CONNECT_ERR, self.getConstantString("noServer"));
                }
            }
            else {
                errorCallback(self.errCodes.CONNECT_ERR, self.getConstantString("noServer"));
            }
        }
        addSocketListener('error', handleErrorEvent);
        if (connectionOptions.reconnection !== false)
          addSocketListener('reconnect_failed', handleErrorEvent);
        else
          addSocketListener('connect_error', handleErrorEvent);

        function connectHandler(event) {
            if (!self.webSocket) {
                self.showError(self.errCodes.CONNECT_ERR, self.getConstantString("badsocket"));
            }
            self.webSocketConnected = true;
            missedAliveResponses = 0;

            logDebug("saw socket-server onconnect event");

            if (self.webSocketConnected) {
                sendAuthenticate( successCallback, errorCallback);
            }
            else {
                errorCallback(self.errCodes.SIGNAL_ERR, self.getConstantString("icf"));
            }
        }

        if (isSocketConnected(preallocatedSocketIo)) {
            connectHandler(null);
        }
        else {
            addSocketListener("connect", connectHandler);
        }

        addSocketListener("easyrtcMsg", onChannelMsg);
        addSocketListener("easyrtcCmd", onChannelCmd);
        addSocketListener("disconnect", function(/* code, reason, wasClean */) {

            self.webSocketConnected = false;
            updateConfigurationInfo = function() {}; // dummy update function
            oldConfig = {};
            disconnectBody();
        });
    }

    //
    // this is a support function for halfTrickIce support.
    // it sends a message to the peer when ice collection has finished on this side.
    // it is only invoked for peers that have sent us a supportHalfTrickIce message.
    //
    function checkIceGatheringState(otherPeer) {
        logDebug("entered checkIceGatheringState");
        if( peerConns[otherPeer] && peerConns[otherPeer].pc && peerConns[otherPeer].pc.iceGatheringState ) {
           if( peerConns[otherPeer].pc.iceGatheringState === "complete" ) {
               self.sendPeerMessage(otherPeer, "iceGatheringDone", {});
               logDebug("sent iceGatherDone message to ", otherPeer);
           }
           else {
               setTimeout( function() {
                  checkIceGatheringState(otherPeer);
               }, 500);
           }
        }
        else {
           logDebug("checkIceGatherState: leaving");
           // peer left, ignore
        }
    }


    /**
     * Connects to the EasyRTC signaling server. You must connect before trying to
     * call other users.
     * @param {String} applicationName is a string that identifies the application so that different applications can have different
     *        lists of users. Note that the server configuration specifies a regular expression that is used to check application names
     *        for validity. The default pattern is that of an identifier, spaces are not allowed.
     * @param {Function} successCallback (easyrtcId, roomOwner) - is called on successful connect. easyrtcId is the
     *   unique name that the client is known to the server by. A client usually only needs it's own easyrtcId for debugging purposes.
     *       roomOwner is true if the user is the owner of a room. It's value is random if the user is in multiple rooms.
     * @param {Function} errorCallback (errorCode, errorText) - is called on unsuccessful connect. if null, an alert is called instead.
     *  The errorCode takes it's value from easyrtc.errCodes.
     * @example
     *   easyrtc.connect("my_chat_app",
     *                   function(easyrtcid, roomOwner){
     *                       if( roomOwner){ console.log("I'm the room owner"); }
     *                       console.log("my id is " + easyrtcid);
     *                   },
     *                   function(errorText){
     *                       console.log("failed to connect ", erFrText);
     *                   });
     */
    this.connect = function(applicationName, successCallback, errorCallback) {

        // Detect invalid or missing socket.io
        if (!io) {
            self.showError(self.errCodes.DEVELOPER_ERR, "Your HTML has not included the socket.io.js library");
        }

        if (!preallocatedSocketIo && self.webSocket) {
            self.showError(self.errCodes.DEVELOPER_ERR, "Attempt to connect when already connected to socket server");
            return;
        }
        pc_config = {};
        closedChannel = null;
        oldConfig = {}; // used internally by updateConfiguration
        queuedMessages = {};
        self.applicationName = applicationName;
        fields = {
            rooms: {},
            application: {},
            connection: {}
        };

        logDebug("attempt to connect to WebRTC signalling server with application name=" + applicationName);

        if (errorCallback === null) {
            errorCallback = function(errorCode, errorText) {
                self.showError(errorCode, errorText);
            };
        }

        self.setPeerListener(function(easyrtcid, msgType, msgData, targeting){
             logDebug("received request to supportHalfIceTrickle");
             if( peerConns[easyrtcid] ) {
                peerConns[easyrtcid].supportHalfTrickleIce = true;
                flushCachedCandidates(easyrtcid);
                checkIceGatheringState(easyrtcid);
             }
        }, "supportHalfTrickleIce");

        connectToWSServer(successCallback, errorCallback);
    };
};

return new Easyrtc();

}));

/* global define, module, require, console */
/*!
  Script: easyrtc_app.js

    Provides support file and data transfer support to easyrtc.

  About: License

    Copyright (c) 2016, Priologic Software Inc.
    All rights reserved.

    Redistribution and use in source and binary forms, with or without
    modification, are permitted provided that the following conditions are met:

        * Redistributions of source code must retain the above copyright notice,
          this list of conditions and the following disclaimer.
        * Redistributions in binary form must reproduce the above copyright
          notice, this list of conditions and the following disclaimer in the
          documentation and/or other materials provided with the distribution.

    THIS SOFTWARE IS PROVIDED BY THE COPYRIGHT HOLDERS AND CONTRIBUTORS "AS IS"
    AND ANY EXPRESS OR IMPLIED WARRANTIES, INCLUDING, BUT NOT LIMITED TO, THE
    IMPLIED WARRANTIES OF MERCHANTABILITY AND FITNESS FOR A PARTICULAR PURPOSE
    ARE DISCLAIMED. IN NO EVENT SHALL THE COPYRIGHT HOLDER OR CONTRIBUTORS BE
    LIABLE FOR ANY DIRECT, INDIRECT, INCIDENTAL, SPECIAL, EXEMPLARY, OR
    CONSEQUENTIAL DAMAGES (INCLUDING, BUT NOT LIMITED TO, PROCUREMENT OF
    SUBSTITUTE GOODS OR SERVICES; LOSS OF USE, DATA, OR PROFITS; OR BUSINESS
    INTERRUPTION) HOWEVER CAUSED AND ON ANY THEORY OF LIABILITY, WHETHER IN
    CONTRACT, STRICT LIABILITY, OR TORT (INCLUDING NEGLIGENCE OR OTHERWISE)
    ARISING IN ANY WAY OUT OF THE USE OF THIS SOFTWARE, EVEN IF ADVISED OF THE
    POSSIBILITY OF SUCH DAMAGE.
*/

(function (root, factory) {
    if (typeof define === 'function' && define.amd) {
        //RequireJS (AMD) build system
        define('easyrtc_app',['easyrtc'], factory);
    } else if (typeof module === 'object' && module.exports) {
        //CommonJS build system
        module.exports = factory(require('easyrtc'));
    } else {
        //Vanilla JS, ensure dependencies are loaded correctly
        if (typeof window.easyrtc !== 'object' || !window.easyrtc) {
            throw new Error("easyrtc_app requires easyrtc");
        }
        root.easyrtc = factory(window.easyrtc);
  }
}(this, function (easyrtc, undefined) {

    "use strict";

    /**
     * This file adds additional methods to Easyrtc for simplifying the
     * management of video-mediastream assignment.
     * @class Easyrtc_App
     */

    /** @private */
    var autoAddCloseButtons = true;

    /** By default, the easyApp routine sticks a "close" button on top of each caller
     * video object that it manages. Call this function(before calling easyApp) to disable that particular feature.
     * @function
     * @memberOf Easyrtc_App
     * @example
     *    easyrtc.dontAddCloseButtons();
     */
    easyrtc.dontAddCloseButtons = function() {
        autoAddCloseButtons = false;
    };

    /**
     * This is a helper function for the easyApp method. It manages the assignment of video streams
     * to video objects. It assumes
     * @param {String} monitorVideoId is the id of the mirror video tag.
     * @param {Array} videoIds is an array of ids of the caller video tags.
     * @private
     */
    function easyAppBody(monitorVideoId, videoIds) {

        var videoIdsP = videoIds || [],
            numPEOPLE = videoIds.length,
            videoIdToCallerMap = {},
            onCall = null,
            onHangup = null;

        /**
         * Validates that the video ids correspond to dom objects.
         * @param {String} monitorVideoId
         * @param {Array} videoIds
         * @returns {Boolean}
         * @private
         */
        function validateVideoIds(monitorVideoId, videoIds) {
            var i;
            // verify that video ids were not typos.
            if (monitorVideoId && !document.getElementById(monitorVideoId)) {
                easyrtc.showError(easyrtc.errCodes.DEVELOPER_ERR, "The monitor video id passed to easyApp was bad, saw " + monitorVideoId);
                return false;
            }

            for (i in videoIds) {
                if (!videoIds.hasOwnProperty(i)) {
                    continue;
                }
                var name = videoIds[i];
                if (!document.getElementById(name)) {
                    easyrtc.showError(easyrtc.errCodes.DEVELOPER_ERR, "The caller video id '" + name + "' passed to easyApp was bad.");
                    return false;
                }
            }
            return true;
        }


        function getCallerOfVideo(videoObject) {
            return videoIdToCallerMap[videoObject.id];
        }

        function setCallerOfVideo(videoObject, callerEasyrtcId) {
            videoIdToCallerMap[videoObject.id] = callerEasyrtcId;
        }

        function videoIsFree(obj) {
            var caller = getCallerOfVideo(obj);
            return (caller === "" || caller === null || caller === undefined);
        }

        function getIthVideo(i) {
            if (videoIdsP[i]) {
                return document.getElementById(videoIdsP[i]);
            }
            else {
                return null;
            }
        }

        function showVideo(video, stream) {
            easyrtc.setVideoObjectSrc(video, stream);
            if (video.style.visibility) {
                video.style.visibility = 'visible';
            }
        }

        function hideVideo(video) {
            easyrtc.setVideoObjectSrc(video, "");
            video.style.visibility = "hidden";
        }

        if (!validateVideoIds(monitorVideoId, videoIdsP)) {
            throw "bad video element id";
        }

        if (monitorVideoId) {
            document.getElementById(monitorVideoId).muted = "muted";
        }

        easyrtc.addEventListener("roomOccupants",
            function(eventName, eventData) {
                var i;
                for (i = 0; i < numPEOPLE; i++) {
                    var video = getIthVideo(i);
                    if (!videoIsFree(video)) {
                if( !easyrtc.isPeerInAnyRoom(getCallerOfVideo(video))){
                           if( onHangup ) {
                               onHangup(getCallerOfVideo(video), i);
                           }
                           setCallerOfVideo(video, null);
                        }
                    }
                }
            }
        );

        /** Sets an event handler that gets called when an incoming MediaStream is assigned
         * to a video object. The name is poorly chosen and reflects a simpler era when you could
         * only have one media stream per peer connection.
         * @function
         * @memberOf Easyrtc_App
         * @param {Function} cb has the signature function(easyrtcid, slot){}
         * @example
         *   easyrtc.setOnCall( function(easyrtcid, slot){
         *      console.log("call with " + easyrtcid + "established");
         *   });
         */
        easyrtc.setOnCall = function(cb) {
            onCall = cb;
        };

        /** Sets an event handler that gets called when a call is ended.
         * it's only purpose (so far) is to support transitions on video elements.
         x     * this function is only defined after easyrtc.easyApp is called.
         * The slot is parameter is the index into the array of video ids.
         * Note: if you call easyrtc.getConnectionCount() from inside your callback
         * it's count will reflect the number of connections before the hangup started.
         * @function
         * @memberOf Easyrtc_App
         * @param {Function} cb has the signature function(easyrtcid, slot){}
         * @example
         *   easyrtc.setOnHangup( function(easyrtcid, slot){
         *      console.log("call with " + easyrtcid + "ended");
         *   });
         */
        easyrtc.setOnHangup = function(cb) {
            onHangup = cb;
        };

        /**
          * Get the easyrtcid of the ith caller, starting at 0.
          * @function
          * @memberOf Easyrtc_App
          * @param {number} i
          * @returns {String}
          */
        easyrtc.getIthCaller = function(i) {
            if (i < 0 || i >= videoIdsP.length) {
                return null;
            }
            var vid = getIthVideo(i);
            return getCallerOfVideo(vid);
        };

        /**
          * This is the complement of getIthCaller. Given an easyrtcid,
          * it determines which slot the easyrtc is in.
          * @function
          * @memberOf Easyrtc_App
          * @param {string} easyrtcid
          * @returns {number} or -1 if the easyrtcid is not a caller.
          */
        easyrtc.getSlotOfCaller = function(easyrtcid) {
            var i;
            for (i = 0; i < numPEOPLE; i++) {
                if (easyrtc.getIthCaller(i) === easyrtcid) {
                    return i;
                }
            }
            return -1; // caller not connected
        };

        easyrtc.setOnStreamClosed(function(caller) {
            var i;
            for (i = 0; i < numPEOPLE; i++) {
                var video = getIthVideo(i);
                if (getCallerOfVideo(video) === caller) {
                    hideVideo(video);
                    setCallerOfVideo(video, "");
                    if (onHangup) {
                        onHangup(caller, i);
                    }
                }
            }
        });

        //
        // Only accept incoming calls if we have a free video object to display
        // them in.
        //
        easyrtc.setAcceptChecker(function(caller, helper) {
            var i;
            for (i = 0; i < numPEOPLE; i++) {
                var video = getIthVideo(i);
                if (videoIsFree(video)) {
                    helper(true);
                    return;
                }
            }
            helper(false);
        });

        easyrtc.setStreamAcceptor(function(caller, stream) {
            var i;
            if (easyrtc.debugPrinter) {
                easyrtc.debugPrinter("stream acceptor called");
            }

            var video;

            for (i = 0; i < numPEOPLE; i++) {
                video = getIthVideo(i);
                if (getCallerOfVideo(video) === caller) {
                    showVideo(video, stream);
                    if (onCall) {
                        onCall(caller, i);
                    }
                    return;
                }
            }

            for (i = 0; i < numPEOPLE; i++) {
                video = getIthVideo(i);
                if (videoIsFree(video)) {
                    setCallerOfVideo(video, caller);
                    if (onCall) {
                        onCall(caller, i);
                    }
                    showVideo(video, stream);
                    return;
                }
            }
            //
            // no empty slots, so drop whatever caller we have in the first slot and use that one.
            //
            video = getIthVideo(0);
            if (video) {
                easyrtc.hangup(getCallerOfVideo(video));
                showVideo(video, stream);
                if (onCall) {
                    onCall(caller, 0);
                }
            }

            setCallerOfVideo(video, caller);
        });

        var addControls, parentDiv, closeButton, i;
        if (autoAddCloseButtons) {

            addControls = function(video) {
                parentDiv = video.parentNode;
                setCallerOfVideo(video, "");
                closeButton = document.createElement("div");
                closeButton.className = "easyrtc_closeButton";
                closeButton.onclick = function() {
                    if (getCallerOfVideo(video)) {
                        easyrtc.hangup(getCallerOfVideo(video));
                        hideVideo(video);
                        setCallerOfVideo(video, "");
                    }
                };
                parentDiv.appendChild(closeButton);
            };

            for (i = 0; i < numPEOPLE; i++) {
                addControls(getIthVideo(i));
            }
        }

        var monitorVideo = null;
        if (easyrtc.videoEnabled && monitorVideoId !== null) {
            monitorVideo = document.getElementById(monitorVideoId);
            if (!monitorVideo) {
                console.error("Programmer error: no object called " + monitorVideoId);
                return;
            }
            monitorVideo.muted = "muted";
            monitorVideo.defaultMuted = true;
        }
    }

    /**
     * Provides a layer on top of the easyrtc.initMediaSource and easyrtc.connect, assign the local media stream to
     * the video object identified by monitorVideoId, assign remote video streams to
     * the video objects identified by videoIds, and then call onReady. One of it's
     * side effects is to add hangup buttons to the remote video objects, buttons
     * that only appear when you hover over them with the mouse cursor. This method will also add the
     * easyrtcMirror class to the monitor video object so that it behaves like a mirror.
     * @function
     * @memberOf Easyrtc_App
     *  @param {String} applicationName - name of the application.
     *  @param {String} monitorVideoId - the id of the video object used for monitoring the local stream.
     *  @param {Array} videoIds - an array of video object ids (strings)
     *  @param {Function} onReady - a callback function used on success. It is called with the easyrtcId this peer is known to the server as.
     *  @param {Function} onFailure - a callback function used on failure (failed to get local media or a connection of the signaling server).
     *  @example
     *     easyrtc.easyApp('multiChat', 'selfVideo', ['remote1', 'remote2', 'remote3'],
     *              function(easyrtcId){
     *                  console.log("successfully connected, I am " + easyrtcId);
     *              },
     *              function(errorCode, errorText){
     *                  console.log(errorText);
     *              });
     */
    easyrtc.easyApp = function(applicationName, monitorVideoId, videoIds, onReady, onFailure) {

        var gotMediaCallback = null,
            gotConnectionCallback = null;

        easyAppBody(monitorVideoId, videoIds);

        easyrtc.setGotMedia = function(gotMediaCB) {
            gotMediaCallback = gotMediaCB;
        };

        //
        // try to restablish broken connections that weren't caused by a hangup
        //
        easyrtc.setPeerClosedListener( function(easyrtcid) {
           setTimeout( function() {
               if( easyrtc.getSlotOfCaller(easyrtcid)  >= 0 && easyrtc.isPeerInAnyRoom(easyrtcid)) {
                    easyrtc.call(easyrtcid, function(){}, function() {}, function(){});
               }
           }, 1000);
        });

        /** Sets an event handler that gets called when a connection to the signaling
         * server has or has not been made. Can only be called after calling easyrtc.easyApp.
         * @function
         * @memberOf Easyrtc_App
         * @param {Function} gotConnectionCB has the signature (gotConnection, errorText)
         * @example
         *    easyrtc.setGotConnection( function(gotConnection, errorText){
         *        if( gotConnection ){
         *            console.log("Successfully connected to signaling server");
         *        }
         *        else{
         *            console.log("Failed to connect to signaling server because: " + errorText);
         *        }
         *    });
         */
        easyrtc.setGotConnection = function(gotConnectionCB) {
            gotConnectionCallback = gotConnectionCB;
        };

        function nextInitializationStep(/* token */) {
            if (gotConnectionCallback) {
                gotConnectionCallback(true, "");
            }
            onReady(easyrtc.myEasyrtcid);
        }

        function postGetUserMedia() {
            if (gotMediaCallback) {
                gotMediaCallback(true, null);
            }
            if (monitorVideoId !== null) {
                easyrtc.setVideoObjectSrc(document.getElementById(monitorVideoId), easyrtc.getLocalStream());
            }
            function connectError(errorCode, errorText) {
                if (gotConnectionCallback) {
                    gotConnectionCallback(false, errorText);
                }
                else if (onFailure) {
                    onFailure(easyrtc.errCodes.CONNECT_ERR, errorText);
                }
                else {
                    easyrtc.showError(easyrtc.errCodes.CONNECT_ERR, errorText);
                }
            }

            easyrtc.connect(applicationName, nextInitializationStep, connectError);
        }

        var stream = easyrtc.getLocalStream(null);
        if (stream) {
            postGetUserMedia();
        }
        else {
            easyrtc.initMediaSource(
                    postGetUserMedia,
                    function(errorCode, errorText) {
                        if (gotMediaCallback) {
                            gotMediaCallback(false, errorText);
                        }
                        else if (onFailure) {
                            onFailure(easyrtc.errCodes.MEDIA_ERR, errorText);
                        }
                        else {
                            easyrtc.showError(easyrtc.errCodes.MEDIA_ERR, errorText);
                        }
                    },
                    null // default stream
                );
        }
    };

return easyrtc;

})); // end of module wrapper
;<|MERGE_RESOLUTION|>--- conflicted
+++ resolved
@@ -1,64 +1,64 @@
-/* global define, module, require */
-/*!
-  Script: easyrtc_lang.js
-
-    Provides lang file.
-
-  About: License
-
-    Copyright (c) 2016, Priologic Software Inc.
-    All rights reserved.
-
-    Redistribution and use in source and binary forms, with or without
-    modification, are permitted provided that the following conditions are met:
-
-        * Redistributions of source code must retain the above copyright notice,
-          this list of conditions and the following disclaimer.
-        * Redistributions in binary form must reproduce the above copyright
-          notice, this list of conditions and the following disclaimer in the
-          documentation and/or other materials provided with the distribution.
-
-    THIS SOFTWARE IS PROVIDED BY THE COPYRIGHT HOLDERS AND CONTRIBUTORS "AS IS"
-    AND ANY EXPRESS OR IMPLIED WARRANTIES, INCLUDING, BUT NOT LIMITED TO, THE
-    IMPLIED WARRANTIES OF MERCHANTABILITY AND FITNESS FOR A PARTICULAR PURPOSE
-    ARE DISCLAIMED. IN NO EVENT SHALL THE COPYRIGHT HOLDER OR CONTRIBUTORS BE
-    LIABLE FOR ANY DIRECT, INDIRECT, INCIDENTAL, SPECIAL, EXEMPLARY, OR
-    CONSEQUENTIAL DAMAGES (INCLUDING, BUT NOT LIMITED TO, PROCUREMENT OF
-    SUBSTITUTE GOODS OR SERVICES; LOSS OF USE, DATA, OR PROFITS; OR BUSINESS
-    INTERRUPTION) HOWEVER CAUSED AND ON ANY THEORY OF LIABILITY, WHETHER IN
-    CONTRACT, STRICT LIABILITY, OR TORT (INCLUDING NEGLIGENCE OR OTHERWISE)
-    ARISING IN ANY WAY OUT OF THE USE OF THIS SOFTWARE, EVEN IF ADVISED OF THE
-    POSSIBILITY OF SUCH DAMAGE.
-*/
-(function (root, factory) {
-    if (typeof define === 'function' && define.amd) {
-        //RequireJS (AMD) build system
-        define('easyrtc_lang',factory);
-    } else if (typeof module === 'object' && module.exports) {
-        //CommonJS build system
-        module.exports = factory();
-    } else {
-        root.easyrtc_lang = factory();
-  }
-}(this, function (undefined) {
-
-  "use strict";
-
-return {
-  "unableToEnterRoom":"Unable to enter room {0} because {1}" ,
-  "resolutionWarning": "Requested video size of {0}x{1} but got size of {2}x{3}",
-  "badUserName": "Illegal username {0}",
-  "localMediaError": "Error getting local media stream: {0}",
-  "miscSignalError": "Miscellaneous error from signalling server. It may be ignorable.",
-  "noServer": "Unable to reach the EasyRTC signalling server.",
-  "badsocket": "Socket.io connect event fired with bad websocket.",
-  "icf": "Internal communications failure",
-  "statsNotSupported":"call statistics not supported by this browser, try Chrome.",
-   "noWebrtcSupport":"Your browser doesn't appear to support WebRTC.",
-   "gumFailed":"Failed to get access to local media. Error code was {0}.",
-   "requireAudioOrVideo":"At least one of audio and video must be provided"   
-};
-
+/* global define, module, require */
+/*!
+  Script: easyrtc_lang.js
+
+    Provides lang file.
+
+  About: License
+
+    Copyright (c) 2016, Priologic Software Inc.
+    All rights reserved.
+
+    Redistribution and use in source and binary forms, with or without
+    modification, are permitted provided that the following conditions are met:
+
+        * Redistributions of source code must retain the above copyright notice,
+          this list of conditions and the following disclaimer.
+        * Redistributions in binary form must reproduce the above copyright
+          notice, this list of conditions and the following disclaimer in the
+          documentation and/or other materials provided with the distribution.
+
+    THIS SOFTWARE IS PROVIDED BY THE COPYRIGHT HOLDERS AND CONTRIBUTORS "AS IS"
+    AND ANY EXPRESS OR IMPLIED WARRANTIES, INCLUDING, BUT NOT LIMITED TO, THE
+    IMPLIED WARRANTIES OF MERCHANTABILITY AND FITNESS FOR A PARTICULAR PURPOSE
+    ARE DISCLAIMED. IN NO EVENT SHALL THE COPYRIGHT HOLDER OR CONTRIBUTORS BE
+    LIABLE FOR ANY DIRECT, INDIRECT, INCIDENTAL, SPECIAL, EXEMPLARY, OR
+    CONSEQUENTIAL DAMAGES (INCLUDING, BUT NOT LIMITED TO, PROCUREMENT OF
+    SUBSTITUTE GOODS OR SERVICES; LOSS OF USE, DATA, OR PROFITS; OR BUSINESS
+    INTERRUPTION) HOWEVER CAUSED AND ON ANY THEORY OF LIABILITY, WHETHER IN
+    CONTRACT, STRICT LIABILITY, OR TORT (INCLUDING NEGLIGENCE OR OTHERWISE)
+    ARISING IN ANY WAY OUT OF THE USE OF THIS SOFTWARE, EVEN IF ADVISED OF THE
+    POSSIBILITY OF SUCH DAMAGE.
+*/
+(function (root, factory) {
+    if (typeof define === 'function' && define.amd) {
+        //RequireJS (AMD) build system
+        define('easyrtc_lang',factory);
+    } else if (typeof module === 'object' && module.exports) {
+        //CommonJS build system
+        module.exports = factory();
+    } else {
+        root.easyrtc_lang = factory();
+  }
+}(this, function (undefined) {
+
+  "use strict";
+
+return {
+  "unableToEnterRoom":"Unable to enter room {0} because {1}" ,
+  "resolutionWarning": "Requested video size of {0}x{1} but got size of {2}x{3}",
+  "badUserName": "Illegal username {0}",
+  "localMediaError": "Error getting local media stream: {0}",
+  "miscSignalError": "Miscellaneous error from signalling server. It may be ignorable.",
+  "noServer": "Unable to reach the EasyRTC signalling server.",
+  "badsocket": "Socket.io connect event fired with bad websocket.",
+  "icf": "Internal communications failure",
+  "statsNotSupported":"call statistics not supported by this browser, try Chrome.",
+   "noWebrtcSupport":"Your browser doesn't appear to support WebRTC.",
+   "gumFailed":"Failed to get access to local media. Error code was {0}.",
+   "requireAudioOrVideo":"At least one of audio and video must be provided"   
+};
+
 }));
 (function(f){if(typeof exports==="object"&&typeof module!=="undefined"){module.exports=f()}else if(typeof define==="function"&&define.amd){define('webrtc-adapter',[],f)}else{var g;if(typeof window!=="undefined"){g=window}else if(typeof global!=="undefined"){g=global}else if(typeof self!=="undefined"){g=self}else{g=this}g.adapter = f()}})(function(){var define,module,exports;return (function(){function r(e,n,t){function o(i,f){if(!n[i]){if(!e[i]){var c="function"==typeof require&&require;if(!f&&c)return c(i,!0);if(u)return u(i,!0);var a=new Error("Cannot find module '"+i+"'");throw a.code="MODULE_NOT_FOUND",a}var p=n[i]={exports:{}};e[i][0].call(p.exports,function(r){var n=e[i][1][r];return o(n||r)},p,p.exports,r,e,n,t)}return n[i].exports}for(var u="function"==typeof require&&require,i=0;i<t.length;i++)o(t[i]);return o}return r})()({1:[function(require,module,exports){
 /*
@@ -159,10 +159,7 @@
       chromeShim.shimOnTrack(window);
       chromeShim.shimAddTrackRemoveTrack(window);
       chromeShim.shimGetSendersWithDtmf(window);
-<<<<<<< HEAD
-=======
       chromeShim.shimGetStats(window);
->>>>>>> 93405c87
       chromeShim.shimSenderReceiverGetStats(window);
       chromeShim.fixNegotiationNeeded(window);
 
@@ -188,12 +185,9 @@
       firefoxShim.shimSenderGetStats(window);
       firefoxShim.shimReceiverGetStats(window);
       firefoxShim.shimRTCDataChannel(window);
-<<<<<<< HEAD
-=======
       firefoxShim.shimAddTransceiver(window);
       firefoxShim.shimCreateOffer(window);
       firefoxShim.shimCreateAnswer(window);
->>>>>>> 93405c87
 
       commonShim.shimRTCIceCandidate(window);
       commonShim.shimConnectionState(window);
@@ -290,10 +284,7 @@
 exports.shimMediaStream = shimMediaStream;
 exports.shimOnTrack = shimOnTrack;
 exports.shimGetSendersWithDtmf = shimGetSendersWithDtmf;
-<<<<<<< HEAD
-=======
 exports.shimGetStats = shimGetStats;
->>>>>>> 93405c87
 exports.shimSenderReceiverGetStats = shimSenderReceiverGetStats;
 exports.shimAddTrackRemoveTrackWithNative = shimAddTrackRemoveTrackWithNative;
 exports.shimAddTrackRemoveTrack = shimAddTrackRemoveTrack;
@@ -305,47 +296,8 @@
 var utils = _interopRequireWildcard(_utils);
 
 function _interopRequireWildcard(obj) { if (obj && obj.__esModule) { return obj; } else { var newObj = {}; if (obj != null) { for (var key in obj) { if (Object.prototype.hasOwnProperty.call(obj, key)) newObj[key] = obj[key]; } } newObj.default = obj; return newObj; } }
-<<<<<<< HEAD
-
-/* iterates the stats graph recursively. */
-function walkStats(stats, base, resultSet) {
-  if (!base || resultSet.has(base.id)) {
-    return;
-  }
-  resultSet.set(base.id, base);
-  Object.keys(base).forEach(function (name) {
-    if (name.endsWith('Id')) {
-      walkStats(stats, stats.get(base[name]), resultSet);
-    } else if (name.endsWith('Ids')) {
-      base[name].forEach(function (id) {
-        walkStats(stats, stats.get(id), resultSet);
-      });
-    }
-  });
-}
-
-/* filter getStats for a sender/receiver track. */
-function filterStats(result, track, outbound) {
-  var streamStatsType = outbound ? 'outbound-rtp' : 'inbound-rtp';
-  var filteredResult = new Map();
-  if (track === null) {
-    return filteredResult;
-  }
-  var trackStats = [];
-  result.forEach(function (value) {
-    if (value.type === 'track' && value.trackIdentifier === track.id) {
-      trackStats.push(value);
-    }
-  });
-  trackStats.forEach(function (trackStat) {
-    result.forEach(function (stats) {
-      if (stats.type === streamStatsType && stats.trackId === trackStat.id) {
-        walkStats(result, stats, filteredResult);
-      }
-    });
-  });
-  return filteredResult;
-}
+
+function _defineProperty(obj, key, value) { if (key in obj) { Object.defineProperty(obj, key, { value: value, enumerable: true, configurable: true, writable: true }); } else { obj[key] = value; } return obj; }
 
 function shimMediaStream(window) {
   window.MediaStream = window.MediaStream || window.webkitMediaStream;
@@ -368,7 +320,7 @@
       configurable: true
     });
     var origSetRemoteDescription = window.RTCPeerConnection.prototype.setRemoteDescription;
-    window.RTCPeerConnection.prototype.setRemoteDescription = function () {
+    window.RTCPeerConnection.prototype.setRemoteDescription = function setRemoteDescription() {
       var _this = this;
 
       if (!this._ontrackpoly) {
@@ -448,150 +400,6 @@
 
     // augment addTrack when getSenders is not available.
     if (!window.RTCPeerConnection.prototype.getSenders) {
-      window.RTCPeerConnection.prototype.getSenders = function () {
-        this._senders = this._senders || [];
-        return this._senders.slice(); // return a copy of the internal state.
-      };
-      var origAddTrack = window.RTCPeerConnection.prototype.addTrack;
-      window.RTCPeerConnection.prototype.addTrack = function (track, stream) {
-        var sender = origAddTrack.apply(this, arguments);
-        if (!sender) {
-          sender = shimSenderWithDtmf(this, track);
-          this._senders.push(sender);
-        }
-        return sender;
-      };
-
-      var origRemoveTrack = window.RTCPeerConnection.prototype.removeTrack;
-      window.RTCPeerConnection.prototype.removeTrack = function (sender) {
-        origRemoveTrack.apply(this, arguments);
-        var idx = this._senders.indexOf(sender);
-        if (idx !== -1) {
-          this._senders.splice(idx, 1);
-        }
-      };
-    }
-    var origAddStream = window.RTCPeerConnection.prototype.addStream;
-    window.RTCPeerConnection.prototype.addStream = function (stream) {
-      var _this2 = this;
-
-      this._senders = this._senders || [];
-      origAddStream.apply(this, [stream]);
-      stream.getTracks().forEach(function (track) {
-        _this2._senders.push(shimSenderWithDtmf(_this2, track));
-      });
-    };
-
-    var origRemoveStream = window.RTCPeerConnection.prototype.removeStream;
-    window.RTCPeerConnection.prototype.removeStream = function (stream) {
-      var _this3 = this;
-
-      this._senders = this._senders || [];
-=======
-
-function _defineProperty(obj, key, value) { if (key in obj) { Object.defineProperty(obj, key, { value: value, enumerable: true, configurable: true, writable: true }); } else { obj[key] = value; } return obj; }
-
-function shimMediaStream(window) {
-  window.MediaStream = window.MediaStream || window.webkitMediaStream;
-}
-
-function shimOnTrack(window) {
-  if ((typeof window === 'undefined' ? 'undefined' : _typeof(window)) === 'object' && window.RTCPeerConnection && !('ontrack' in window.RTCPeerConnection.prototype)) {
-    Object.defineProperty(window.RTCPeerConnection.prototype, 'ontrack', {
-      get: function get() {
-        return this._ontrack;
-      },
-      set: function set(f) {
-        if (this._ontrack) {
-          this.removeEventListener('track', this._ontrack);
-        }
-        this.addEventListener('track', this._ontrack = f);
-      },
-
-      enumerable: true,
-      configurable: true
-    });
-    var origSetRemoteDescription = window.RTCPeerConnection.prototype.setRemoteDescription;
-    window.RTCPeerConnection.prototype.setRemoteDescription = function setRemoteDescription() {
-      var _this = this;
-
-      if (!this._ontrackpoly) {
-        this._ontrackpoly = function (e) {
-          // onaddstream does not fire when a track is added to an existing
-          // stream. But stream.onaddtrack is implemented so we use that.
-          e.stream.addEventListener('addtrack', function (te) {
-            var receiver = void 0;
-            if (window.RTCPeerConnection.prototype.getReceivers) {
-              receiver = _this.getReceivers().find(function (r) {
-                return r.track && r.track.id === te.track.id;
-              });
-            } else {
-              receiver = { track: te.track };
-            }
-
-            var event = new Event('track');
-            event.track = te.track;
-            event.receiver = receiver;
-            event.transceiver = { receiver: receiver };
-            event.streams = [e.stream];
-            _this.dispatchEvent(event);
-          });
-          e.stream.getTracks().forEach(function (track) {
-            var receiver = void 0;
-            if (window.RTCPeerConnection.prototype.getReceivers) {
-              receiver = _this.getReceivers().find(function (r) {
-                return r.track && r.track.id === track.id;
-              });
-            } else {
-              receiver = { track: track };
-            }
-            var event = new Event('track');
-            event.track = track;
-            event.receiver = receiver;
-            event.transceiver = { receiver: receiver };
-            event.streams = [e.stream];
-            _this.dispatchEvent(event);
-          });
-        };
-        this.addEventListener('addstream', this._ontrackpoly);
-      }
-      return origSetRemoteDescription.apply(this, arguments);
-    };
-  } else {
-    // even if RTCRtpTransceiver is in window, it is only used and
-    // emitted in unified-plan. Unfortunately this means we need
-    // to unconditionally wrap the event.
-    utils.wrapPeerConnectionEvent(window, 'track', function (e) {
-      if (!e.transceiver) {
-        Object.defineProperty(e, 'transceiver', { value: { receiver: e.receiver } });
-      }
-      return e;
-    });
-  }
-}
-
-function shimGetSendersWithDtmf(window) {
-  // Overrides addTrack/removeTrack, depends on shimAddTrackRemoveTrack.
-  if ((typeof window === 'undefined' ? 'undefined' : _typeof(window)) === 'object' && window.RTCPeerConnection && !('getSenders' in window.RTCPeerConnection.prototype) && 'createDTMFSender' in window.RTCPeerConnection.prototype) {
-    var shimSenderWithDtmf = function shimSenderWithDtmf(pc, track) {
-      return {
-        track: track,
-        get dtmf() {
-          if (this._dtmf === undefined) {
-            if (track.kind === 'audio') {
-              this._dtmf = pc.createDTMFSender(track);
-            } else {
-              this._dtmf = null;
-            }
-          }
-          return this._dtmf;
-        },
-        _pc: pc
-      };
-    };
-
-    // augment addTrack when getSenders is not available.
-    if (!window.RTCPeerConnection.prototype.getSenders) {
       window.RTCPeerConnection.prototype.getSenders = function getSenders() {
         this._senders = this._senders || [];
         return this._senders.slice(); // return a copy of the internal state.
@@ -631,7 +439,6 @@
       var _this3 = this;
 
       this._senders = this._senders || [];
->>>>>>> 93405c87
       origRemoveStream.apply(this, [stream]);
 
       stream.getTracks().forEach(function (track) {
@@ -646,11 +453,7 @@
     };
   } else if ((typeof window === 'undefined' ? 'undefined' : _typeof(window)) === 'object' && window.RTCPeerConnection && 'getSenders' in window.RTCPeerConnection.prototype && 'createDTMFSender' in window.RTCPeerConnection.prototype && window.RTCRtpSender && !('dtmf' in window.RTCRtpSender.prototype)) {
     var origGetSenders = window.RTCPeerConnection.prototype.getSenders;
-<<<<<<< HEAD
-    window.RTCPeerConnection.prototype.getSenders = function () {
-=======
     window.RTCPeerConnection.prototype.getSenders = function getSenders() {
->>>>>>> 93405c87
       var _this4 = this;
 
       var senders = origGetSenders.apply(this, []);
@@ -674,64 +477,6 @@
     });
   }
 }
-<<<<<<< HEAD
-
-function shimSenderReceiverGetStats(window) {
-  if (!((typeof window === 'undefined' ? 'undefined' : _typeof(window)) === 'object' && window.RTCPeerConnection && window.RTCRtpSender && window.RTCRtpReceiver)) {
-    return;
-  }
-
-  // shim sender stats.
-  if (!('getStats' in window.RTCRtpSender.prototype)) {
-    var origGetSenders = window.RTCPeerConnection.prototype.getSenders;
-    if (origGetSenders) {
-      window.RTCPeerConnection.prototype.getSenders = function () {
-        var _this5 = this;
-
-        var senders = origGetSenders.apply(this, []);
-        senders.forEach(function (sender) {
-          return sender._pc = _this5;
-        });
-        return senders;
-      };
-    }
-
-    var origAddTrack = window.RTCPeerConnection.prototype.addTrack;
-    if (origAddTrack) {
-      window.RTCPeerConnection.prototype.addTrack = function () {
-        var sender = origAddTrack.apply(this, arguments);
-        sender._pc = this;
-        return sender;
-      };
-    }
-    window.RTCRtpSender.prototype.getStats = function () {
-      var sender = this;
-      return this._pc.getStats().then(function (result) {
-        return (
-          /* Note: this will include stats of all senders that
-           *   send a track with the same id as sender.track as
-           *   it is not possible to identify the RTCRtpSender.
-           */
-          filterStats(result, sender.track, true)
-        );
-      });
-    };
-  }
-
-  // shim receiver stats.
-  if (!('getStats' in window.RTCRtpReceiver.prototype)) {
-    var origGetReceivers = window.RTCPeerConnection.prototype.getReceivers;
-    if (origGetReceivers) {
-      window.RTCPeerConnection.prototype.getReceivers = function () {
-        var _this6 = this;
-
-        var receivers = origGetReceivers.apply(this, []);
-        receivers.forEach(function (receiver) {
-          return receiver._pc = _this6;
-        });
-        return receivers;
-      };
-=======
 
 function shimGetStats(window) {
   if (!window.RTCPeerConnection) {
@@ -753,77 +498,8 @@
 
     if (arguments.length > 0 && typeof selector === 'function') {
       return origGetStats.apply(this, arguments);
->>>>>>> 93405c87
-    }
-    utils.wrapPeerConnectionEvent(window, 'track', function (e) {
-      e.receiver._pc = e.srcElement;
-      return e;
-    });
-    window.RTCRtpReceiver.prototype.getStats = function () {
-      var receiver = this;
-      return this._pc.getStats().then(function (result) {
-        return filterStats(result, receiver.track, false);
-      });
-    };
-  }
-
-<<<<<<< HEAD
-  if (!('getStats' in window.RTCRtpSender.prototype && 'getStats' in window.RTCRtpReceiver.prototype)) {
-    return;
-  }
-
-  // shim RTCPeerConnection.getStats(track).
-  var origGetStats = window.RTCPeerConnection.prototype.getStats;
-  window.RTCPeerConnection.prototype.getStats = function () {
-    if (arguments.length > 0 && arguments[0] instanceof window.MediaStreamTrack) {
-      var track = arguments[0];
-      var sender = void 0;
-      var receiver = void 0;
-      var err = void 0;
-      this.getSenders().forEach(function (s) {
-        if (s.track === track) {
-          if (sender) {
-            err = true;
-          } else {
-            sender = s;
-          }
-        }
-      });
-      this.getReceivers().forEach(function (r) {
-        if (r.track === track) {
-          if (receiver) {
-            err = true;
-          } else {
-            receiver = r;
-          }
-        }
-        return r.track === track;
-      });
-      if (err || sender && receiver) {
-        return Promise.reject(new DOMException('There are more than one sender or receiver for the track.', 'InvalidAccessError'));
-      } else if (sender) {
-        return sender.getStats();
-      } else if (receiver) {
-        return receiver.getStats();
-      }
-      return Promise.reject(new DOMException('There is no sender or receiver for the track.', 'InvalidAccessError'));
-    }
-    return origGetStats.apply(this, arguments);
-  };
-}
-
-function shimAddTrackRemoveTrackWithNative(window) {
-  // shim addTrack/removeTrack with native variants in order to make
-  // the interactions with legacy getLocalStreams behave as in other browsers.
-  // Keeps a mapping stream.id => [stream, rtpsenders...]
-  window.RTCPeerConnection.prototype.getLocalStreams = function () {
-    var _this7 = this;
-
-    this._shimmedLocalStreams = this._shimmedLocalStreams || {};
-    return Object.keys(this._shimmedLocalStreams).map(function (streamId) {
-      return _this7._shimmedLocalStreams[streamId][0];
-    });
-=======
+    }
+
     // When spec-style getStats is supported, return those when called with
     // either no arguments or the selector argument is null.
     if (origGetStats.length === 0 && (arguments.length === 0 || typeof selector !== 'function')) {
@@ -872,16 +548,9 @@
         resolve(makeMapStats(fixChromeStats_(response)));
       }, reject]);
     }).then(onSucc, onErr);
->>>>>>> 93405c87
   };
 }
 
-<<<<<<< HEAD
-  var origAddTrack = window.RTCPeerConnection.prototype.addTrack;
-  window.RTCPeerConnection.prototype.addTrack = function (track, stream) {
-    if (!stream) {
-      return origAddTrack.apply(this, arguments);
-=======
 function shimSenderReceiverGetStats(window) {
   if (!((typeof window === 'undefined' ? 'undefined' : _typeof(window)) === 'object' && window.RTCPeerConnection && window.RTCRtpSender && window.RTCRtpReceiver)) {
     return;
@@ -900,102 +569,8 @@
         });
         return senders;
       };
->>>>>>> 93405c87
-    }
-    this._shimmedLocalStreams = this._shimmedLocalStreams || {};
-
-<<<<<<< HEAD
-    var sender = origAddTrack.apply(this, arguments);
-    if (!this._shimmedLocalStreams[stream.id]) {
-      this._shimmedLocalStreams[stream.id] = [stream, sender];
-    } else if (this._shimmedLocalStreams[stream.id].indexOf(sender) === -1) {
-      this._shimmedLocalStreams[stream.id].push(sender);
-    }
-    return sender;
-  };
-
-  var origAddStream = window.RTCPeerConnection.prototype.addStream;
-  window.RTCPeerConnection.prototype.addStream = function (stream) {
-    var _this8 = this;
-
-    this._shimmedLocalStreams = this._shimmedLocalStreams || {};
-
-    stream.getTracks().forEach(function (track) {
-      var alreadyExists = _this8.getSenders().find(function (s) {
-        return s.track === track;
-      });
-      if (alreadyExists) {
-        throw new DOMException('Track already exists.', 'InvalidAccessError');
-      }
-    });
-    var existingSenders = this.getSenders();
-    origAddStream.apply(this, arguments);
-    var newSenders = this.getSenders().filter(function (newSender) {
-      return existingSenders.indexOf(newSender) === -1;
-    });
-    this._shimmedLocalStreams[stream.id] = [stream].concat(newSenders);
-  };
-
-  var origRemoveStream = window.RTCPeerConnection.prototype.removeStream;
-  window.RTCPeerConnection.prototype.removeStream = function (stream) {
-    this._shimmedLocalStreams = this._shimmedLocalStreams || {};
-    delete this._shimmedLocalStreams[stream.id];
-    return origRemoveStream.apply(this, arguments);
-  };
-
-  var origRemoveTrack = window.RTCPeerConnection.prototype.removeTrack;
-  window.RTCPeerConnection.prototype.removeTrack = function (sender) {
-    var _this9 = this;
-
-    this._shimmedLocalStreams = this._shimmedLocalStreams || {};
-    if (sender) {
-      Object.keys(this._shimmedLocalStreams).forEach(function (streamId) {
-        var idx = _this9._shimmedLocalStreams[streamId].indexOf(sender);
-        if (idx !== -1) {
-          _this9._shimmedLocalStreams[streamId].splice(idx, 1);
-        }
-        if (_this9._shimmedLocalStreams[streamId].length === 1) {
-          delete _this9._shimmedLocalStreams[streamId];
-        }
-      });
-    }
-    return origRemoveTrack.apply(this, arguments);
-  };
-}
-
-function shimAddTrackRemoveTrack(window) {
-  if (!window.RTCPeerConnection) {
-    return;
-  }
-  var browserDetails = utils.detectBrowser(window);
-  // shim addTrack and removeTrack.
-  if (window.RTCPeerConnection.prototype.addTrack && browserDetails.version >= 65) {
-    return shimAddTrackRemoveTrackWithNative(window);
-  }
-
-  // also shim pc.getLocalStreams when addTrack is shimmed
-  // to return the original streams.
-  var origGetLocalStreams = window.RTCPeerConnection.prototype.getLocalStreams;
-  window.RTCPeerConnection.prototype.getLocalStreams = function () {
-    var _this10 = this;
-
-    var nativeStreams = origGetLocalStreams.apply(this);
-    this._reverseStreams = this._reverseStreams || {};
-    return nativeStreams.map(function (stream) {
-      return _this10._reverseStreams[stream.id];
-    });
-  };
-
-  var origAddStream = window.RTCPeerConnection.prototype.addStream;
-  window.RTCPeerConnection.prototype.addStream = function (stream) {
-    var _this11 = this;
-
-    this._streams = this._streams || {};
-    this._reverseStreams = this._reverseStreams || {};
-
-    stream.getTracks().forEach(function (track) {
-      var alreadyExists = _this11.getSenders().find(function (s) {
-=======
+    }
+
     var origAddTrack = window.RTCPeerConnection.prototype.addTrack;
     if (origAddTrack) {
       window.RTCPeerConnection.prototype.addTrack = function addTrack() {
@@ -1125,14 +700,85 @@
 
     stream.getTracks().forEach(function (track) {
       var alreadyExists = _this9.getSenders().find(function (s) {
->>>>>>> 93405c87
         return s.track === track;
       });
       if (alreadyExists) {
         throw new DOMException('Track already exists.', 'InvalidAccessError');
       }
     });
-<<<<<<< HEAD
+    var existingSenders = this.getSenders();
+    origAddStream.apply(this, arguments);
+    var newSenders = this.getSenders().filter(function (newSender) {
+      return existingSenders.indexOf(newSender) === -1;
+    });
+    this._shimmedLocalStreams[stream.id] = [stream].concat(newSenders);
+  };
+
+  var origRemoveStream = window.RTCPeerConnection.prototype.removeStream;
+  window.RTCPeerConnection.prototype.removeStream = function removeStream(stream) {
+    this._shimmedLocalStreams = this._shimmedLocalStreams || {};
+    delete this._shimmedLocalStreams[stream.id];
+    return origRemoveStream.apply(this, arguments);
+  };
+
+  var origRemoveTrack = window.RTCPeerConnection.prototype.removeTrack;
+  window.RTCPeerConnection.prototype.removeTrack = function removeTrack(sender) {
+    var _this10 = this;
+
+    this._shimmedLocalStreams = this._shimmedLocalStreams || {};
+    if (sender) {
+      Object.keys(this._shimmedLocalStreams).forEach(function (streamId) {
+        var idx = _this10._shimmedLocalStreams[streamId].indexOf(sender);
+        if (idx !== -1) {
+          _this10._shimmedLocalStreams[streamId].splice(idx, 1);
+        }
+        if (_this10._shimmedLocalStreams[streamId].length === 1) {
+          delete _this10._shimmedLocalStreams[streamId];
+        }
+      });
+    }
+    return origRemoveTrack.apply(this, arguments);
+  };
+}
+
+function shimAddTrackRemoveTrack(window) {
+  if (!window.RTCPeerConnection) {
+    return;
+  }
+  var browserDetails = utils.detectBrowser(window);
+  // shim addTrack and removeTrack.
+  if (window.RTCPeerConnection.prototype.addTrack && browserDetails.version >= 65) {
+    return shimAddTrackRemoveTrackWithNative(window);
+  }
+
+  // also shim pc.getLocalStreams when addTrack is shimmed
+  // to return the original streams.
+  var origGetLocalStreams = window.RTCPeerConnection.prototype.getLocalStreams;
+  window.RTCPeerConnection.prototype.getLocalStreams = function getLocalStreams() {
+    var _this11 = this;
+
+    var nativeStreams = origGetLocalStreams.apply(this);
+    this._reverseStreams = this._reverseStreams || {};
+    return nativeStreams.map(function (stream) {
+      return _this11._reverseStreams[stream.id];
+    });
+  };
+
+  var origAddStream = window.RTCPeerConnection.prototype.addStream;
+  window.RTCPeerConnection.prototype.addStream = function addStream(stream) {
+    var _this12 = this;
+
+    this._streams = this._streams || {};
+    this._reverseStreams = this._reverseStreams || {};
+
+    stream.getTracks().forEach(function (track) {
+      var alreadyExists = _this12.getSenders().find(function (s) {
+        return s.track === track;
+      });
+      if (alreadyExists) {
+        throw new DOMException('Track already exists.', 'InvalidAccessError');
+      }
+    });
     // Add identity mapping for consistency with addTrack.
     // Unless this is being used with a stream from addTrack.
     if (!this._reverseStreams[stream.id]) {
@@ -1145,7 +791,7 @@
   };
 
   var origRemoveStream = window.RTCPeerConnection.prototype.removeStream;
-  window.RTCPeerConnection.prototype.removeStream = function (stream) {
+  window.RTCPeerConnection.prototype.removeStream = function removeStream(stream) {
     this._streams = this._streams || {};
     this._reverseStreams = this._reverseStreams || {};
 
@@ -1154,8 +800,8 @@
     delete this._streams[stream.id];
   };
 
-  window.RTCPeerConnection.prototype.addTrack = function (track, stream) {
-    var _this12 = this;
+  window.RTCPeerConnection.prototype.addTrack = function addTrack(track, stream) {
+    var _this13 = this;
 
     if (this.signalingState === 'closed') {
       throw new DOMException('The RTCPeerConnection\'s signalingState is \'closed\'.', 'InvalidStateError');
@@ -1188,7 +834,7 @@
 
       // Trigger ONN async.
       Promise.resolve().then(function () {
-        _this12.dispatchEvent(new Event('negotiationneeded'));
+        _this13.dispatchEvent(new Event('negotiationneeded'));
       });
     } else {
       var newStream = new window.MediaStream([track]);
@@ -1229,349 +875,6 @@
   }
   ['createOffer', 'createAnswer'].forEach(function (method) {
     var nativeMethod = window.RTCPeerConnection.prototype[method];
-    window.RTCPeerConnection.prototype[method] = function () {
-      var _this13 = this;
-
-      var args = arguments;
-      var isLegacyCall = arguments.length && typeof arguments[0] === 'function';
-      if (isLegacyCall) {
-        return nativeMethod.apply(this, [function (description) {
-          var desc = replaceInternalStreamId(_this13, description);
-          args[0].apply(null, [desc]);
-        }, function (err) {
-          if (args[1]) {
-            args[1].apply(null, err);
-          }
-        }, arguments[2]]);
-      }
-      return nativeMethod.apply(this, arguments).then(function (description) {
-        return replaceInternalStreamId(_this13, description);
-      });
-    };
-  });
-
-  var origSetLocalDescription = window.RTCPeerConnection.prototype.setLocalDescription;
-  window.RTCPeerConnection.prototype.setLocalDescription = function () {
-    if (!arguments.length || !arguments[0].type) {
-      return origSetLocalDescription.apply(this, arguments);
-    }
-    arguments[0] = replaceExternalStreamId(this, arguments[0]);
-    return origSetLocalDescription.apply(this, arguments);
-  };
-
-  // TODO: mangle getStats: https://w3c.github.io/webrtc-stats/#dom-rtcmediastreamstats-streamidentifier
-
-  var origLocalDescription = Object.getOwnPropertyDescriptor(window.RTCPeerConnection.prototype, 'localDescription');
-  Object.defineProperty(window.RTCPeerConnection.prototype, 'localDescription', {
-    get: function get() {
-      var description = origLocalDescription.get.apply(this);
-      if (description.type === '') {
-        return description;
-      }
-      return replaceInternalStreamId(this, description);
-    }
-  });
-
-  window.RTCPeerConnection.prototype.removeTrack = function (sender) {
-    var _this14 = this;
-
-    if (this.signalingState === 'closed') {
-      throw new DOMException('The RTCPeerConnection\'s signalingState is \'closed\'.', 'InvalidStateError');
-    }
-    // We can not yet check for sender instanceof RTCRtpSender
-    // since we shim RTPSender. So we check if sender._pc is set.
-    if (!sender._pc) {
-      throw new DOMException('Argument 1 of RTCPeerConnection.removeTrack ' + 'does not implement interface RTCRtpSender.', 'TypeError');
-    }
-    var isLocal = sender._pc === this;
-    if (!isLocal) {
-      throw new DOMException('Sender was not created by this connection.', 'InvalidAccessError');
-    }
-
-    // Search for the native stream the senders track belongs to.
-    this._streams = this._streams || {};
-    var stream = void 0;
-    Object.keys(this._streams).forEach(function (streamid) {
-      var hasTrack = _this14._streams[streamid].getTracks().find(function (track) {
-        return sender.track === track;
-      });
-      if (hasTrack) {
-        stream = _this14._streams[streamid];
-      }
-    });
-
-    if (stream) {
-      if (stream.getTracks().length === 1) {
-        // if this is the last track of the stream, remove the stream. This
-        // takes care of any shimmed _senders.
-        this.removeStream(this._reverseStreams[stream.id]);
-      } else {
-        // relying on the same odd chrome behaviour as above.
-        stream.removeTrack(sender.track);
-      }
-      this.dispatchEvent(new Event('negotiationneeded'));
-    }
-  };
-}
-
-function shimPeerConnection(window) {
-  if (!window.RTCPeerConnection && window.webkitRTCPeerConnection) {
-    // very basic support for old versions.
-    window.RTCPeerConnection = window.webkitRTCPeerConnection;
-  }
-  if (!window.RTCPeerConnection) {
-    return;
-  }
-
-  var origGetStats = window.RTCPeerConnection.prototype.getStats;
-  window.RTCPeerConnection.prototype.getStats = function (selector, successCallback, errorCallback) {
-    var _this15 = this;
-
-    var args = arguments;
-
-    // If selector is a function then we are in the old style stats so just
-    // pass back the original getStats format to avoid breaking old users.
-    if (arguments.length > 0 && typeof selector === 'function') {
-      return origGetStats.apply(this, arguments);
-    }
-
-    // When spec-style getStats is supported, return those when called with
-    // either no arguments or the selector argument is null.
-    if (origGetStats.length === 0 && (arguments.length === 0 || typeof arguments[0] !== 'function')) {
-      return origGetStats.apply(this, []);
-    }
-
-    var fixChromeStats_ = function fixChromeStats_(response) {
-      var standardReport = {};
-      var reports = response.result();
-      reports.forEach(function (report) {
-        var standardStats = {
-          id: report.id,
-          timestamp: report.timestamp,
-          type: {
-            localcandidate: 'local-candidate',
-            remotecandidate: 'remote-candidate'
-          }[report.type] || report.type
-        };
-        report.names().forEach(function (name) {
-          standardStats[name] = report.stat(name);
-        });
-        standardReport[standardStats.id] = standardStats;
-      });
-
-      return standardReport;
-    };
-
-    // shim getStats with maplike support
-    var makeMapStats = function makeMapStats(stats) {
-      return new Map(Object.keys(stats).map(function (key) {
-        return [key, stats[key]];
-      }));
-    };
-
-    if (arguments.length >= 2) {
-      var successCallbackWrapper_ = function successCallbackWrapper_(response) {
-        args[1](makeMapStats(fixChromeStats_(response)));
-      };
-
-      return origGetStats.apply(this, [successCallbackWrapper_, arguments[0]]);
-    }
-
-    // promise-support
-    return new Promise(function (resolve, reject) {
-      origGetStats.apply(_this15, [function (response) {
-        resolve(makeMapStats(fixChromeStats_(response)));
-      }, reject]);
-    }).then(successCallback, errorCallback);
-  };
-
-  // shim implicit creation of RTCSessionDescription/RTCIceCandidate
-  ['setLocalDescription', 'setRemoteDescription', 'addIceCandidate'].forEach(function (method) {
-    var nativeMethod = window.RTCPeerConnection.prototype[method];
-    window.RTCPeerConnection.prototype[method] = function () {
-      arguments[0] = new (method === 'addIceCandidate' ? window.RTCIceCandidate : window.RTCSessionDescription)(arguments[0]);
-      return nativeMethod.apply(this, arguments);
-    };
-  });
-
-  // support for addIceCandidate(null or undefined)
-  var nativeAddIceCandidate = window.RTCPeerConnection.prototype.addIceCandidate;
-  window.RTCPeerConnection.prototype.addIceCandidate = function () {
-    if (!arguments[0]) {
-      if (arguments[1]) {
-        arguments[1].apply(null);
-      }
-      return Promise.resolve();
-=======
-    var existingSenders = this.getSenders();
-    origAddStream.apply(this, arguments);
-    var newSenders = this.getSenders().filter(function (newSender) {
-      return existingSenders.indexOf(newSender) === -1;
-    });
-    this._shimmedLocalStreams[stream.id] = [stream].concat(newSenders);
-  };
-
-  var origRemoveStream = window.RTCPeerConnection.prototype.removeStream;
-  window.RTCPeerConnection.prototype.removeStream = function removeStream(stream) {
-    this._shimmedLocalStreams = this._shimmedLocalStreams || {};
-    delete this._shimmedLocalStreams[stream.id];
-    return origRemoveStream.apply(this, arguments);
-  };
-
-  var origRemoveTrack = window.RTCPeerConnection.prototype.removeTrack;
-  window.RTCPeerConnection.prototype.removeTrack = function removeTrack(sender) {
-    var _this10 = this;
-
-    this._shimmedLocalStreams = this._shimmedLocalStreams || {};
-    if (sender) {
-      Object.keys(this._shimmedLocalStreams).forEach(function (streamId) {
-        var idx = _this10._shimmedLocalStreams[streamId].indexOf(sender);
-        if (idx !== -1) {
-          _this10._shimmedLocalStreams[streamId].splice(idx, 1);
-        }
-        if (_this10._shimmedLocalStreams[streamId].length === 1) {
-          delete _this10._shimmedLocalStreams[streamId];
-        }
-      });
-    }
-    return origRemoveTrack.apply(this, arguments);
-  };
-}
-
-function shimAddTrackRemoveTrack(window) {
-  if (!window.RTCPeerConnection) {
-    return;
-  }
-  var browserDetails = utils.detectBrowser(window);
-  // shim addTrack and removeTrack.
-  if (window.RTCPeerConnection.prototype.addTrack && browserDetails.version >= 65) {
-    return shimAddTrackRemoveTrackWithNative(window);
-  }
-
-  // also shim pc.getLocalStreams when addTrack is shimmed
-  // to return the original streams.
-  var origGetLocalStreams = window.RTCPeerConnection.prototype.getLocalStreams;
-  window.RTCPeerConnection.prototype.getLocalStreams = function getLocalStreams() {
-    var _this11 = this;
-
-    var nativeStreams = origGetLocalStreams.apply(this);
-    this._reverseStreams = this._reverseStreams || {};
-    return nativeStreams.map(function (stream) {
-      return _this11._reverseStreams[stream.id];
-    });
-  };
-
-  var origAddStream = window.RTCPeerConnection.prototype.addStream;
-  window.RTCPeerConnection.prototype.addStream = function addStream(stream) {
-    var _this12 = this;
-
-    this._streams = this._streams || {};
-    this._reverseStreams = this._reverseStreams || {};
-
-    stream.getTracks().forEach(function (track) {
-      var alreadyExists = _this12.getSenders().find(function (s) {
-        return s.track === track;
-      });
-      if (alreadyExists) {
-        throw new DOMException('Track already exists.', 'InvalidAccessError');
-      }
-    });
-    // Add identity mapping for consistency with addTrack.
-    // Unless this is being used with a stream from addTrack.
-    if (!this._reverseStreams[stream.id]) {
-      var newStream = new window.MediaStream(stream.getTracks());
-      this._streams[stream.id] = newStream;
-      this._reverseStreams[newStream.id] = stream;
-      stream = newStream;
-    }
-    origAddStream.apply(this, [stream]);
-  };
-
-  var origRemoveStream = window.RTCPeerConnection.prototype.removeStream;
-  window.RTCPeerConnection.prototype.removeStream = function removeStream(stream) {
-    this._streams = this._streams || {};
-    this._reverseStreams = this._reverseStreams || {};
-
-    origRemoveStream.apply(this, [this._streams[stream.id] || stream]);
-    delete this._reverseStreams[this._streams[stream.id] ? this._streams[stream.id].id : stream.id];
-    delete this._streams[stream.id];
-  };
-
-  window.RTCPeerConnection.prototype.addTrack = function addTrack(track, stream) {
-    var _this13 = this;
-
-    if (this.signalingState === 'closed') {
-      throw new DOMException('The RTCPeerConnection\'s signalingState is \'closed\'.', 'InvalidStateError');
-    }
-    var streams = [].slice.call(arguments, 1);
-    if (streams.length !== 1 || !streams[0].getTracks().find(function (t) {
-      return t === track;
-    })) {
-      // this is not fully correct but all we can manage without
-      // [[associated MediaStreams]] internal slot.
-      throw new DOMException('The adapter.js addTrack polyfill only supports a single ' + ' stream which is associated with the specified track.', 'NotSupportedError');
-    }
-
-    var alreadyExists = this.getSenders().find(function (s) {
-      return s.track === track;
-    });
-    if (alreadyExists) {
-      throw new DOMException('Track already exists.', 'InvalidAccessError');
-    }
-
-    this._streams = this._streams || {};
-    this._reverseStreams = this._reverseStreams || {};
-    var oldStream = this._streams[stream.id];
-    if (oldStream) {
-      // this is using odd Chrome behaviour, use with caution:
-      // https://bugs.chromium.org/p/webrtc/issues/detail?id=7815
-      // Note: we rely on the high-level addTrack/dtmf shim to
-      // create the sender with a dtmf sender.
-      oldStream.addTrack(track);
-
-      // Trigger ONN async.
-      Promise.resolve().then(function () {
-        _this13.dispatchEvent(new Event('negotiationneeded'));
-      });
-    } else {
-      var newStream = new window.MediaStream([track]);
-      this._streams[stream.id] = newStream;
-      this._reverseStreams[newStream.id] = stream;
-      this.addStream(newStream);
-    }
-    return this.getSenders().find(function (s) {
-      return s.track === track;
-    });
-  };
-
-  // replace the internal stream id with the external one and
-  // vice versa.
-  function replaceInternalStreamId(pc, description) {
-    var sdp = description.sdp;
-    Object.keys(pc._reverseStreams || []).forEach(function (internalId) {
-      var externalStream = pc._reverseStreams[internalId];
-      var internalStream = pc._streams[externalStream.id];
-      sdp = sdp.replace(new RegExp(internalStream.id, 'g'), externalStream.id);
-    });
-    return new RTCSessionDescription({
-      type: description.type,
-      sdp: sdp
-    });
-  }
-  function replaceExternalStreamId(pc, description) {
-    var sdp = description.sdp;
-    Object.keys(pc._reverseStreams || []).forEach(function (internalId) {
-      var externalStream = pc._reverseStreams[internalId];
-      var internalStream = pc._streams[externalStream.id];
-      sdp = sdp.replace(new RegExp(externalStream.id, 'g'), internalStream.id);
-    });
-    return new RTCSessionDescription({
-      type: description.type,
-      sdp: sdp
-    });
-  }
-  ['createOffer', 'createAnswer'].forEach(function (method) {
-    var nativeMethod = window.RTCPeerConnection.prototype[method];
     var methodObj = _defineProperty({}, method, function () {
       var _this14 = this;
 
@@ -1654,34 +957,10 @@
         stream.removeTrack(sender.track);
       }
       this.dispatchEvent(new Event('negotiationneeded'));
->>>>>>> 93405c87
-    }
-    return nativeAddIceCandidate.apply(this, arguments);
+    }
   };
 }
 
-<<<<<<< HEAD
-function fixNegotiationNeeded(window) {
-  utils.wrapPeerConnectionEvent(window, 'negotiationneeded', function (e) {
-    var pc = e.target;
-    if (pc.signalingState !== 'stable') {
-      return;
-    }
-    return e;
-  });
-}
-
-},{"../utils.js":15,"./getdisplaymedia":4,"./getusermedia":5}],4:[function(require,module,exports){
-/*
- *  Copyright (c) 2018 The adapter.js project authors. All Rights Reserved.
- *
- *  Use of this source code is governed by a BSD-style license
- *  that can be found in the LICENSE file in the root of the source
- *  tree.
- */
-/* eslint-env node */
-
-=======
 function shimPeerConnection(window) {
   var browserDetails = utils.detectBrowser(window);
 
@@ -1743,7 +1022,6 @@
  */
 /* eslint-env node */
 
->>>>>>> 93405c87
 
 Object.defineProperty(exports, "__esModule", {
   value: true
@@ -1762,11 +1040,7 @@
     console.error('shimGetDisplayMedia: getSourceId argument is not ' + 'a function');
     return;
   }
-<<<<<<< HEAD
-  window.navigator.mediaDevices.getDisplayMedia = function (constraints) {
-=======
   window.navigator.mediaDevices.getDisplayMedia = function getDisplayMedia(constraints) {
->>>>>>> 93405c87
     return getSourceId(constraints).then(function (sourceId) {
       var widthSpecified = constraints.video && constraints.video.width;
       var heightSpecified = constraints.video && constraints.video.height;
@@ -1920,17 +1194,10 @@
             });
             if (!dev && devices.length && matches.includes('back')) {
               dev = devices[devices.length - 1]; // more likely the back cam
-<<<<<<< HEAD
             }
             if (dev) {
               constraints.video.deviceId = face.exact ? { exact: dev.deviceId } : { ideal: dev.deviceId };
             }
-=======
-            }
-            if (dev) {
-              constraints.video.deviceId = face.exact ? { exact: dev.deviceId } : { ideal: dev.deviceId };
-            }
->>>>>>> 93405c87
             constraints.video = constraintsToChrome_(constraints.video);
             logging('chrome: ' + JSON.stringify(constraints));
             return func(constraints);
@@ -1968,89 +1235,6 @@
       }
     };
   };
-<<<<<<< HEAD
-
-  var getUserMedia_ = function getUserMedia_(constraints, onSuccess, onError) {
-    shimConstraints_(constraints, function (c) {
-      navigator.webkitGetUserMedia(c, onSuccess, function (e) {
-        if (onError) {
-          onError(shimError_(e));
-        }
-      });
-    });
-  };
-  navigator.getUserMedia = getUserMedia_.bind(navigator);
-
-  // Even though Chrome 45 has navigator.mediaDevices and a getUserMedia
-  // function which returns a Promise, it does not accept spec-style
-  // constraints.
-  var origGetUserMedia = navigator.mediaDevices.getUserMedia.bind(navigator.mediaDevices);
-  navigator.mediaDevices.getUserMedia = function (cs) {
-    return shimConstraints_(cs, function (c) {
-      return origGetUserMedia(c).then(function (stream) {
-        if (c.audio && !stream.getAudioTracks().length || c.video && !stream.getVideoTracks().length) {
-          stream.getTracks().forEach(function (track) {
-            track.stop();
-          });
-          throw new DOMException('', 'NotFoundError');
-        }
-        return stream;
-      }, function (e) {
-        return Promise.reject(shimError_(e));
-      });
-    });
-  };
-}
-
-},{"../utils.js":15}],6:[function(require,module,exports){
-/*
- *  Copyright (c) 2017 The WebRTC project authors. All Rights Reserved.
- *
- *  Use of this source code is governed by a BSD-style license
- *  that can be found in the LICENSE file in the root of the source
- *  tree.
- */
-/* eslint-env node */
-
-
-Object.defineProperty(exports, "__esModule", {
-  value: true
-});
-
-var _typeof = typeof Symbol === "function" && typeof Symbol.iterator === "symbol" ? function (obj) { return typeof obj; } : function (obj) { return obj && typeof Symbol === "function" && obj.constructor === Symbol && obj !== Symbol.prototype ? "symbol" : typeof obj; };
-
-exports.shimRTCIceCandidate = shimRTCIceCandidate;
-exports.shimMaxMessageSize = shimMaxMessageSize;
-exports.shimSendThrowTypeError = shimSendThrowTypeError;
-exports.shimConnectionState = shimConnectionState;
-exports.removeAllowExtmapMixed = removeAllowExtmapMixed;
-
-var _sdp = require('sdp');
-
-var _sdp2 = _interopRequireDefault(_sdp);
-
-var _utils = require('./utils');
-
-var utils = _interopRequireWildcard(_utils);
-
-function _interopRequireWildcard(obj) { if (obj && obj.__esModule) { return obj; } else { var newObj = {}; if (obj != null) { for (var key in obj) { if (Object.prototype.hasOwnProperty.call(obj, key)) newObj[key] = obj[key]; } } newObj.default = obj; return newObj; } }
-
-function _interopRequireDefault(obj) { return obj && obj.__esModule ? obj : { default: obj }; }
-
-function shimRTCIceCandidate(window) {
-  // foundation is arbitrarily chosen as an indicator for full support for
-  // https://w3c.github.io/webrtc-pc/#rtcicecandidate-interface
-  if (!window.RTCIceCandidate || window.RTCIceCandidate && 'foundation' in window.RTCIceCandidate.prototype) {
-    return;
-  }
-
-  var NativeRTCIceCandidate = window.RTCIceCandidate;
-  window.RTCIceCandidate = function (args) {
-    // Remove the a= which shouldn't be part of the candidate string.
-    if ((typeof args === 'undefined' ? 'undefined' : _typeof(args)) === 'object' && args.candidate && args.candidate.indexOf('a=') === 0) {
-      args = JSON.parse(JSON.stringify(args));
-      args.candidate = args.candidate.substr(2);
-=======
 
   var getUserMedia_ = function getUserMedia_(constraints, onSuccess, onError) {
     shimConstraints_(constraints, function (c) {
@@ -2187,7 +1371,6 @@
   var sctpInDescription = function sctpInDescription(description) {
     if (!description || !description.sdp) {
       return false;
->>>>>>> 93405c87
     }
     var sections = _sdp2.default.splitSections(description.sdp);
     sections.shift();
@@ -2197,74 +1380,6 @@
     });
   };
 
-<<<<<<< HEAD
-    if (args.candidate && args.candidate.length) {
-      // Augment the native candidate with the parsed fields.
-      var nativeCandidate = new NativeRTCIceCandidate(args);
-      var parsedCandidate = _sdp2.default.parseCandidate(args.candidate);
-      var augmentedCandidate = Object.assign(nativeCandidate, parsedCandidate);
-
-      // Add a serializer that does not serialize the extra attributes.
-      augmentedCandidate.toJSON = function () {
-        return {
-          candidate: augmentedCandidate.candidate,
-          sdpMid: augmentedCandidate.sdpMid,
-          sdpMLineIndex: augmentedCandidate.sdpMLineIndex,
-          usernameFragment: augmentedCandidate.usernameFragment
-        };
-      };
-      return augmentedCandidate;
-    }
-    return new NativeRTCIceCandidate(args);
-  };
-  window.RTCIceCandidate.prototype = NativeRTCIceCandidate.prototype;
-
-  // Hook up the augmented candidate in onicecandidate and
-  // addEventListener('icecandidate', ...)
-  utils.wrapPeerConnectionEvent(window, 'icecandidate', function (e) {
-    if (e.candidate) {
-      Object.defineProperty(e, 'candidate', {
-        value: new window.RTCIceCandidate(e.candidate),
-        writable: 'false'
-      });
-    }
-    return e;
-  });
-}
-
-function shimMaxMessageSize(window) {
-  if (window.RTCSctpTransport || !window.RTCPeerConnection) {
-    return;
-  }
-  var browserDetails = utils.detectBrowser(window);
-
-  if (!('sctp' in window.RTCPeerConnection.prototype)) {
-    Object.defineProperty(window.RTCPeerConnection.prototype, 'sctp', {
-      get: function get() {
-        return typeof this._sctp === 'undefined' ? null : this._sctp;
-      }
-    });
-  }
-
-  var sctpInDescription = function sctpInDescription(description) {
-    var sections = _sdp2.default.splitSections(description.sdp);
-    sections.shift();
-    return sections.some(function (mediaSection) {
-      var mLine = _sdp2.default.parseMLine(mediaSection);
-      return mLine && mLine.kind === 'application' && mLine.protocol.indexOf('SCTP') !== -1;
-    });
-  };
-
-  var getRemoteFirefoxVersion = function getRemoteFirefoxVersion(description) {
-    // TODO: Is there a better solution for detecting Firefox?
-    var match = description.sdp.match(/mozilla...THIS_IS_SDPARTA-(\d+)/);
-    if (match === null || match.length < 2) {
-      return -1;
-    }
-    var version = parseInt(match[1], 10);
-    // Test for NaN (yes, this is ugly)
-    return version !== version ? -1 : version;
-=======
   var getRemoteFirefoxVersion = function getRemoteFirefoxVersion(description) {
     // TODO: Is there a better solution for detecting Firefox?
     var match = description.sdp.match(/mozilla...THIS_IS_SDPARTA-(\d+)/);
@@ -2498,53 +1613,9 @@
       }).join('\n');
     }
     return nativeSRD.apply(this, arguments);
->>>>>>> 93405c87
   };
 }
 
-<<<<<<< HEAD
-  var getCanSendMaxMessageSize = function getCanSendMaxMessageSize(remoteIsFirefox) {
-    // Every implementation we know can send at least 64 KiB.
-    // Note: Although Chrome is technically able to send up to 256 KiB, the
-    //       data does not reach the other peer reliably.
-    //       See: https://bugs.chromium.org/p/webrtc/issues/detail?id=8419
-    var canSendMaxMessageSize = 65536;
-    if (browserDetails.browser === 'firefox') {
-      if (browserDetails.version < 57) {
-        if (remoteIsFirefox === -1) {
-          // FF < 57 will send in 16 KiB chunks using the deprecated PPID
-          // fragmentation.
-          canSendMaxMessageSize = 16384;
-        } else {
-          // However, other FF (and RAWRTC) can reassemble PPID-fragmented
-          // messages. Thus, supporting ~2 GiB when sending.
-          canSendMaxMessageSize = 2147483637;
-        }
-      } else if (browserDetails.version < 60) {
-        // Currently, all FF >= 57 will reset the remote maximum message size
-        // to the default value when a data channel is created at a later
-        // stage. :(
-        // See: https://bugzilla.mozilla.org/show_bug.cgi?id=1426831
-        canSendMaxMessageSize = browserDetails.version === 57 ? 65535 : 65536;
-      } else {
-        // FF >= 60 supports sending ~2 GiB
-        canSendMaxMessageSize = 2147483637;
-      }
-    }
-    return canSendMaxMessageSize;
-  };
-
-  var getMaxMessageSize = function getMaxMessageSize(description, remoteIsFirefox) {
-    // Note: 65536 bytes is the default value from the SDP spec. Also,
-    //       every implementation we know supports receiving 65536 bytes.
-    var maxMessageSize = 65536;
-
-    // FF 57 has a slightly incorrect default remote max message size, so
-    // we need to adjust it here to avoid a failure when sending.
-    // See: https://bugzilla.mozilla.org/show_bug.cgi?id=1425697
-    if (browserDetails.browser === 'firefox' && browserDetails.version === 57) {
-      maxMessageSize = 65535;
-=======
 },{"./utils":15,"sdp":17}],7:[function(require,module,exports){
 /*
  *  Copyright (c) 2016 The WebRTC project authors. All Rights Reserved.
@@ -2603,7 +1674,6 @@
       window.RTCIceCandidate = function RTCIceCandidate(args) {
         return args;
       };
->>>>>>> 93405c87
     }
     if (!window.RTCSessionDescription) {
       window.RTCSessionDescription = function RTCSessionDescription(args) {
@@ -2626,18 +1696,6 @@
     }
   }
 
-<<<<<<< HEAD
-    var match = _sdp2.default.matchPrefix(description.sdp, 'a=max-message-size:');
-    if (match.length > 0) {
-      maxMessageSize = parseInt(match[0].substr(19), 10);
-    } else if (browserDetails.browser === 'firefox' && remoteIsFirefox !== -1) {
-      // If the maximum message size is not present in the remote SDP and
-      // both local and remote are Firefox, the remote peer can receive
-      // ~2 GiB.
-      maxMessageSize = 2147483637;
-    }
-    return maxMessageSize;
-=======
   // ORTC defines the DTMF sender a bit different.
   // https://github.com/w3c/ortc/issues/714
   if (window.RTCRtpSender && !('dtmf' in window.RTCRtpSender.prototype)) {
@@ -2667,301 +1725,10 @@
       utils.log('ICE servers after filtering:', config.iceServers);
     }
     return new RTCPeerConnectionShim(config);
->>>>>>> 93405c87
   };
   window.RTCPeerConnection.prototype = RTCPeerConnectionShim.prototype;
 }
 
-<<<<<<< HEAD
-  var origSetRemoteDescription = window.RTCPeerConnection.prototype.setRemoteDescription;
-  window.RTCPeerConnection.prototype.setRemoteDescription = function () {
-    this._sctp = null;
-
-    if (sctpInDescription(arguments[0])) {
-      // Check if the remote is FF.
-      var isFirefox = getRemoteFirefoxVersion(arguments[0]);
-
-      // Get the maximum message size the local peer is capable of sending
-      var canSendMMS = getCanSendMaxMessageSize(isFirefox);
-
-      // Get the maximum message size of the remote peer.
-      var remoteMMS = getMaxMessageSize(arguments[0], isFirefox);
-
-      // Determine final maximum message size
-      var maxMessageSize = void 0;
-      if (canSendMMS === 0 && remoteMMS === 0) {
-        maxMessageSize = Number.POSITIVE_INFINITY;
-      } else if (canSendMMS === 0 || remoteMMS === 0) {
-        maxMessageSize = Math.max(canSendMMS, remoteMMS);
-      } else {
-        maxMessageSize = Math.min(canSendMMS, remoteMMS);
-      }
-
-      // Create a dummy RTCSctpTransport object and the 'maxMessageSize'
-      // attribute.
-      var sctp = {};
-      Object.defineProperty(sctp, 'maxMessageSize', {
-        get: function get() {
-          return maxMessageSize;
-        }
-      });
-      this._sctp = sctp;
-    }
-
-    return origSetRemoteDescription.apply(this, arguments);
-  };
-}
-
-function shimSendThrowTypeError(window) {
-  if (!(window.RTCPeerConnection && 'createDataChannel' in window.RTCPeerConnection.prototype)) {
-    return;
-  }
-
-  // Note: Although Firefox >= 57 has a native implementation, the maximum
-  //       message size can be reset for all data channels at a later stage.
-  //       See: https://bugzilla.mozilla.org/show_bug.cgi?id=1426831
-
-  function wrapDcSend(dc, pc) {
-    var origDataChannelSend = dc.send;
-    dc.send = function () {
-      var data = arguments[0];
-      var length = data.length || data.size || data.byteLength;
-      if (dc.readyState === 'open' && pc.sctp && length > pc.sctp.maxMessageSize) {
-        throw new TypeError('Message too large (can send a maximum of ' + pc.sctp.maxMessageSize + ' bytes)');
-      }
-      return origDataChannelSend.apply(dc, arguments);
-    };
-  }
-  var origCreateDataChannel = window.RTCPeerConnection.prototype.createDataChannel;
-  window.RTCPeerConnection.prototype.createDataChannel = function () {
-    var dataChannel = origCreateDataChannel.apply(this, arguments);
-    wrapDcSend(dataChannel, this);
-    return dataChannel;
-  };
-  utils.wrapPeerConnectionEvent(window, 'datachannel', function (e) {
-    wrapDcSend(e.channel, e.target);
-    return e;
-  });
-}
-
-/* shims RTCConnectionState by pretending it is the same as iceConnectionState.
- * See https://bugs.chromium.org/p/webrtc/issues/detail?id=6145#c12
- * for why this is a valid hack in Chrome. In Firefox it is slightly incorrect
- * since DTLS failures would be hidden. See
- * https://bugzilla.mozilla.org/show_bug.cgi?id=1265827
- * for the Firefox tracking bug.
- */
-function shimConnectionState(window) {
-  if (!window.RTCPeerConnection || 'connectionState' in window.RTCPeerConnection.prototype) {
-    return;
-  }
-  var proto = window.RTCPeerConnection.prototype;
-  Object.defineProperty(proto, 'connectionState', {
-    get: function get() {
-      return {
-        completed: 'connected',
-        checking: 'connecting'
-      }[this.iceConnectionState] || this.iceConnectionState;
-    },
-
-    enumerable: true,
-    configurable: true
-  });
-  Object.defineProperty(proto, 'onconnectionstatechange', {
-    get: function get() {
-      return this._onconnectionstatechange || null;
-    },
-    set: function set(cb) {
-      if (this._onconnectionstatechange) {
-        this.removeEventListener('connectionstatechange', this._onconnectionstatechange);
-        delete this._onconnectionstatechange;
-      }
-      if (cb) {
-        this.addEventListener('connectionstatechange', this._onconnectionstatechange = cb);
-      }
-    },
-
-    enumerable: true,
-    configurable: true
-  });
-
-  ['setLocalDescription', 'setRemoteDescription'].forEach(function (method) {
-    var origMethod = proto[method];
-    proto[method] = function () {
-      if (!this._connectionstatechangepoly) {
-        this._connectionstatechangepoly = function (e) {
-          var pc = e.target;
-          if (pc._lastConnectionState !== pc.connectionState) {
-            pc._lastConnectionState = pc.connectionState;
-            var newEvent = new Event('connectionstatechange', e);
-            pc.dispatchEvent(newEvent);
-          }
-          return e;
-        };
-        this.addEventListener('iceconnectionstatechange', this._connectionstatechangepoly);
-      }
-      return origMethod.apply(this, arguments);
-    };
-  });
-}
-
-function removeAllowExtmapMixed(window) {
-  /* remove a=extmap-allow-mixed for Chrome < M71 */
-  if (!window.RTCPeerConnection) {
-    return;
-  }
-  var browserDetails = utils.detectBrowser(window);
-  if (browserDetails.browser === 'chrome' && browserDetails.version >= 71) {
-    return;
-  }
-  var nativeSRD = window.RTCPeerConnection.prototype.setRemoteDescription;
-  window.RTCPeerConnection.prototype.setRemoteDescription = function (desc) {
-    if (desc && desc.sdp && desc.sdp.indexOf('\na=extmap-allow-mixed') !== -1) {
-      desc.sdp = desc.sdp.split('\n').filter(function (line) {
-        return line.trim() !== 'a=extmap-allow-mixed';
-      }).join('\n');
-    }
-    return nativeSRD.apply(this, arguments);
-  };
-}
-
-},{"./utils":15,"sdp":17}],7:[function(require,module,exports){
-/*
- *  Copyright (c) 2016 The WebRTC project authors. All Rights Reserved.
- *
- *  Use of this source code is governed by a BSD-style license
- *  that can be found in the LICENSE file in the root of the source
- *  tree.
- */
-/* eslint-env node */
-
-
-Object.defineProperty(exports, "__esModule", {
-  value: true
-});
-exports.shimGetDisplayMedia = exports.shimGetUserMedia = undefined;
-
-var _getusermedia = require('./getusermedia');
-
-Object.defineProperty(exports, 'shimGetUserMedia', {
-  enumerable: true,
-  get: function get() {
-    return _getusermedia.shimGetUserMedia;
-  }
-});
-
-var _getdisplaymedia = require('./getdisplaymedia');
-
-Object.defineProperty(exports, 'shimGetDisplayMedia', {
-  enumerable: true,
-  get: function get() {
-    return _getdisplaymedia.shimGetDisplayMedia;
-  }
-});
-exports.shimPeerConnection = shimPeerConnection;
-exports.shimReplaceTrack = shimReplaceTrack;
-
-var _utils = require('../utils');
-
-var utils = _interopRequireWildcard(_utils);
-
-var _filtericeservers = require('./filtericeservers');
-
-var _rtcpeerconnectionShim = require('rtcpeerconnection-shim');
-
-var _rtcpeerconnectionShim2 = _interopRequireDefault(_rtcpeerconnectionShim);
-
-function _interopRequireDefault(obj) { return obj && obj.__esModule ? obj : { default: obj }; }
-
-function _interopRequireWildcard(obj) { if (obj && obj.__esModule) { return obj; } else { var newObj = {}; if (obj != null) { for (var key in obj) { if (Object.prototype.hasOwnProperty.call(obj, key)) newObj[key] = obj[key]; } } newObj.default = obj; return newObj; } }
-
-function shimPeerConnection(window) {
-  var browserDetails = utils.detectBrowser(window);
-
-  if (window.RTCIceGatherer) {
-    if (!window.RTCIceCandidate) {
-      window.RTCIceCandidate = function (args) {
-        return args;
-      };
-    }
-    if (!window.RTCSessionDescription) {
-      window.RTCSessionDescription = function (args) {
-        return args;
-      };
-    }
-    // this adds an additional event listener to MediaStrackTrack that signals
-    // when a tracks enabled property was changed. Workaround for a bug in
-    // addStream, see below. No longer required in 15025+
-    if (browserDetails.version < 15025) {
-      var origMSTEnabled = Object.getOwnPropertyDescriptor(window.MediaStreamTrack.prototype, 'enabled');
-      Object.defineProperty(window.MediaStreamTrack.prototype, 'enabled', {
-        set: function set(value) {
-          origMSTEnabled.set.call(this, value);
-          var ev = new Event('enabled');
-          ev.enabled = value;
-          this.dispatchEvent(ev);
-        }
-      });
-    }
-  }
-
-  // ORTC defines the DTMF sender a bit different.
-  // https://github.com/w3c/ortc/issues/714
-  if (window.RTCRtpSender && !('dtmf' in window.RTCRtpSender.prototype)) {
-    Object.defineProperty(window.RTCRtpSender.prototype, 'dtmf', {
-      get: function get() {
-        if (this._dtmf === undefined) {
-          if (this.track.kind === 'audio') {
-            this._dtmf = new window.RTCDtmfSender(this);
-          } else if (this.track.kind === 'video') {
-            this._dtmf = null;
-          }
-        }
-        return this._dtmf;
-      }
-    });
-  }
-  // Edge currently only implements the RTCDtmfSender, not the
-  // RTCDTMFSender alias. See http://draft.ortc.org/#rtcdtmfsender2*
-  if (window.RTCDtmfSender && !window.RTCDTMFSender) {
-    window.RTCDTMFSender = window.RTCDtmfSender;
-  }
-
-  var RTCPeerConnectionShim = (0, _rtcpeerconnectionShim2.default)(window, browserDetails.version);
-  window.RTCPeerConnection = function (config) {
-    if (config && config.iceServers) {
-      config.iceServers = (0, _filtericeservers.filterIceServers)(config.iceServers, browserDetails.version);
-      utils.log('ICE servers after filtering:', config.iceServers);
-    }
-    return new RTCPeerConnectionShim(config);
-  };
-  window.RTCPeerConnection.prototype = RTCPeerConnectionShim.prototype;
-}
-
-function shimReplaceTrack(window) {
-  // ORTC has replaceTrack -- https://github.com/w3c/ortc/issues/614
-  if (window.RTCRtpSender && !('replaceTrack' in window.RTCRtpSender.prototype)) {
-    window.RTCRtpSender.prototype.replaceTrack = window.RTCRtpSender.prototype.setTrack;
-  }
-}
-
-},{"../utils":15,"./filtericeservers":8,"./getdisplaymedia":9,"./getusermedia":10,"rtcpeerconnection-shim":16}],8:[function(require,module,exports){
-/*
- *  Copyright (c) 2018 The WebRTC project authors. All Rights Reserved.
- *
- *  Use of this source code is governed by a BSD-style license
- *  that can be found in the LICENSE file in the root of the source
- *  tree.
- */
-/* eslint-env node */
-
-
-Object.defineProperty(exports, "__esModule", {
-  value: true
-});
-exports.filterIceServers = filterIceServers;
-
-=======
 function shimReplaceTrack(window) {
   // ORTC has replaceTrack -- https://github.com/w3c/ortc/issues/614
   if (window.RTCRtpSender && !('replaceTrack' in window.RTCRtpSender.prototype)) {
@@ -3141,631 +1908,12 @@
 exports.shimCreateOffer = shimCreateOffer;
 exports.shimCreateAnswer = shimCreateAnswer;
 
->>>>>>> 93405c87
 var _utils = require('../utils');
 
 var utils = _interopRequireWildcard(_utils);
 
 function _interopRequireWildcard(obj) { if (obj && obj.__esModule) { return obj; } else { var newObj = {}; if (obj != null) { for (var key in obj) { if (Object.prototype.hasOwnProperty.call(obj, key)) newObj[key] = obj[key]; } } newObj.default = obj; return newObj; } }
 
-<<<<<<< HEAD
-// Edge does not like
-// 1) stun: filtered after 14393 unless ?transport=udp is present
-// 2) turn: that does not have all of turn:host:port?transport=udp
-// 3) turn: with ipv6 addresses
-// 4) turn: occurring muliple times
-function filterIceServers(iceServers, edgeVersion) {
-  var hasTurn = false;
-  iceServers = JSON.parse(JSON.stringify(iceServers));
-  return iceServers.filter(function (server) {
-    if (server && (server.urls || server.url)) {
-      var urls = server.urls || server.url;
-      if (server.url && !server.urls) {
-        utils.deprecated('RTCIceServer.url', 'RTCIceServer.urls');
-      }
-      var isString = typeof urls === 'string';
-      if (isString) {
-        urls = [urls];
-      }
-      urls = urls.filter(function (url) {
-        // filter STUN unconditionally.
-        if (url.indexOf('stun:') === 0) {
-          return false;
-        }
-
-        var validTurn = url.startsWith('turn') && !url.startsWith('turn:[') && url.includes('transport=udp');
-        if (validTurn && !hasTurn) {
-          hasTurn = true;
-          return true;
-        }
-        return validTurn && !hasTurn;
-      });
-
-      delete server.url;
-      server.urls = isString ? urls[0] : urls;
-      return !!urls.length;
-    }
-  });
-}
-
-},{"../utils":15}],9:[function(require,module,exports){
-/*
- *  Copyright (c) 2018 The adapter.js project authors. All Rights Reserved.
- *
- *  Use of this source code is governed by a BSD-style license
- *  that can be found in the LICENSE file in the root of the source
- *  tree.
- */
-/* eslint-env node */
-
-
-Object.defineProperty(exports, "__esModule", {
-  value: true
-});
-exports.shimGetDisplayMedia = shimGetDisplayMedia;
-function shimGetDisplayMedia(window) {
-  if (!('getDisplayMedia' in window.navigator)) {
-    return;
-  }
-  if (!window.navigator.mediaDevices) {
-    return;
-  }
-  if (window.navigator.mediaDevices && 'getDisplayMedia' in window.navigator.mediaDevices) {
-    return;
-  }
-  window.navigator.mediaDevices.getDisplayMedia = window.navigator.getDisplayMedia.bind(window.navigator);
-}
-
-},{}],10:[function(require,module,exports){
-/*
- *  Copyright (c) 2016 The WebRTC project authors. All Rights Reserved.
- *
- *  Use of this source code is governed by a BSD-style license
- *  that can be found in the LICENSE file in the root of the source
- *  tree.
- */
-/* eslint-env node */
-
-
-Object.defineProperty(exports, "__esModule", {
-  value: true
-});
-exports.shimGetUserMedia = shimGetUserMedia;
-function shimGetUserMedia(window) {
-  var navigator = window && window.navigator;
-
-  var shimError_ = function shimError_(e) {
-    return {
-      name: { PermissionDeniedError: 'NotAllowedError' }[e.name] || e.name,
-      message: e.message,
-      constraint: e.constraint,
-      toString: function toString() {
-        return this.name;
-      }
-    };
-  };
-
-  // getUserMedia error shim.
-  var origGetUserMedia = navigator.mediaDevices.getUserMedia.bind(navigator.mediaDevices);
-  navigator.mediaDevices.getUserMedia = function (c) {
-    return origGetUserMedia(c).catch(function (e) {
-      return Promise.reject(shimError_(e));
-    });
-  };
-}
-
-},{}],11:[function(require,module,exports){
-/*
- *  Copyright (c) 2016 The WebRTC project authors. All Rights Reserved.
- *
- *  Use of this source code is governed by a BSD-style license
- *  that can be found in the LICENSE file in the root of the source
- *  tree.
- */
-/* eslint-env node */
-
-
-Object.defineProperty(exports, "__esModule", {
-  value: true
-});
-exports.shimGetDisplayMedia = exports.shimGetUserMedia = undefined;
-
-var _typeof = typeof Symbol === "function" && typeof Symbol.iterator === "symbol" ? function (obj) { return typeof obj; } : function (obj) { return obj && typeof Symbol === "function" && obj.constructor === Symbol && obj !== Symbol.prototype ? "symbol" : typeof obj; };
-
-var _getusermedia = require('./getusermedia');
-
-Object.defineProperty(exports, 'shimGetUserMedia', {
-  enumerable: true,
-  get: function get() {
-    return _getusermedia.shimGetUserMedia;
-  }
-});
-
-var _getdisplaymedia = require('./getdisplaymedia');
-
-Object.defineProperty(exports, 'shimGetDisplayMedia', {
-  enumerable: true,
-  get: function get() {
-    return _getdisplaymedia.shimGetDisplayMedia;
-  }
-});
-exports.shimOnTrack = shimOnTrack;
-exports.shimPeerConnection = shimPeerConnection;
-exports.shimSenderGetStats = shimSenderGetStats;
-exports.shimReceiverGetStats = shimReceiverGetStats;
-exports.shimRemoveStream = shimRemoveStream;
-exports.shimRTCDataChannel = shimRTCDataChannel;
-
-var _utils = require('../utils');
-
-var utils = _interopRequireWildcard(_utils);
-
-function _interopRequireWildcard(obj) { if (obj && obj.__esModule) { return obj; } else { var newObj = {}; if (obj != null) { for (var key in obj) { if (Object.prototype.hasOwnProperty.call(obj, key)) newObj[key] = obj[key]; } } newObj.default = obj; return newObj; } }
-
-function shimOnTrack(window) {
-  if ((typeof window === 'undefined' ? 'undefined' : _typeof(window)) === 'object' && window.RTCTrackEvent && 'receiver' in window.RTCTrackEvent.prototype && !('transceiver' in window.RTCTrackEvent.prototype)) {
-    Object.defineProperty(window.RTCTrackEvent.prototype, 'transceiver', {
-      get: function get() {
-        return { receiver: this.receiver };
-      }
-    });
-  }
-}
-
-function shimPeerConnection(window) {
-  var browserDetails = utils.detectBrowser(window);
-
-  if ((typeof window === 'undefined' ? 'undefined' : _typeof(window)) !== 'object' || !(window.RTCPeerConnection || window.mozRTCPeerConnection)) {
-    return; // probably media.peerconnection.enabled=false in about:config
-  }
-  if (!window.RTCPeerConnection && window.mozRTCPeerConnection) {
-    // very basic support for old versions.
-    window.RTCPeerConnection = window.mozRTCPeerConnection;
-  }
-
-  // shim away need for obsolete RTCIceCandidate/RTCSessionDescription.
-  ['setLocalDescription', 'setRemoteDescription', 'addIceCandidate'].forEach(function (method) {
-    var nativeMethod = window.RTCPeerConnection.prototype[method];
-    window.RTCPeerConnection.prototype[method] = function () {
-      arguments[0] = new (method === 'addIceCandidate' ? window.RTCIceCandidate : window.RTCSessionDescription)(arguments[0]);
-      return nativeMethod.apply(this, arguments);
-    };
-  });
-
-  // support for addIceCandidate(null or undefined)
-  var nativeAddIceCandidate = window.RTCPeerConnection.prototype.addIceCandidate;
-  window.RTCPeerConnection.prototype.addIceCandidate = function () {
-    if (!arguments[0]) {
-      if (arguments[1]) {
-        arguments[1].apply(null);
-      }
-      return Promise.resolve();
-    }
-    return nativeAddIceCandidate.apply(this, arguments);
-  };
-
-  var modernStatsTypes = {
-    inboundrtp: 'inbound-rtp',
-    outboundrtp: 'outbound-rtp',
-    candidatepair: 'candidate-pair',
-    localcandidate: 'local-candidate',
-    remotecandidate: 'remote-candidate'
-  };
-
-  var nativeGetStats = window.RTCPeerConnection.prototype.getStats;
-  window.RTCPeerConnection.prototype.getStats = function (selector, onSucc, onErr) {
-    return nativeGetStats.apply(this, [selector || null]).then(function (stats) {
-      if (browserDetails.version < 53 && !onSucc) {
-        // Shim only promise getStats with spec-hyphens in type names
-        // Leave callback version alone; misc old uses of forEach before Map
-        try {
-          stats.forEach(function (stat) {
-            stat.type = modernStatsTypes[stat.type] || stat.type;
-          });
-        } catch (e) {
-          if (e.name !== 'TypeError') {
-            throw e;
-          }
-          // Avoid TypeError: "type" is read-only, in old versions. 34-43ish
-          stats.forEach(function (stat, i) {
-            stats.set(i, Object.assign({}, stat, {
-              type: modernStatsTypes[stat.type] || stat.type
-            }));
-          });
-        }
-      }
-      return stats;
-    }).then(onSucc, onErr);
-  };
-}
-
-function shimSenderGetStats(window) {
-  if (!((typeof window === 'undefined' ? 'undefined' : _typeof(window)) === 'object' && window.RTCPeerConnection && window.RTCRtpSender)) {
-    return;
-  }
-  if (window.RTCRtpSender && 'getStats' in window.RTCRtpSender.prototype) {
-    return;
-  }
-  var origGetSenders = window.RTCPeerConnection.prototype.getSenders;
-  if (origGetSenders) {
-    window.RTCPeerConnection.prototype.getSenders = function () {
-      var _this = this;
-
-      var senders = origGetSenders.apply(this, []);
-      senders.forEach(function (sender) {
-        return sender._pc = _this;
-      });
-      return senders;
-    };
-  }
-
-  var origAddTrack = window.RTCPeerConnection.prototype.addTrack;
-  if (origAddTrack) {
-    window.RTCPeerConnection.prototype.addTrack = function () {
-      var sender = origAddTrack.apply(this, arguments);
-      sender._pc = this;
-      return sender;
-    };
-  }
-  window.RTCRtpSender.prototype.getStats = function () {
-    return this.track ? this._pc.getStats(this.track) : Promise.resolve(new Map());
-  };
-}
-
-function shimReceiverGetStats(window) {
-  if (!((typeof window === 'undefined' ? 'undefined' : _typeof(window)) === 'object' && window.RTCPeerConnection && window.RTCRtpSender)) {
-    return;
-  }
-  if (window.RTCRtpSender && 'getStats' in window.RTCRtpReceiver.prototype) {
-    return;
-  }
-  var origGetReceivers = window.RTCPeerConnection.prototype.getReceivers;
-  if (origGetReceivers) {
-    window.RTCPeerConnection.prototype.getReceivers = function () {
-      var _this2 = this;
-
-      var receivers = origGetReceivers.apply(this, []);
-      receivers.forEach(function (receiver) {
-        return receiver._pc = _this2;
-      });
-      return receivers;
-    };
-  }
-  utils.wrapPeerConnectionEvent(window, 'track', function (e) {
-    e.receiver._pc = e.srcElement;
-    return e;
-  });
-  window.RTCRtpReceiver.prototype.getStats = function () {
-    return this._pc.getStats(this.track);
-  };
-}
-
-function shimRemoveStream(window) {
-  if (!window.RTCPeerConnection || 'removeStream' in window.RTCPeerConnection.prototype) {
-    return;
-  }
-  window.RTCPeerConnection.prototype.removeStream = function (stream) {
-    var _this3 = this;
-
-    utils.deprecated('removeStream', 'removeTrack');
-    this.getSenders().forEach(function (sender) {
-      if (sender.track && stream.getTracks().includes(sender.track)) {
-        _this3.removeTrack(sender);
-      }
-    });
-  };
-}
-
-function shimRTCDataChannel(window) {
-  // rename DataChannel to RTCDataChannel (native fix in FF60):
-  // https://bugzilla.mozilla.org/show_bug.cgi?id=1173851
-  if (window.DataChannel && !window.RTCDataChannel) {
-    window.RTCDataChannel = window.DataChannel;
-  }
-}
-
-},{"../utils":15,"./getdisplaymedia":12,"./getusermedia":13}],12:[function(require,module,exports){
-/*
- *  Copyright (c) 2018 The adapter.js project authors. All Rights Reserved.
- *
- *  Use of this source code is governed by a BSD-style license
- *  that can be found in the LICENSE file in the root of the source
- *  tree.
- */
-/* eslint-env node */
-
-
-Object.defineProperty(exports, "__esModule", {
-  value: true
-});
-exports.shimGetDisplayMedia = shimGetDisplayMedia;
-function shimGetDisplayMedia(window, preferredMediaSource) {
-  if (window.navigator.mediaDevices && 'getDisplayMedia' in window.navigator.mediaDevices) {
-    return;
-  }
-  if (!window.navigator.mediaDevices) {
-    return;
-  }
-  window.navigator.mediaDevices.getDisplayMedia = function (constraints) {
-    if (!(constraints && constraints.video)) {
-      var err = new DOMException('getDisplayMedia without video ' + 'constraints is undefined');
-      err.name = 'NotFoundError';
-      // from https://heycam.github.io/webidl/#idl-DOMException-error-names
-      err.code = 8;
-      return Promise.reject(err);
-    }
-    if (constraints.video === true) {
-      constraints.video = { mediaSource: preferredMediaSource };
-    } else {
-      constraints.video.mediaSource = preferredMediaSource;
-    }
-    return window.navigator.mediaDevices.getUserMedia(constraints);
-  };
-}
-
-},{}],13:[function(require,module,exports){
-/*
- *  Copyright (c) 2016 The WebRTC project authors. All Rights Reserved.
- *
- *  Use of this source code is governed by a BSD-style license
- *  that can be found in the LICENSE file in the root of the source
- *  tree.
- */
-/* eslint-env node */
-
-
-Object.defineProperty(exports, "__esModule", {
-  value: true
-});
-
-var _typeof = typeof Symbol === "function" && typeof Symbol.iterator === "symbol" ? function (obj) { return typeof obj; } : function (obj) { return obj && typeof Symbol === "function" && obj.constructor === Symbol && obj !== Symbol.prototype ? "symbol" : typeof obj; };
-
-exports.shimGetUserMedia = shimGetUserMedia;
-
-var _utils = require('../utils');
-
-var utils = _interopRequireWildcard(_utils);
-
-function _interopRequireWildcard(obj) { if (obj && obj.__esModule) { return obj; } else { var newObj = {}; if (obj != null) { for (var key in obj) { if (Object.prototype.hasOwnProperty.call(obj, key)) newObj[key] = obj[key]; } } newObj.default = obj; return newObj; } }
-
-function shimGetUserMedia(window) {
-  var browserDetails = utils.detectBrowser(window);
-  var navigator = window && window.navigator;
-  var MediaStreamTrack = window && window.MediaStreamTrack;
-
-  navigator.getUserMedia = function (constraints, onSuccess, onError) {
-    // Replace Firefox 44+'s deprecation warning with unprefixed version.
-    utils.deprecated('navigator.getUserMedia', 'navigator.mediaDevices.getUserMedia');
-    navigator.mediaDevices.getUserMedia(constraints).then(onSuccess, onError);
-  };
-
-  if (!(browserDetails.version > 55 && 'autoGainControl' in navigator.mediaDevices.getSupportedConstraints())) {
-    var remap = function remap(obj, a, b) {
-      if (a in obj && !(b in obj)) {
-        obj[b] = obj[a];
-        delete obj[a];
-      }
-    };
-
-    var nativeGetUserMedia = navigator.mediaDevices.getUserMedia.bind(navigator.mediaDevices);
-    navigator.mediaDevices.getUserMedia = function (c) {
-      if ((typeof c === 'undefined' ? 'undefined' : _typeof(c)) === 'object' && _typeof(c.audio) === 'object') {
-        c = JSON.parse(JSON.stringify(c));
-        remap(c.audio, 'autoGainControl', 'mozAutoGainControl');
-        remap(c.audio, 'noiseSuppression', 'mozNoiseSuppression');
-      }
-      return nativeGetUserMedia(c);
-    };
-
-    if (MediaStreamTrack && MediaStreamTrack.prototype.getSettings) {
-      var nativeGetSettings = MediaStreamTrack.prototype.getSettings;
-      MediaStreamTrack.prototype.getSettings = function () {
-        var obj = nativeGetSettings.apply(this, arguments);
-        remap(obj, 'mozAutoGainControl', 'autoGainControl');
-        remap(obj, 'mozNoiseSuppression', 'noiseSuppression');
-        return obj;
-      };
-    }
-
-    if (MediaStreamTrack && MediaStreamTrack.prototype.applyConstraints) {
-      var nativeApplyConstraints = MediaStreamTrack.prototype.applyConstraints;
-      MediaStreamTrack.prototype.applyConstraints = function (c) {
-        if (this.kind === 'audio' && (typeof c === 'undefined' ? 'undefined' : _typeof(c)) === 'object') {
-          c = JSON.parse(JSON.stringify(c));
-          remap(c, 'autoGainControl', 'mozAutoGainControl');
-          remap(c, 'noiseSuppression', 'mozNoiseSuppression');
-        }
-        return nativeApplyConstraints.apply(this, [c]);
-      };
-    }
-  }
-}
-
-},{"../utils":15}],14:[function(require,module,exports){
-/*
- *  Copyright (c) 2016 The WebRTC project authors. All Rights Reserved.
- *
- *  Use of this source code is governed by a BSD-style license
- *  that can be found in the LICENSE file in the root of the source
- *  tree.
- */
-
-
-Object.defineProperty(exports, "__esModule", {
-  value: true
-});
-
-var _typeof = typeof Symbol === "function" && typeof Symbol.iterator === "symbol" ? function (obj) { return typeof obj; } : function (obj) { return obj && typeof Symbol === "function" && obj.constructor === Symbol && obj !== Symbol.prototype ? "symbol" : typeof obj; };
-
-exports.shimLocalStreamsAPI = shimLocalStreamsAPI;
-exports.shimRemoteStreamsAPI = shimRemoteStreamsAPI;
-exports.shimCallbacksAPI = shimCallbacksAPI;
-exports.shimGetUserMedia = shimGetUserMedia;
-exports.shimConstraints = shimConstraints;
-exports.shimRTCIceServerUrls = shimRTCIceServerUrls;
-exports.shimTrackEventTransceiver = shimTrackEventTransceiver;
-exports.shimCreateOfferLegacy = shimCreateOfferLegacy;
-
-var _utils = require('../utils');
-
-var utils = _interopRequireWildcard(_utils);
-
-function _interopRequireWildcard(obj) { if (obj && obj.__esModule) { return obj; } else { var newObj = {}; if (obj != null) { for (var key in obj) { if (Object.prototype.hasOwnProperty.call(obj, key)) newObj[key] = obj[key]; } } newObj.default = obj; return newObj; } }
-
-function shimLocalStreamsAPI(window) {
-  if ((typeof window === 'undefined' ? 'undefined' : _typeof(window)) !== 'object' || !window.RTCPeerConnection) {
-    return;
-  }
-  if (!('getLocalStreams' in window.RTCPeerConnection.prototype)) {
-    window.RTCPeerConnection.prototype.getLocalStreams = function () {
-      if (!this._localStreams) {
-        this._localStreams = [];
-      }
-      return this._localStreams;
-    };
-  }
-  if (!('addStream' in window.RTCPeerConnection.prototype)) {
-    var _addTrack = window.RTCPeerConnection.prototype.addTrack;
-    window.RTCPeerConnection.prototype.addStream = function (stream) {
-      var _this = this;
-
-      if (!this._localStreams) {
-        this._localStreams = [];
-      }
-      if (!this._localStreams.includes(stream)) {
-        this._localStreams.push(stream);
-      }
-      stream.getTracks().forEach(function (track) {
-        return _addTrack.call(_this, track, stream);
-      });
-    };
-
-    window.RTCPeerConnection.prototype.addTrack = function (track, stream) {
-      if (stream) {
-        if (!this._localStreams) {
-          this._localStreams = [stream];
-        } else if (!this._localStreams.includes(stream)) {
-          this._localStreams.push(stream);
-        }
-      }
-      return _addTrack.call(this, track, stream);
-    };
-  }
-  if (!('removeStream' in window.RTCPeerConnection.prototype)) {
-    window.RTCPeerConnection.prototype.removeStream = function (stream) {
-      var _this2 = this;
-
-      if (!this._localStreams) {
-        this._localStreams = [];
-      }
-      var index = this._localStreams.indexOf(stream);
-      if (index === -1) {
-        return;
-      }
-      this._localStreams.splice(index, 1);
-      var tracks = stream.getTracks();
-      this.getSenders().forEach(function (sender) {
-        if (tracks.includes(sender.track)) {
-          _this2.removeTrack(sender);
-        }
-      });
-    };
-  }
-}
-
-function shimRemoteStreamsAPI(window) {
-  if ((typeof window === 'undefined' ? 'undefined' : _typeof(window)) !== 'object' || !window.RTCPeerConnection) {
-    return;
-  }
-  if (!('getRemoteStreams' in window.RTCPeerConnection.prototype)) {
-    window.RTCPeerConnection.prototype.getRemoteStreams = function () {
-      return this._remoteStreams ? this._remoteStreams : [];
-    };
-  }
-  if (!('onaddstream' in window.RTCPeerConnection.prototype)) {
-    Object.defineProperty(window.RTCPeerConnection.prototype, 'onaddstream', {
-      get: function get() {
-        return this._onaddstream;
-      },
-      set: function set(f) {
-        var _this3 = this;
-
-        if (this._onaddstream) {
-          this.removeEventListener('addstream', this._onaddstream);
-          this.removeEventListener('track', this._onaddstreampoly);
-        }
-        this.addEventListener('addstream', this._onaddstream = f);
-        this.addEventListener('track', this._onaddstreampoly = function (e) {
-          e.streams.forEach(function (stream) {
-            if (!_this3._remoteStreams) {
-              _this3._remoteStreams = [];
-            }
-            if (_this3._remoteStreams.includes(stream)) {
-              return;
-            }
-            _this3._remoteStreams.push(stream);
-            var event = new Event('addstream');
-            event.stream = stream;
-            _this3.dispatchEvent(event);
-          });
-        });
-      }
-    });
-    var origSetRemoteDescription = window.RTCPeerConnection.prototype.setRemoteDescription;
-    window.RTCPeerConnection.prototype.setRemoteDescription = function () {
-      var pc = this;
-      if (!this._onaddstreampoly) {
-        this.addEventListener('track', this._onaddstreampoly = function (e) {
-          e.streams.forEach(function (stream) {
-            if (!pc._remoteStreams) {
-              pc._remoteStreams = [];
-            }
-            if (pc._remoteStreams.indexOf(stream) >= 0) {
-              return;
-            }
-            pc._remoteStreams.push(stream);
-            var event = new Event('addstream');
-            event.stream = stream;
-            pc.dispatchEvent(event);
-          });
-        });
-      }
-      return origSetRemoteDescription.apply(pc, arguments);
-    };
-  }
-}
-
-function shimCallbacksAPI(window) {
-  if ((typeof window === 'undefined' ? 'undefined' : _typeof(window)) !== 'object' || !window.RTCPeerConnection) {
-    return;
-  }
-  var prototype = window.RTCPeerConnection.prototype;
-  var createOffer = prototype.createOffer;
-  var createAnswer = prototype.createAnswer;
-  var setLocalDescription = prototype.setLocalDescription;
-  var setRemoteDescription = prototype.setRemoteDescription;
-  var addIceCandidate = prototype.addIceCandidate;
-
-  prototype.createOffer = function (successCallback, failureCallback) {
-    var options = arguments.length >= 2 ? arguments[2] : arguments[0];
-    var promise = createOffer.apply(this, [options]);
-    if (!failureCallback) {
-      return promise;
-    }
-    promise.then(successCallback, failureCallback);
-    return Promise.resolve();
-  };
-
-  prototype.createAnswer = function (successCallback, failureCallback) {
-    var options = arguments.length >= 2 ? arguments[2] : arguments[0];
-    var promise = createAnswer.apply(this, [options]);
-    if (!failureCallback) {
-      return promise;
-    }
-    promise.then(successCallback, failureCallback);
-    return Promise.resolve();
-  };
-=======
 function _defineProperty(obj, key, value) { if (key in obj) { Object.defineProperty(obj, key, { value: value, enumerable: true, configurable: true, writable: true }); } else { obj[key] = value; } return obj; }
 
 function shimOnTrack(window) {
@@ -4800,64 +2948,18 @@
 
 function writeMediaSection(transceiver, caps, type, stream, dtlsRole) {
   var sdp = SDPUtils.writeRtpDescription(transceiver.kind, caps);
->>>>>>> 93405c87
-
-  var withCallback = function withCallback(description, successCallback, failureCallback) {
-    var promise = setLocalDescription.apply(this, [description]);
-    if (!failureCallback) {
-      return promise;
-    }
-    promise.then(successCallback, failureCallback);
-    return Promise.resolve();
-  };
-  prototype.setLocalDescription = withCallback;
-
-<<<<<<< HEAD
-  withCallback = function withCallback(description, successCallback, failureCallback) {
-    var promise = setRemoteDescription.apply(this, [description]);
-    if (!failureCallback) {
-      return promise;
-    }
-    promise.then(successCallback, failureCallback);
-    return Promise.resolve();
-  };
-  prototype.setRemoteDescription = withCallback;
-=======
+
+  // Map ICE parameters (ufrag, pwd) to SDP.
+  sdp += SDPUtils.writeIceParameters(
+      transceiver.iceGatherer.getLocalParameters());
+
   // Map DTLS parameters to SDP.
   sdp += SDPUtils.writeDtlsParameters(
       transceiver.dtlsTransport.getLocalParameters(),
       type === 'offer' ? 'actpass' : dtlsRole || 'active');
->>>>>>> 93405c87
-
-  withCallback = function withCallback(candidate, successCallback, failureCallback) {
-    var promise = addIceCandidate.apply(this, [candidate]);
-    if (!failureCallback) {
-      return promise;
-    }
-    promise.then(successCallback, failureCallback);
-    return Promise.resolve();
-  };
-  prototype.addIceCandidate = withCallback;
-}
-
-<<<<<<< HEAD
-function shimGetUserMedia(window) {
-  var navigator = window && window.navigator;
-
-  if (navigator.mediaDevices && navigator.mediaDevices.getUserMedia) {
-    // shim not needed in Safari 12.1
-    var mediaDevices = navigator.mediaDevices;
-    var _getUserMedia = mediaDevices.getUserMedia.bind(mediaDevices);
-    navigator.mediaDevices.getUserMedia = function (constraints) {
-      return _getUserMedia(shimConstraints(constraints));
-    };
-  }
-
-  if (!navigator.getUserMedia && navigator.mediaDevices && navigator.mediaDevices.getUserMedia) {
-    navigator.getUserMedia = function (constraints, cb, errcb) {
-      navigator.mediaDevices.getUserMedia(constraints).then(cb, errcb);
-    }.bind(navigator);
-=======
+
+  sdp += 'a=mid:' + transceiver.mid + '\r\n';
+
   if (transceiver.rtpSender && transceiver.rtpReceiver) {
     sdp += 'a=sendrecv\r\n';
   } else if (transceiver.rtpSender) {
@@ -4889,397 +2991,6 @@
           transceiver.sendEncodingParameters[0].rtx.ssrc +
           '\r\n';
     }
->>>>>>> 93405c87
-  }
-}
-
-function shimConstraints(constraints) {
-  if (constraints && constraints.video !== undefined) {
-    return Object.assign({}, constraints, { video: utils.compactObject(constraints.video) });
-  }
-<<<<<<< HEAD
-
-  return constraints;
-}
-
-function shimRTCIceServerUrls(window) {
-  // migrate from non-spec RTCIceServer.url to RTCIceServer.urls
-  var OrigPeerConnection = window.RTCPeerConnection;
-  window.RTCPeerConnection = function (pcConfig, pcConstraints) {
-    if (pcConfig && pcConfig.iceServers) {
-      var newIceServers = [];
-      for (var i = 0; i < pcConfig.iceServers.length; i++) {
-        var server = pcConfig.iceServers[i];
-        if (!server.hasOwnProperty('urls') && server.hasOwnProperty('url')) {
-          utils.deprecated('RTCIceServer.url', 'RTCIceServer.urls');
-          server = JSON.parse(JSON.stringify(server));
-          server.urls = server.url;
-          delete server.url;
-          newIceServers.push(server);
-        } else {
-          newIceServers.push(pcConfig.iceServers[i]);
-        }
-      }
-      pcConfig.iceServers = newIceServers;
-    }
-    return new OrigPeerConnection(pcConfig, pcConstraints);
-  };
-  window.RTCPeerConnection.prototype = OrigPeerConnection.prototype;
-  // wrap static methods. Currently just generateCertificate.
-  if ('generateCertificate' in window.RTCPeerConnection) {
-    Object.defineProperty(window.RTCPeerConnection, 'generateCertificate', {
-      get: function get() {
-        return OrigPeerConnection.generateCertificate;
-      }
-    });
-  }
-}
-
-function shimTrackEventTransceiver(window) {
-  // Add event.transceiver member over deprecated event.receiver
-  if ((typeof window === 'undefined' ? 'undefined' : _typeof(window)) === 'object' && window.RTCPeerConnection && 'receiver' in window.RTCTrackEvent.prototype &&
-  // can't check 'transceiver' in window.RTCTrackEvent.prototype, as it is
-  // defined for some reason even when window.RTCTransceiver is not.
-  !window.RTCTransceiver) {
-    Object.defineProperty(window.RTCTrackEvent.prototype, 'transceiver', {
-      get: function get() {
-        return { receiver: this.receiver };
-      }
-    });
-  }
-}
-
-function shimCreateOfferLegacy(window) {
-  var origCreateOffer = window.RTCPeerConnection.prototype.createOffer;
-  window.RTCPeerConnection.prototype.createOffer = function (offerOptions) {
-    if (offerOptions) {
-      if (typeof offerOptions.offerToReceiveAudio !== 'undefined') {
-        // support bit values
-        offerOptions.offerToReceiveAudio = !!offerOptions.offerToReceiveAudio;
-      }
-      var audioTransceiver = this.getTransceivers().find(function (transceiver) {
-        return transceiver.sender.track && transceiver.sender.track.kind === 'audio';
-      });
-      if (offerOptions.offerToReceiveAudio === false && audioTransceiver) {
-        if (audioTransceiver.direction === 'sendrecv') {
-          if (audioTransceiver.setDirection) {
-            audioTransceiver.setDirection('sendonly');
-          } else {
-            audioTransceiver.direction = 'sendonly';
-          }
-        } else if (audioTransceiver.direction === 'recvonly') {
-          if (audioTransceiver.setDirection) {
-            audioTransceiver.setDirection('inactive');
-          } else {
-            audioTransceiver.direction = 'inactive';
-          }
-        }
-      } else if (offerOptions.offerToReceiveAudio === true && !audioTransceiver) {
-        this.addTransceiver('audio');
-      }
-
-      if (typeof offerOptions.offerToReceiveVideo !== 'undefined') {
-        // support bit values
-        offerOptions.offerToReceiveVideo = !!offerOptions.offerToReceiveVideo;
-      }
-      var videoTransceiver = this.getTransceivers().find(function (transceiver) {
-        return transceiver.sender.track && transceiver.sender.track.kind === 'video';
-      });
-      if (offerOptions.offerToReceiveVideo === false && videoTransceiver) {
-        if (videoTransceiver.direction === 'sendrecv') {
-          if (videoTransceiver.setDirection) {
-            videoTransceiver.setDirection('sendonly');
-          } else {
-            videoTransceiver.direction = 'sendonly';
-          }
-        } else if (videoTransceiver.direction === 'recvonly') {
-          if (videoTransceiver.setDirection) {
-            videoTransceiver.setDirection('inactive');
-          } else {
-            videoTransceiver.direction = 'inactive';
-          }
-        }
-      } else if (offerOptions.offerToReceiveVideo === true && !videoTransceiver) {
-        this.addTransceiver('video');
-      }
-    }
-    return origCreateOffer.apply(this, arguments);
-  };
-}
-
-},{"../utils":15}],15:[function(require,module,exports){
-/*
- *  Copyright (c) 2016 The WebRTC project authors. All Rights Reserved.
- *
- *  Use of this source code is governed by a BSD-style license
- *  that can be found in the LICENSE file in the root of the source
- *  tree.
- */
-/* eslint-env node */
-
-
-Object.defineProperty(exports, "__esModule", {
-  value: true
-});
-
-var _typeof = typeof Symbol === "function" && typeof Symbol.iterator === "symbol" ? function (obj) { return typeof obj; } : function (obj) { return obj && typeof Symbol === "function" && obj.constructor === Symbol && obj !== Symbol.prototype ? "symbol" : typeof obj; };
-
-exports.extractVersion = extractVersion;
-exports.wrapPeerConnectionEvent = wrapPeerConnectionEvent;
-exports.disableLog = disableLog;
-exports.disableWarnings = disableWarnings;
-exports.log = log;
-exports.deprecated = deprecated;
-exports.detectBrowser = detectBrowser;
-exports.compactObject = compactObject;
-
-function _defineProperty(obj, key, value) { if (key in obj) { Object.defineProperty(obj, key, { value: value, enumerable: true, configurable: true, writable: true }); } else { obj[key] = value; } return obj; }
-
-var logDisabled_ = true;
-var deprecationWarnings_ = true;
-
-/**
- * Extract browser version out of the provided user agent string.
- *
- * @param {!string} uastring userAgent string.
- * @param {!string} expr Regular expression used as match criteria.
- * @param {!number} pos position in the version string to be returned.
- * @return {!number} browser version.
- */
-function extractVersion(uastring, expr, pos) {
-  var match = uastring.match(expr);
-  return match && match.length >= pos && parseInt(match[pos], 10);
-}
-
-// Wraps the peerconnection event eventNameToWrap in a function
-// which returns the modified event object (or false to prevent
-// the event).
-function wrapPeerConnectionEvent(window, eventNameToWrap, wrapper) {
-  if (!window.RTCPeerConnection) {
-    return;
-  }
-  var proto = window.RTCPeerConnection.prototype;
-  var nativeAddEventListener = proto.addEventListener;
-  proto.addEventListener = function (nativeEventName, cb) {
-    if (nativeEventName !== eventNameToWrap) {
-      return nativeAddEventListener.apply(this, arguments);
-    }
-    var wrappedCallback = function wrappedCallback(e) {
-      var modifiedEvent = wrapper(e);
-      if (modifiedEvent) {
-        cb(modifiedEvent);
-      }
-    };
-    this._eventMap = this._eventMap || {};
-    this._eventMap[cb] = wrappedCallback;
-    return nativeAddEventListener.apply(this, [nativeEventName, wrappedCallback]);
-  };
-
-  var nativeRemoveEventListener = proto.removeEventListener;
-  proto.removeEventListener = function (nativeEventName, cb) {
-    if (nativeEventName !== eventNameToWrap || !this._eventMap || !this._eventMap[cb]) {
-      return nativeRemoveEventListener.apply(this, arguments);
-    }
-    var unwrappedCb = this._eventMap[cb];
-    delete this._eventMap[cb];
-    return nativeRemoveEventListener.apply(this, [nativeEventName, unwrappedCb]);
-  };
-
-  Object.defineProperty(proto, 'on' + eventNameToWrap, {
-    get: function get() {
-      return this['_on' + eventNameToWrap];
-    },
-    set: function set(cb) {
-      if (this['_on' + eventNameToWrap]) {
-        this.removeEventListener(eventNameToWrap, this['_on' + eventNameToWrap]);
-        delete this['_on' + eventNameToWrap];
-      }
-      if (cb) {
-        this.addEventListener(eventNameToWrap, this['_on' + eventNameToWrap] = cb);
-      }
-    },
-
-    enumerable: true,
-    configurable: true
-  });
-}
-
-function disableLog(bool) {
-  if (typeof bool !== 'boolean') {
-    return new Error('Argument type: ' + (typeof bool === 'undefined' ? 'undefined' : _typeof(bool)) + '. Please use a boolean.');
-  }
-  logDisabled_ = bool;
-  return bool ? 'adapter.js logging disabled' : 'adapter.js logging enabled';
-}
-
-/**
- * Disable or enable deprecation warnings
- * @param {!boolean} bool set to true to disable warnings.
- */
-function disableWarnings(bool) {
-  if (typeof bool !== 'boolean') {
-    return new Error('Argument type: ' + (typeof bool === 'undefined' ? 'undefined' : _typeof(bool)) + '. Please use a boolean.');
-  }
-  deprecationWarnings_ = !bool;
-  return 'adapter.js deprecation warnings ' + (bool ? 'disabled' : 'enabled');
-}
-
-function log() {
-  if ((typeof window === 'undefined' ? 'undefined' : _typeof(window)) === 'object') {
-    if (logDisabled_) {
-      return;
-    }
-    if (typeof console !== 'undefined' && typeof console.log === 'function') {
-      console.log.apply(console, arguments);
-    }
-  }
-}
-
-/**
- * Shows a deprecation warning suggesting the modern and spec-compatible API.
- */
-function deprecated(oldMethod, newMethod) {
-  if (!deprecationWarnings_) {
-    return;
-  }
-  console.warn(oldMethod + ' is deprecated, please use ' + newMethod + ' instead.');
-}
-
-/**
- * Browser detector.
- *
- * @return {object} result containing browser and version
- *     properties.
- */
-function detectBrowser(window) {
-  var navigator = window.navigator;
-
-  // Returned result object.
-
-  var result = { browser: null, version: null };
-
-  // Fail early if it's not a browser
-  if (typeof window === 'undefined' || !window.navigator) {
-    result.browser = 'Not a browser.';
-    return result;
-  }
-
-  if (navigator.mozGetUserMedia) {
-    // Firefox.
-    result.browser = 'firefox';
-    result.version = extractVersion(navigator.userAgent, /Firefox\/(\d+)\./, 1);
-  } else if (navigator.webkitGetUserMedia) {
-    // Chrome, Chromium, Webview, Opera.
-    // Version matches Chrome/WebRTC version.
-    result.browser = 'chrome';
-    result.version = extractVersion(navigator.userAgent, /Chrom(e|ium)\/(\d+)\./, 2);
-  } else if (navigator.mediaDevices && navigator.userAgent.match(/Edge\/(\d+).(\d+)$/)) {
-    // Edge.
-    result.browser = 'edge';
-    result.version = extractVersion(navigator.userAgent, /Edge\/(\d+).(\d+)$/, 2);
-  } else if (window.RTCPeerConnection && navigator.userAgent.match(/AppleWebKit\/(\d+)\./)) {
-    // Safari.
-    result.browser = 'safari';
-    result.version = extractVersion(navigator.userAgent, /AppleWebKit\/(\d+)\./, 1);
-  } else {
-    // Default fallthrough: not supported.
-    result.browser = 'Not a supported browser.';
-    return result;
-  }
-
-  return result;
-}
-
-/**
- * Remove all empty objects and undefined values
- * from a nested object -- an enhanced and vanilla version
- * of Lodash's `compact`.
- */
-function compactObject(data) {
-  if ((typeof data === 'undefined' ? 'undefined' : _typeof(data)) !== 'object') {
-    return data;
-  }
-
-  return Object.keys(data).reduce(function (accumulator, key) {
-    var isObject = _typeof(data[key]) === 'object';
-    var value = isObject ? compactObject(data[key]) : data[key];
-    var isEmptyObject = isObject && !Object.keys(value).length;
-    if (value === undefined || isEmptyObject) {
-      return accumulator;
-    }
-
-    return Object.assign(accumulator, _defineProperty({}, key, value));
-  }, {});
-}
-
-},{}],16:[function(require,module,exports){
-/*
- *  Copyright (c) 2017 The WebRTC project authors. All Rights Reserved.
- *
- *  Use of this source code is governed by a BSD-style license
- *  that can be found in the LICENSE file in the root of the source
- *  tree.
- */
- /* eslint-env node */
-
-
-var SDPUtils = require('sdp');
-
-function fixStatsType(stat) {
-  return {
-    inboundrtp: 'inbound-rtp',
-    outboundrtp: 'outbound-rtp',
-    candidatepair: 'candidate-pair',
-    localcandidate: 'local-candidate',
-    remotecandidate: 'remote-candidate'
-  }[stat.type] || stat.type;
-}
-
-function writeMediaSection(transceiver, caps, type, stream, dtlsRole) {
-  var sdp = SDPUtils.writeRtpDescription(transceiver.kind, caps);
-
-  // Map ICE parameters (ufrag, pwd) to SDP.
-  sdp += SDPUtils.writeIceParameters(
-      transceiver.iceGatherer.getLocalParameters());
-
-  // Map DTLS parameters to SDP.
-  sdp += SDPUtils.writeDtlsParameters(
-      transceiver.dtlsTransport.getLocalParameters(),
-      type === 'offer' ? 'actpass' : dtlsRole || 'active');
-
-  sdp += 'a=mid:' + transceiver.mid + '\r\n';
-
-  if (transceiver.rtpSender && transceiver.rtpReceiver) {
-    sdp += 'a=sendrecv\r\n';
-  } else if (transceiver.rtpSender) {
-    sdp += 'a=sendonly\r\n';
-  } else if (transceiver.rtpReceiver) {
-    sdp += 'a=recvonly\r\n';
-  } else {
-    sdp += 'a=inactive\r\n';
-  }
-
-  if (transceiver.rtpSender) {
-    var trackId = transceiver.rtpSender._initialTrackId ||
-        transceiver.rtpSender.track.id;
-    transceiver.rtpSender._initialTrackId = trackId;
-    // spec.
-    var msid = 'msid:' + (stream ? stream.id : '-') + ' ' +
-        trackId + '\r\n';
-    sdp += 'a=' + msid;
-    // for Chrome. Legacy should no longer be required.
-    sdp += 'a=ssrc:' + transceiver.sendEncodingParameters[0].ssrc +
-        ' ' + msid;
-
-    // RTX
-    if (transceiver.sendEncodingParameters[0].rtx) {
-      sdp += 'a=ssrc:' + transceiver.sendEncodingParameters[0].rtx.ssrc +
-          ' ' + msid;
-      sdp += 'a=ssrc-group:FID ' +
-          transceiver.sendEncodingParameters[0].ssrc + ' ' +
-          transceiver.sendEncodingParameters[0].rtx.ssrc +
-          '\r\n';
-    }
   }
   // FIXME: this should be written by writeRtpDescription.
   sdp += 'a=ssrc:' + transceiver.sendEncodingParameters[0].ssrc +
@@ -5291,11 +3002,6 @@
   return sdp;
 }
 
-=======
-  return sdp;
-}
-
->>>>>>> 93405c87
 // Edge does not like
 // 1) stun: filtered after 14393 unless ?transport=udp is present
 // 2) turn: that does not have all of turn:host:port?transport=udp
@@ -5319,7 +3025,6 @@
             url.indexOf('transport=udp') !== -1 &&
             url.indexOf('turn:[') === -1 &&
             !hasTurn;
-<<<<<<< HEAD
 
         if (validTurn) {
           hasTurn = true;
@@ -5871,133 +3576,6 @@
           };
         };
       }
-=======
-
-        if (validTurn) {
-          hasTurn = true;
-          return true;
-        }
-        return url.indexOf('stun:') === 0 && edgeVersion >= 14393 &&
-            url.indexOf('?transport=udp') === -1;
-      });
-
-      delete server.url;
-      server.urls = isString ? urls[0] : urls;
-      return !!urls.length;
-    }
-  });
-}
-
-// Determines the intersection of local and remote capabilities.
-function getCommonCapabilities(localCapabilities, remoteCapabilities) {
-  var commonCapabilities = {
-    codecs: [],
-    headerExtensions: [],
-    fecMechanisms: []
-  };
-
-  var findCodecByPayloadType = function(pt, codecs) {
-    pt = parseInt(pt, 10);
-    for (var i = 0; i < codecs.length; i++) {
-      if (codecs[i].payloadType === pt ||
-          codecs[i].preferredPayloadType === pt) {
-        return codecs[i];
-      }
-    }
-  };
-
-  var rtxCapabilityMatches = function(lRtx, rRtx, lCodecs, rCodecs) {
-    var lCodec = findCodecByPayloadType(lRtx.parameters.apt, lCodecs);
-    var rCodec = findCodecByPayloadType(rRtx.parameters.apt, rCodecs);
-    return lCodec && rCodec &&
-        lCodec.name.toLowerCase() === rCodec.name.toLowerCase();
-  };
-
-  localCapabilities.codecs.forEach(function(lCodec) {
-    for (var i = 0; i < remoteCapabilities.codecs.length; i++) {
-      var rCodec = remoteCapabilities.codecs[i];
-      if (lCodec.name.toLowerCase() === rCodec.name.toLowerCase() &&
-          lCodec.clockRate === rCodec.clockRate) {
-        if (lCodec.name.toLowerCase() === 'rtx' &&
-            lCodec.parameters && rCodec.parameters.apt) {
-          // for RTX we need to find the local rtx that has a apt
-          // which points to the same local codec as the remote one.
-          if (!rtxCapabilityMatches(lCodec, rCodec,
-              localCapabilities.codecs, remoteCapabilities.codecs)) {
-            continue;
-          }
-        }
-        rCodec = JSON.parse(JSON.stringify(rCodec)); // deepcopy
-        // number of channels is the highest common number of channels
-        rCodec.numChannels = Math.min(lCodec.numChannels,
-            rCodec.numChannels);
-        // push rCodec so we reply with offerer payload type
-        commonCapabilities.codecs.push(rCodec);
-
-        // determine common feedback mechanisms
-        rCodec.rtcpFeedback = rCodec.rtcpFeedback.filter(function(fb) {
-          for (var j = 0; j < lCodec.rtcpFeedback.length; j++) {
-            if (lCodec.rtcpFeedback[j].type === fb.type &&
-                lCodec.rtcpFeedback[j].parameter === fb.parameter) {
-              return true;
-            }
-          }
-          return false;
-        });
-        // FIXME: also need to determine .parameters
-        //  see https://github.com/openpeer/ortc/issues/569
-        break;
-      }
-    }
-  });
-
-  localCapabilities.headerExtensions.forEach(function(lHeaderExtension) {
-    for (var i = 0; i < remoteCapabilities.headerExtensions.length;
-         i++) {
-      var rHeaderExtension = remoteCapabilities.headerExtensions[i];
-      if (lHeaderExtension.uri === rHeaderExtension.uri) {
-        commonCapabilities.headerExtensions.push(rHeaderExtension);
-        break;
-      }
-    }
-  });
-
-  // FIXME: fecMechanisms
-  return commonCapabilities;
-}
-
-// is action=setLocalDescription with type allowed in signalingState
-function isActionAllowedInSignalingState(action, type, signalingState) {
-  return {
-    offer: {
-      setLocalDescription: ['stable', 'have-local-offer'],
-      setRemoteDescription: ['stable', 'have-remote-offer']
-    },
-    answer: {
-      setLocalDescription: ['have-remote-offer', 'have-local-pranswer'],
-      setRemoteDescription: ['have-local-offer', 'have-remote-pranswer']
-    }
-  }[type][action].indexOf(signalingState) !== -1;
-}
-
-function maybeAddCandidate(iceTransport, candidate) {
-  // Edge's internal representation adds some fields therefore
-  // not all fieldѕ are taken into account.
-  var alreadyAdded = iceTransport.getRemoteCandidates()
-      .find(function(remoteCandidate) {
-        return candidate.foundation === remoteCandidate.foundation &&
-            candidate.ip === remoteCandidate.ip &&
-            candidate.port === remoteCandidate.port &&
-            candidate.priority === remoteCandidate.priority &&
-            candidate.protocol === remoteCandidate.protocol &&
-            candidate.type === remoteCandidate.type;
-      });
-  if (!alreadyAdded) {
-    iceTransport.addRemoteCandidate(candidate);
-  }
-  return !alreadyAdded;
-}
->>>>>>> 93405c87
 
       // update local description.
       var sections = SDPUtils.getMediaSections(pc._localDescription.sdp);
@@ -6016,7 +3594,6 @@
             transceiver.iceGatherer.state === 'completed';
       });
 
-<<<<<<< HEAD
       if (pc.iceGatheringState !== 'gathering') {
         pc.iceGatheringState = 'gathering';
         pc._emitGatheringStateChange();
@@ -6501,2214 +4078,6 @@
           delete transceiver.sendEncodingParameters[0].rtx;
         }
 
-        pc._transceive(transceiver,
-            direction === 'sendrecv' || direction === 'recvonly',
-            direction === 'sendrecv' || direction === 'sendonly');
-
-        // TODO: rewrite to use http://w3c.github.io/webrtc-pc/#set-associated-remote-streams
-        if (rtpReceiver &&
-            (direction === 'sendrecv' || direction === 'sendonly')) {
-          track = rtpReceiver.track;
-          if (remoteMsid) {
-            if (!streams[remoteMsid.stream]) {
-              streams[remoteMsid.stream] = new window.MediaStream();
-            }
-            addTrackToStreamAndFireEvent(track, streams[remoteMsid.stream]);
-            receiverList.push([track, rtpReceiver, streams[remoteMsid.stream]]);
-          } else {
-            if (!streams.default) {
-              streams.default = new window.MediaStream();
-            }
-            addTrackToStreamAndFireEvent(track, streams.default);
-            receiverList.push([track, rtpReceiver, streams.default]);
-          }
-        } else {
-          // FIXME: actually the receiver should be created later.
-          delete transceiver.rtpReceiver;
-        }
-      }
-    });
-
-    if (pc._dtlsRole === undefined) {
-      pc._dtlsRole = description.type === 'offer' ? 'active' : 'passive';
-    }
-
-    pc._remoteDescription = {
-      type: description.type,
-      sdp: description.sdp
-    };
-    if (description.type === 'offer') {
-      pc._updateSignalingState('have-remote-offer');
-    } else {
-      pc._updateSignalingState('stable');
-    }
-    Object.keys(streams).forEach(function(sid) {
-      var stream = streams[sid];
-      if (stream.getTracks().length) {
-        if (pc.remoteStreams.indexOf(stream) === -1) {
-          pc.remoteStreams.push(stream);
-          var event = new Event('addstream');
-          event.stream = stream;
-          window.setTimeout(function() {
-            pc._dispatchEvent('addstream', event);
-          });
-        }
-
-        receiverList.forEach(function(item) {
-          var track = item[0];
-          var receiver = item[1];
-          if (stream.id !== item[2].id) {
-            return;
-          }
-          fireAddTrack(pc, track, receiver, [stream]);
-        });
-      }
-    });
-    receiverList.forEach(function(item) {
-      if (item[2]) {
-        return;
-      }
-      fireAddTrack(pc, item[0], item[1], []);
-    });
-
-    // check whether addIceCandidate({}) was called within four seconds after
-    // setRemoteDescription.
-    window.setTimeout(function() {
-      if (!(pc && pc.transceivers)) {
-        return;
-      }
-      pc.transceivers.forEach(function(transceiver) {
-        if (transceiver.iceTransport &&
-            transceiver.iceTransport.state === 'new' &&
-            transceiver.iceTransport.getRemoteCandidates().length > 0) {
-          console.warn('Timeout for addRemoteCandidate. Consider sending ' +
-              'an end-of-candidates notification');
-          transceiver.iceTransport.addRemoteCandidate({});
-        }
-      });
-    }, 4000);
-
-    return Promise.resolve();
-  };
-
-  RTCPeerConnection.prototype.close = function() {
-    this.transceivers.forEach(function(transceiver) {
-      /* not yet
-      if (transceiver.iceGatherer) {
-        transceiver.iceGatherer.close();
-      }
-      */
-      if (transceiver.iceTransport) {
-        transceiver.iceTransport.stop();
-      }
-      if (transceiver.dtlsTransport) {
-        transceiver.dtlsTransport.stop();
-      }
-      if (transceiver.rtpSender) {
-        transceiver.rtpSender.stop();
-      }
-      if (transceiver.rtpReceiver) {
-        transceiver.rtpReceiver.stop();
-      }
-    });
-    // FIXME: clean up tracks, local streams, remote streams, etc
-    this._isClosed = true;
-    this._updateSignalingState('closed');
-  };
-
-  // Update the signaling state.
-  RTCPeerConnection.prototype._updateSignalingState = function(newState) {
-    this.signalingState = newState;
-    var event = new Event('signalingstatechange');
-    this._dispatchEvent('signalingstatechange', event);
-  };
-
-  // Determine whether to fire the negotiationneeded event.
-  RTCPeerConnection.prototype._maybeFireNegotiationNeeded = function() {
-    var pc = this;
-    if (this.signalingState !== 'stable' || this.needNegotiation === true) {
-      return;
-    }
-    this.needNegotiation = true;
-    window.setTimeout(function() {
-      if (pc.needNegotiation) {
-        pc.needNegotiation = false;
-        var event = new Event('negotiationneeded');
-        pc._dispatchEvent('negotiationneeded', event);
-=======
-function makeError(name, description) {
-  var e = new Error(description);
-  e.name = name;
-  // legacy error codes from https://heycam.github.io/webidl/#idl-DOMException-error-names
-  e.code = {
-    NotSupportedError: 9,
-    InvalidStateError: 11,
-    InvalidAccessError: 15,
-    TypeError: undefined,
-    OperationError: undefined
-  }[name];
-  return e;
-}
-
-module.exports = function(window, edgeVersion) {
-  // https://w3c.github.io/mediacapture-main/#mediastream
-  // Helper function to add the track to the stream and
-  // dispatch the event ourselves.
-  function addTrackToStreamAndFireEvent(track, stream) {
-    stream.addTrack(track);
-    stream.dispatchEvent(new window.MediaStreamTrackEvent('addtrack',
-        {track: track}));
-  }
-
-  function removeTrackFromStreamAndFireEvent(track, stream) {
-    stream.removeTrack(track);
-    stream.dispatchEvent(new window.MediaStreamTrackEvent('removetrack',
-        {track: track}));
-  }
-
-  function fireAddTrack(pc, track, receiver, streams) {
-    var trackEvent = new Event('track');
-    trackEvent.track = track;
-    trackEvent.receiver = receiver;
-    trackEvent.transceiver = {receiver: receiver};
-    trackEvent.streams = streams;
-    window.setTimeout(function() {
-      pc._dispatchEvent('track', trackEvent);
-    });
-  }
-
-  var RTCPeerConnection = function(config) {
-    var pc = this;
-
-    var _eventTarget = document.createDocumentFragment();
-    ['addEventListener', 'removeEventListener', 'dispatchEvent']
-        .forEach(function(method) {
-          pc[method] = _eventTarget[method].bind(_eventTarget);
-        });
-
-    this.canTrickleIceCandidates = null;
-
-    this.needNegotiation = false;
-
-    this.localStreams = [];
-    this.remoteStreams = [];
-
-    this._localDescription = null;
-    this._remoteDescription = null;
-
-    this.signalingState = 'stable';
-    this.iceConnectionState = 'new';
-    this.connectionState = 'new';
-    this.iceGatheringState = 'new';
-
-    config = JSON.parse(JSON.stringify(config || {}));
-
-    this.usingBundle = config.bundlePolicy === 'max-bundle';
-    if (config.rtcpMuxPolicy === 'negotiate') {
-      throw(makeError('NotSupportedError',
-          'rtcpMuxPolicy \'negotiate\' is not supported'));
-    } else if (!config.rtcpMuxPolicy) {
-      config.rtcpMuxPolicy = 'require';
-    }
-
-    switch (config.iceTransportPolicy) {
-      case 'all':
-      case 'relay':
-        break;
-      default:
-        config.iceTransportPolicy = 'all';
-        break;
-    }
-
-    switch (config.bundlePolicy) {
-      case 'balanced':
-      case 'max-compat':
-      case 'max-bundle':
-        break;
-      default:
-        config.bundlePolicy = 'balanced';
-        break;
-    }
-
-    config.iceServers = filterIceServers(config.iceServers || [], edgeVersion);
-
-    this._iceGatherers = [];
-    if (config.iceCandidatePoolSize) {
-      for (var i = config.iceCandidatePoolSize; i > 0; i--) {
-        this._iceGatherers.push(new window.RTCIceGatherer({
-          iceServers: config.iceServers,
-          gatherPolicy: config.iceTransportPolicy
-        }));
-      }
-    } else {
-      config.iceCandidatePoolSize = 0;
-    }
-
-    this._config = config;
-
-    // per-track iceGathers, iceTransports, dtlsTransports, rtpSenders, ...
-    // everything that is needed to describe a SDP m-line.
-    this.transceivers = [];
-
-    this._sdpSessionId = SDPUtils.generateSessionId();
-    this._sdpSessionVersion = 0;
-
-    this._dtlsRole = undefined; // role for a=setup to use in answers.
-
-    this._isClosed = false;
-  };
-
-  Object.defineProperty(RTCPeerConnection.prototype, 'localDescription', {
-    configurable: true,
-    get: function() {
-      return this._localDescription;
-    }
-  });
-  Object.defineProperty(RTCPeerConnection.prototype, 'remoteDescription', {
-    configurable: true,
-    get: function() {
-      return this._remoteDescription;
-    }
-  });
-
-  // set up event handlers on prototype
-  RTCPeerConnection.prototype.onicecandidate = null;
-  RTCPeerConnection.prototype.onaddstream = null;
-  RTCPeerConnection.prototype.ontrack = null;
-  RTCPeerConnection.prototype.onremovestream = null;
-  RTCPeerConnection.prototype.onsignalingstatechange = null;
-  RTCPeerConnection.prototype.oniceconnectionstatechange = null;
-  RTCPeerConnection.prototype.onconnectionstatechange = null;
-  RTCPeerConnection.prototype.onicegatheringstatechange = null;
-  RTCPeerConnection.prototype.onnegotiationneeded = null;
-  RTCPeerConnection.prototype.ondatachannel = null;
-
-  RTCPeerConnection.prototype._dispatchEvent = function(name, event) {
-    if (this._isClosed) {
-      return;
-    }
-    this.dispatchEvent(event);
-    if (typeof this['on' + name] === 'function') {
-      this['on' + name](event);
-    }
-  };
-
-  RTCPeerConnection.prototype._emitGatheringStateChange = function() {
-    var event = new Event('icegatheringstatechange');
-    this._dispatchEvent('icegatheringstatechange', event);
-  };
-
-  RTCPeerConnection.prototype.getConfiguration = function() {
-    return this._config;
-  };
-
-  RTCPeerConnection.prototype.getLocalStreams = function() {
-    return this.localStreams;
-  };
-
-  RTCPeerConnection.prototype.getRemoteStreams = function() {
-    return this.remoteStreams;
-  };
-
-  // internal helper to create a transceiver object.
-  // (which is not yet the same as the WebRTC 1.0 transceiver)
-  RTCPeerConnection.prototype._createTransceiver = function(kind, doNotAdd) {
-    var hasBundleTransport = this.transceivers.length > 0;
-    var transceiver = {
-      track: null,
-      iceGatherer: null,
-      iceTransport: null,
-      dtlsTransport: null,
-      localCapabilities: null,
-      remoteCapabilities: null,
-      rtpSender: null,
-      rtpReceiver: null,
-      kind: kind,
-      mid: null,
-      sendEncodingParameters: null,
-      recvEncodingParameters: null,
-      stream: null,
-      associatedRemoteMediaStreams: [],
-      wantReceive: true
-    };
-    if (this.usingBundle && hasBundleTransport) {
-      transceiver.iceTransport = this.transceivers[0].iceTransport;
-      transceiver.dtlsTransport = this.transceivers[0].dtlsTransport;
-    } else {
-      var transports = this._createIceAndDtlsTransports();
-      transceiver.iceTransport = transports.iceTransport;
-      transceiver.dtlsTransport = transports.dtlsTransport;
-    }
-    if (!doNotAdd) {
-      this.transceivers.push(transceiver);
-    }
-    return transceiver;
-  };
-
-  RTCPeerConnection.prototype.addTrack = function(track, stream) {
-    if (this._isClosed) {
-      throw makeError('InvalidStateError',
-          'Attempted to call addTrack on a closed peerconnection.');
-    }
-
-    var alreadyExists = this.transceivers.find(function(s) {
-      return s.track === track;
-    });
-
-    if (alreadyExists) {
-      throw makeError('InvalidAccessError', 'Track already exists.');
-    }
-
-    var transceiver;
-    for (var i = 0; i < this.transceivers.length; i++) {
-      if (!this.transceivers[i].track &&
-          this.transceivers[i].kind === track.kind) {
-        transceiver = this.transceivers[i];
-      }
-    }
-    if (!transceiver) {
-      transceiver = this._createTransceiver(track.kind);
-    }
-
-    this._maybeFireNegotiationNeeded();
-
-    if (this.localStreams.indexOf(stream) === -1) {
-      this.localStreams.push(stream);
-    }
-
-    transceiver.track = track;
-    transceiver.stream = stream;
-    transceiver.rtpSender = new window.RTCRtpSender(track,
-        transceiver.dtlsTransport);
-    return transceiver.rtpSender;
-  };
-
-  RTCPeerConnection.prototype.addStream = function(stream) {
-    var pc = this;
-    if (edgeVersion >= 15025) {
-      stream.getTracks().forEach(function(track) {
-        pc.addTrack(track, stream);
-      });
-    } else {
-      // Clone is necessary for local demos mostly, attaching directly
-      // to two different senders does not work (build 10547).
-      // Fixed in 15025 (or earlier)
-      var clonedStream = stream.clone();
-      stream.getTracks().forEach(function(track, idx) {
-        var clonedTrack = clonedStream.getTracks()[idx];
-        track.addEventListener('enabled', function(event) {
-          clonedTrack.enabled = event.enabled;
-        });
-      });
-      clonedStream.getTracks().forEach(function(track) {
-        pc.addTrack(track, clonedStream);
-      });
-    }
-  };
-
-  RTCPeerConnection.prototype.removeTrack = function(sender) {
-    if (this._isClosed) {
-      throw makeError('InvalidStateError',
-          'Attempted to call removeTrack on a closed peerconnection.');
-    }
-
-    if (!(sender instanceof window.RTCRtpSender)) {
-      throw new TypeError('Argument 1 of RTCPeerConnection.removeTrack ' +
-          'does not implement interface RTCRtpSender.');
-    }
-
-    var transceiver = this.transceivers.find(function(t) {
-      return t.rtpSender === sender;
-    });
-
-    if (!transceiver) {
-      throw makeError('InvalidAccessError',
-          'Sender was not created by this connection.');
-    }
-    var stream = transceiver.stream;
-
-    transceiver.rtpSender.stop();
-    transceiver.rtpSender = null;
-    transceiver.track = null;
-    transceiver.stream = null;
-
-    // remove the stream from the set of local streams
-    var localStreams = this.transceivers.map(function(t) {
-      return t.stream;
-    });
-    if (localStreams.indexOf(stream) === -1 &&
-        this.localStreams.indexOf(stream) > -1) {
-      this.localStreams.splice(this.localStreams.indexOf(stream), 1);
-    }
-
-    this._maybeFireNegotiationNeeded();
-  };
-
-  RTCPeerConnection.prototype.removeStream = function(stream) {
-    var pc = this;
-    stream.getTracks().forEach(function(track) {
-      var sender = pc.getSenders().find(function(s) {
-        return s.track === track;
-      });
-      if (sender) {
-        pc.removeTrack(sender);
-      }
-    });
-  };
-
-  RTCPeerConnection.prototype.getSenders = function() {
-    return this.transceivers.filter(function(transceiver) {
-      return !!transceiver.rtpSender;
-    })
-    .map(function(transceiver) {
-      return transceiver.rtpSender;
-    });
-  };
-
-  RTCPeerConnection.prototype.getReceivers = function() {
-    return this.transceivers.filter(function(transceiver) {
-      return !!transceiver.rtpReceiver;
-    })
-    .map(function(transceiver) {
-      return transceiver.rtpReceiver;
-    });
-  };
-
-
-  RTCPeerConnection.prototype._createIceGatherer = function(sdpMLineIndex,
-      usingBundle) {
-    var pc = this;
-    if (usingBundle && sdpMLineIndex > 0) {
-      return this.transceivers[0].iceGatherer;
-    } else if (this._iceGatherers.length) {
-      return this._iceGatherers.shift();
-    }
-    var iceGatherer = new window.RTCIceGatherer({
-      iceServers: this._config.iceServers,
-      gatherPolicy: this._config.iceTransportPolicy
-    });
-    Object.defineProperty(iceGatherer, 'state',
-        {value: 'new', writable: true}
-    );
-
-    this.transceivers[sdpMLineIndex].bufferedCandidateEvents = [];
-    this.transceivers[sdpMLineIndex].bufferCandidates = function(event) {
-      var end = !event.candidate || Object.keys(event.candidate).length === 0;
-      // polyfill since RTCIceGatherer.state is not implemented in
-      // Edge 10547 yet.
-      iceGatherer.state = end ? 'completed' : 'gathering';
-      if (pc.transceivers[sdpMLineIndex].bufferedCandidateEvents !== null) {
-        pc.transceivers[sdpMLineIndex].bufferedCandidateEvents.push(event);
-      }
-    };
-    iceGatherer.addEventListener('localcandidate',
-      this.transceivers[sdpMLineIndex].bufferCandidates);
-    return iceGatherer;
-  };
-
-  // start gathering from an RTCIceGatherer.
-  RTCPeerConnection.prototype._gather = function(mid, sdpMLineIndex) {
-    var pc = this;
-    var iceGatherer = this.transceivers[sdpMLineIndex].iceGatherer;
-    if (iceGatherer.onlocalcandidate) {
-      return;
-    }
-    var bufferedCandidateEvents =
-      this.transceivers[sdpMLineIndex].bufferedCandidateEvents;
-    this.transceivers[sdpMLineIndex].bufferedCandidateEvents = null;
-    iceGatherer.removeEventListener('localcandidate',
-      this.transceivers[sdpMLineIndex].bufferCandidates);
-    iceGatherer.onlocalcandidate = function(evt) {
-      if (pc.usingBundle && sdpMLineIndex > 0) {
-        // if we know that we use bundle we can drop candidates with
-        // ѕdpMLineIndex > 0. If we don't do this then our state gets
-        // confused since we dispose the extra ice gatherer.
-        return;
-      }
-      var event = new Event('icecandidate');
-      event.candidate = {sdpMid: mid, sdpMLineIndex: sdpMLineIndex};
-
-      var cand = evt.candidate;
-      // Edge emits an empty object for RTCIceCandidateComplete‥
-      var end = !cand || Object.keys(cand).length === 0;
-      if (end) {
-        // polyfill since RTCIceGatherer.state is not implemented in
-        // Edge 10547 yet.
-        if (iceGatherer.state === 'new' || iceGatherer.state === 'gathering') {
-          iceGatherer.state = 'completed';
-        }
-      } else {
-        if (iceGatherer.state === 'new') {
-          iceGatherer.state = 'gathering';
-        }
-        // RTCIceCandidate doesn't have a component, needs to be added
-        cand.component = 1;
-        // also the usernameFragment. TODO: update SDP to take both variants.
-        cand.ufrag = iceGatherer.getLocalParameters().usernameFragment;
-
-        var serializedCandidate = SDPUtils.writeCandidate(cand);
-        event.candidate = Object.assign(event.candidate,
-            SDPUtils.parseCandidate(serializedCandidate));
-
-        event.candidate.candidate = serializedCandidate;
-        event.candidate.toJSON = function() {
-          return {
-            candidate: event.candidate.candidate,
-            sdpMid: event.candidate.sdpMid,
-            sdpMLineIndex: event.candidate.sdpMLineIndex,
-            usernameFragment: event.candidate.usernameFragment
-          };
-        };
-      }
-
-      // update local description.
-      var sections = SDPUtils.getMediaSections(pc._localDescription.sdp);
-      if (!end) {
-        sections[event.candidate.sdpMLineIndex] +=
-            'a=' + event.candidate.candidate + '\r\n';
-      } else {
-        sections[event.candidate.sdpMLineIndex] +=
-            'a=end-of-candidates\r\n';
-      }
-      pc._localDescription.sdp =
-          SDPUtils.getDescription(pc._localDescription.sdp) +
-          sections.join('');
-      var complete = pc.transceivers.every(function(transceiver) {
-        return transceiver.iceGatherer &&
-            transceiver.iceGatherer.state === 'completed';
-      });
-
-      if (pc.iceGatheringState !== 'gathering') {
-        pc.iceGatheringState = 'gathering';
-        pc._emitGatheringStateChange();
->>>>>>> 93405c87
-      }
-    }, 0);
-  };
-
-<<<<<<< HEAD
-  // Update the ice connection state.
-  RTCPeerConnection.prototype._updateIceConnectionState = function() {
-    var newState;
-    var states = {
-      'new': 0,
-      closed: 0,
-      checking: 0,
-      connected: 0,
-      completed: 0,
-      disconnected: 0,
-      failed: 0
-    };
-    this.transceivers.forEach(function(transceiver) {
-      if (transceiver.iceTransport && !transceiver.rejected) {
-        states[transceiver.iceTransport.state]++;
-      }
-    });
-
-    newState = 'new';
-    if (states.failed > 0) {
-      newState = 'failed';
-    } else if (states.checking > 0) {
-      newState = 'checking';
-    } else if (states.disconnected > 0) {
-      newState = 'disconnected';
-    } else if (states.new > 0) {
-      newState = 'new';
-    } else if (states.connected > 0) {
-      newState = 'connected';
-    } else if (states.completed > 0) {
-      newState = 'completed';
-    }
-
-    if (newState !== this.iceConnectionState) {
-      this.iceConnectionState = newState;
-      var event = new Event('iceconnectionstatechange');
-      this._dispatchEvent('iceconnectionstatechange', event);
-    }
-  };
-
-  // Update the connection state.
-  RTCPeerConnection.prototype._updateConnectionState = function() {
-    var newState;
-    var states = {
-      'new': 0,
-      closed: 0,
-      connecting: 0,
-      connected: 0,
-      completed: 0,
-      disconnected: 0,
-      failed: 0
-    };
-    this.transceivers.forEach(function(transceiver) {
-      if (transceiver.iceTransport && transceiver.dtlsTransport &&
-          !transceiver.rejected) {
-        states[transceiver.iceTransport.state]++;
-        states[transceiver.dtlsTransport.state]++;
-      }
-    });
-    // ICETransport.completed and connected are the same for this purpose.
-    states.connected += states.completed;
-
-    newState = 'new';
-    if (states.failed > 0) {
-      newState = 'failed';
-    } else if (states.connecting > 0) {
-      newState = 'connecting';
-    } else if (states.disconnected > 0) {
-      newState = 'disconnected';
-    } else if (states.new > 0) {
-      newState = 'new';
-    } else if (states.connected > 0) {
-      newState = 'connected';
-    }
-
-    if (newState !== this.connectionState) {
-      this.connectionState = newState;
-      var event = new Event('connectionstatechange');
-      this._dispatchEvent('connectionstatechange', event);
-    }
-  };
-
-  RTCPeerConnection.prototype.createOffer = function() {
-    var pc = this;
-
-    if (pc._isClosed) {
-      return Promise.reject(makeError('InvalidStateError',
-          'Can not call createOffer after close'));
-    }
-
-    var numAudioTracks = pc.transceivers.filter(function(t) {
-      return t.kind === 'audio';
-    }).length;
-    var numVideoTracks = pc.transceivers.filter(function(t) {
-      return t.kind === 'video';
-    }).length;
-
-    // Determine number of audio and video tracks we need to send/recv.
-    var offerOptions = arguments[0];
-    if (offerOptions) {
-      // Reject Chrome legacy constraints.
-      if (offerOptions.mandatory || offerOptions.optional) {
-        throw new TypeError(
-            'Legacy mandatory/optional constraints not supported.');
-      }
-      if (offerOptions.offerToReceiveAudio !== undefined) {
-        if (offerOptions.offerToReceiveAudio === true) {
-          numAudioTracks = 1;
-        } else if (offerOptions.offerToReceiveAudio === false) {
-          numAudioTracks = 0;
-        } else {
-          numAudioTracks = offerOptions.offerToReceiveAudio;
-        }
-      }
-      if (offerOptions.offerToReceiveVideo !== undefined) {
-        if (offerOptions.offerToReceiveVideo === true) {
-          numVideoTracks = 1;
-        } else if (offerOptions.offerToReceiveVideo === false) {
-          numVideoTracks = 0;
-        } else {
-          numVideoTracks = offerOptions.offerToReceiveVideo;
-        }
-      }
-    }
-
-    pc.transceivers.forEach(function(transceiver) {
-      if (transceiver.kind === 'audio') {
-        numAudioTracks--;
-        if (numAudioTracks < 0) {
-          transceiver.wantReceive = false;
-        }
-      } else if (transceiver.kind === 'video') {
-        numVideoTracks--;
-        if (numVideoTracks < 0) {
-          transceiver.wantReceive = false;
-        }
-      }
-    });
-
-    // Create M-lines for recvonly streams.
-    while (numAudioTracks > 0 || numVideoTracks > 0) {
-      if (numAudioTracks > 0) {
-        pc._createTransceiver('audio');
-        numAudioTracks--;
-      }
-      if (numVideoTracks > 0) {
-        pc._createTransceiver('video');
-        numVideoTracks--;
-      }
-    }
-
-    var sdp = SDPUtils.writeSessionBoilerplate(pc._sdpSessionId,
-        pc._sdpSessionVersion++);
-    pc.transceivers.forEach(function(transceiver, sdpMLineIndex) {
-      // For each track, create an ice gatherer, ice transport,
-      // dtls transport, potentially rtpsender and rtpreceiver.
-      var track = transceiver.track;
-      var kind = transceiver.kind;
-      var mid = transceiver.mid || SDPUtils.generateIdentifier();
-      transceiver.mid = mid;
-
-      if (!transceiver.iceGatherer) {
-        transceiver.iceGatherer = pc._createIceGatherer(sdpMLineIndex,
-            pc.usingBundle);
-      }
-
-      var localCapabilities = window.RTCRtpSender.getCapabilities(kind);
-      // filter RTX until additional stuff needed for RTX is implemented
-      // in adapter.js
-      if (edgeVersion < 15019) {
-        localCapabilities.codecs = localCapabilities.codecs.filter(
-            function(codec) {
-              return codec.name !== 'rtx';
-            });
-      }
-      localCapabilities.codecs.forEach(function(codec) {
-        // work around https://bugs.chromium.org/p/webrtc/issues/detail?id=6552
-        // by adding level-asymmetry-allowed=1
-        if (codec.name === 'H264' &&
-            codec.parameters['level-asymmetry-allowed'] === undefined) {
-          codec.parameters['level-asymmetry-allowed'] = '1';
-        }
-
-        // for subsequent offers, we might have to re-use the payload
-        // type of the last offer.
-        if (transceiver.remoteCapabilities &&
-            transceiver.remoteCapabilities.codecs) {
-          transceiver.remoteCapabilities.codecs.forEach(function(remoteCodec) {
-            if (codec.name.toLowerCase() === remoteCodec.name.toLowerCase() &&
-                codec.clockRate === remoteCodec.clockRate) {
-              codec.preferredPayloadType = remoteCodec.payloadType;
-            }
-          });
-        }
-      });
-      localCapabilities.headerExtensions.forEach(function(hdrExt) {
-        var remoteExtensions = transceiver.remoteCapabilities &&
-            transceiver.remoteCapabilities.headerExtensions || [];
-        remoteExtensions.forEach(function(rHdrExt) {
-          if (hdrExt.uri === rHdrExt.uri) {
-            hdrExt.id = rHdrExt.id;
-          }
-        });
-      });
-
-      // generate an ssrc now, to be used later in rtpSender.send
-      var sendEncodingParameters = transceiver.sendEncodingParameters || [{
-        ssrc: (2 * sdpMLineIndex + 1) * 1001
-      }];
-      if (track) {
-        // add RTX
-        if (edgeVersion >= 15019 && kind === 'video' &&
-            !sendEncodingParameters[0].rtx) {
-          sendEncodingParameters[0].rtx = {
-            ssrc: sendEncodingParameters[0].ssrc + 1
-          };
-        }
-      }
-
-      if (transceiver.wantReceive) {
-        transceiver.rtpReceiver = new window.RTCRtpReceiver(
-            transceiver.dtlsTransport, kind);
-      }
-
-      transceiver.localCapabilities = localCapabilities;
-      transceiver.sendEncodingParameters = sendEncodingParameters;
-    });
-
-    // always offer BUNDLE and dispose on return if not supported.
-    if (pc._config.bundlePolicy !== 'max-compat') {
-      sdp += 'a=group:BUNDLE ' + pc.transceivers.map(function(t) {
-        return t.mid;
-      }).join(' ') + '\r\n';
-=======
-      // Emit candidate. Also emit null candidate when all gatherers are
-      // complete.
-      if (!end) {
-        pc._dispatchEvent('icecandidate', event);
-      }
-      if (complete) {
-        pc._dispatchEvent('icecandidate', new Event('icecandidate'));
-        pc.iceGatheringState = 'complete';
-        pc._emitGatheringStateChange();
-      }
-    };
-
-    // emit already gathered candidates.
-    window.setTimeout(function() {
-      bufferedCandidateEvents.forEach(function(e) {
-        iceGatherer.onlocalcandidate(e);
-      });
-    }, 0);
-  };
-
-  // Create ICE transport and DTLS transport.
-  RTCPeerConnection.prototype._createIceAndDtlsTransports = function() {
-    var pc = this;
-    var iceTransport = new window.RTCIceTransport(null);
-    iceTransport.onicestatechange = function() {
-      pc._updateIceConnectionState();
-      pc._updateConnectionState();
-    };
-
-    var dtlsTransport = new window.RTCDtlsTransport(iceTransport);
-    dtlsTransport.ondtlsstatechange = function() {
-      pc._updateConnectionState();
-    };
-    dtlsTransport.onerror = function() {
-      // onerror does not set state to failed by itself.
-      Object.defineProperty(dtlsTransport, 'state',
-          {value: 'failed', writable: true});
-      pc._updateConnectionState();
-    };
-
-    return {
-      iceTransport: iceTransport,
-      dtlsTransport: dtlsTransport
-    };
-  };
-
-  // Destroy ICE gatherer, ICE transport and DTLS transport.
-  // Without triggering the callbacks.
-  RTCPeerConnection.prototype._disposeIceAndDtlsTransports = function(
-      sdpMLineIndex) {
-    var iceGatherer = this.transceivers[sdpMLineIndex].iceGatherer;
-    if (iceGatherer) {
-      delete iceGatherer.onlocalcandidate;
-      delete this.transceivers[sdpMLineIndex].iceGatherer;
-    }
-    var iceTransport = this.transceivers[sdpMLineIndex].iceTransport;
-    if (iceTransport) {
-      delete iceTransport.onicestatechange;
-      delete this.transceivers[sdpMLineIndex].iceTransport;
-    }
-    var dtlsTransport = this.transceivers[sdpMLineIndex].dtlsTransport;
-    if (dtlsTransport) {
-      delete dtlsTransport.ondtlsstatechange;
-      delete dtlsTransport.onerror;
-      delete this.transceivers[sdpMLineIndex].dtlsTransport;
-    }
-  };
-
-  // Start the RTP Sender and Receiver for a transceiver.
-  RTCPeerConnection.prototype._transceive = function(transceiver,
-      send, recv) {
-    var params = getCommonCapabilities(transceiver.localCapabilities,
-        transceiver.remoteCapabilities);
-    if (send && transceiver.rtpSender) {
-      params.encodings = transceiver.sendEncodingParameters;
-      params.rtcp = {
-        cname: SDPUtils.localCName,
-        compound: transceiver.rtcpParameters.compound
-      };
-      if (transceiver.recvEncodingParameters.length) {
-        params.rtcp.ssrc = transceiver.recvEncodingParameters[0].ssrc;
-      }
-      transceiver.rtpSender.send(params);
-    }
-    if (recv && transceiver.rtpReceiver && params.codecs.length > 0) {
-      // remove RTX field in Edge 14942
-      if (transceiver.kind === 'video'
-          && transceiver.recvEncodingParameters
-          && edgeVersion < 15019) {
-        transceiver.recvEncodingParameters.forEach(function(p) {
-          delete p.rtx;
-        });
-      }
-      if (transceiver.recvEncodingParameters.length) {
-        params.encodings = transceiver.recvEncodingParameters;
-      } else {
-        params.encodings = [{}];
-      }
-      params.rtcp = {
-        compound: transceiver.rtcpParameters.compound
-      };
-      if (transceiver.rtcpParameters.cname) {
-        params.rtcp.cname = transceiver.rtcpParameters.cname;
-      }
-      if (transceiver.sendEncodingParameters.length) {
-        params.rtcp.ssrc = transceiver.sendEncodingParameters[0].ssrc;
-      }
-      transceiver.rtpReceiver.receive(params);
-    }
-  };
-
-  RTCPeerConnection.prototype.setLocalDescription = function(description) {
-    var pc = this;
-
-    // Note: pranswer is not supported.
-    if (['offer', 'answer'].indexOf(description.type) === -1) {
-      return Promise.reject(makeError('TypeError',
-          'Unsupported type "' + description.type + '"'));
-    }
-
-    if (!isActionAllowedInSignalingState('setLocalDescription',
-        description.type, pc.signalingState) || pc._isClosed) {
-      return Promise.reject(makeError('InvalidStateError',
-          'Can not set local ' + description.type +
-          ' in state ' + pc.signalingState));
-    }
-
-    var sections;
-    var sessionpart;
-    if (description.type === 'offer') {
-      // VERY limited support for SDP munging. Limited to:
-      // * changing the order of codecs
-      sections = SDPUtils.splitSections(description.sdp);
-      sessionpart = sections.shift();
-      sections.forEach(function(mediaSection, sdpMLineIndex) {
-        var caps = SDPUtils.parseRtpParameters(mediaSection);
-        pc.transceivers[sdpMLineIndex].localCapabilities = caps;
-      });
-
-      pc.transceivers.forEach(function(transceiver, sdpMLineIndex) {
-        pc._gather(transceiver.mid, sdpMLineIndex);
-      });
-    } else if (description.type === 'answer') {
-      sections = SDPUtils.splitSections(pc._remoteDescription.sdp);
-      sessionpart = sections.shift();
-      var isIceLite = SDPUtils.matchPrefix(sessionpart,
-          'a=ice-lite').length > 0;
-      sections.forEach(function(mediaSection, sdpMLineIndex) {
-        var transceiver = pc.transceivers[sdpMLineIndex];
-        var iceGatherer = transceiver.iceGatherer;
-        var iceTransport = transceiver.iceTransport;
-        var dtlsTransport = transceiver.dtlsTransport;
-        var localCapabilities = transceiver.localCapabilities;
-        var remoteCapabilities = transceiver.remoteCapabilities;
-
-        // treat bundle-only as not-rejected.
-        var rejected = SDPUtils.isRejected(mediaSection) &&
-            SDPUtils.matchPrefix(mediaSection, 'a=bundle-only').length === 0;
-
-        if (!rejected && !transceiver.rejected) {
-          var remoteIceParameters = SDPUtils.getIceParameters(
-              mediaSection, sessionpart);
-          var remoteDtlsParameters = SDPUtils.getDtlsParameters(
-              mediaSection, sessionpart);
-          if (isIceLite) {
-            remoteDtlsParameters.role = 'server';
-          }
-
-          if (!pc.usingBundle || sdpMLineIndex === 0) {
-            pc._gather(transceiver.mid, sdpMLineIndex);
-            if (iceTransport.state === 'new') {
-              iceTransport.start(iceGatherer, remoteIceParameters,
-                  isIceLite ? 'controlling' : 'controlled');
-            }
-            if (dtlsTransport.state === 'new') {
-              dtlsTransport.start(remoteDtlsParameters);
-            }
-          }
-
-          // Calculate intersection of capabilities.
-          var params = getCommonCapabilities(localCapabilities,
-              remoteCapabilities);
-
-          // Start the RTCRtpSender. The RTCRtpReceiver for this
-          // transceiver has already been started in setRemoteDescription.
-          pc._transceive(transceiver,
-              params.codecs.length > 0,
-              false);
-        }
-      });
->>>>>>> 93405c87
-    }
-    sdp += 'a=ice-options:trickle\r\n';
-
-<<<<<<< HEAD
-    pc.transceivers.forEach(function(transceiver, sdpMLineIndex) {
-      sdp += writeMediaSection(transceiver, transceiver.localCapabilities,
-          'offer', transceiver.stream, pc._dtlsRole);
-      sdp += 'a=rtcp-rsize\r\n';
-
-      if (transceiver.iceGatherer && pc.iceGatheringState !== 'new' &&
-          (sdpMLineIndex === 0 || !pc.usingBundle)) {
-        transceiver.iceGatherer.getLocalCandidates().forEach(function(cand) {
-          cand.component = 1;
-          sdp += 'a=' + SDPUtils.writeCandidate(cand) + '\r\n';
-        });
-
-        if (transceiver.iceGatherer.state === 'completed') {
-          sdp += 'a=end-of-candidates\r\n';
-        }
-      }
-    });
-
-    var desc = new window.RTCSessionDescription({
-      type: 'offer',
-      sdp: sdp
-    });
-    return Promise.resolve(desc);
-  };
-
-  RTCPeerConnection.prototype.createAnswer = function() {
-    var pc = this;
-
-    if (pc._isClosed) {
-      return Promise.reject(makeError('InvalidStateError',
-          'Can not call createAnswer after close'));
-    }
-
-    if (!(pc.signalingState === 'have-remote-offer' ||
-        pc.signalingState === 'have-local-pranswer')) {
-      return Promise.reject(makeError('InvalidStateError',
-          'Can not call createAnswer in signalingState ' + pc.signalingState));
-    }
-
-    var sdp = SDPUtils.writeSessionBoilerplate(pc._sdpSessionId,
-        pc._sdpSessionVersion++);
-    if (pc.usingBundle) {
-      sdp += 'a=group:BUNDLE ' + pc.transceivers.map(function(t) {
-        return t.mid;
-      }).join(' ') + '\r\n';
-    }
-    sdp += 'a=ice-options:trickle\r\n';
-
-    var mediaSectionsInOffer = SDPUtils.getMediaSections(
-        pc._remoteDescription.sdp).length;
-    pc.transceivers.forEach(function(transceiver, sdpMLineIndex) {
-      if (sdpMLineIndex + 1 > mediaSectionsInOffer) {
-        return;
-      }
-      if (transceiver.rejected) {
-        if (transceiver.kind === 'application') {
-          if (transceiver.protocol === 'DTLS/SCTP') { // legacy fmt
-            sdp += 'm=application 0 DTLS/SCTP 5000\r\n';
-          } else {
-            sdp += 'm=application 0 ' + transceiver.protocol +
-                ' webrtc-datachannel\r\n';
-          }
-        } else if (transceiver.kind === 'audio') {
-          sdp += 'm=audio 0 UDP/TLS/RTP/SAVPF 0\r\n' +
-              'a=rtpmap:0 PCMU/8000\r\n';
-        } else if (transceiver.kind === 'video') {
-          sdp += 'm=video 0 UDP/TLS/RTP/SAVPF 120\r\n' +
-              'a=rtpmap:120 VP8/90000\r\n';
-        }
-        sdp += 'c=IN IP4 0.0.0.0\r\n' +
-            'a=inactive\r\n' +
-            'a=mid:' + transceiver.mid + '\r\n';
-        return;
-      }
-
-      // FIXME: look at direction.
-      if (transceiver.stream) {
-        var localTrack;
-        if (transceiver.kind === 'audio') {
-          localTrack = transceiver.stream.getAudioTracks()[0];
-        } else if (transceiver.kind === 'video') {
-          localTrack = transceiver.stream.getVideoTracks()[0];
-        }
-        if (localTrack) {
-          // add RTX
-          if (edgeVersion >= 15019 && transceiver.kind === 'video' &&
-              !transceiver.sendEncodingParameters[0].rtx) {
-            transceiver.sendEncodingParameters[0].rtx = {
-              ssrc: transceiver.sendEncodingParameters[0].ssrc + 1
-            };
-          }
-        }
-      }
-
-      // Calculate intersection of capabilities.
-      var commonCapabilities = getCommonCapabilities(
-          transceiver.localCapabilities,
-          transceiver.remoteCapabilities);
-
-      var hasRtx = commonCapabilities.codecs.filter(function(c) {
-        return c.name.toLowerCase() === 'rtx';
-      }).length;
-      if (!hasRtx && transceiver.sendEncodingParameters[0].rtx) {
-        delete transceiver.sendEncodingParameters[0].rtx;
-      }
-
-      sdp += writeMediaSection(transceiver, commonCapabilities,
-          'answer', transceiver.stream, pc._dtlsRole);
-      if (transceiver.rtcpParameters &&
-          transceiver.rtcpParameters.reducedSize) {
-        sdp += 'a=rtcp-rsize\r\n';
-      }
-    });
-
-    var desc = new window.RTCSessionDescription({
-      type: 'answer',
-      sdp: sdp
-    });
-    return Promise.resolve(desc);
-  };
-
-  RTCPeerConnection.prototype.addIceCandidate = function(candidate) {
-    var pc = this;
-    var sections;
-    if (candidate && !(candidate.sdpMLineIndex !== undefined ||
-        candidate.sdpMid)) {
-      return Promise.reject(new TypeError('sdpMLineIndex or sdpMid required'));
-    }
-
-    // TODO: needs to go into ops queue.
-    return new Promise(function(resolve, reject) {
-      if (!pc._remoteDescription) {
-        return reject(makeError('InvalidStateError',
-            'Can not add ICE candidate without a remote description'));
-      } else if (!candidate || candidate.candidate === '') {
-        for (var j = 0; j < pc.transceivers.length; j++) {
-          if (pc.transceivers[j].rejected) {
-            continue;
-          }
-          pc.transceivers[j].iceTransport.addRemoteCandidate({});
-          sections = SDPUtils.getMediaSections(pc._remoteDescription.sdp);
-          sections[j] += 'a=end-of-candidates\r\n';
-          pc._remoteDescription.sdp =
-              SDPUtils.getDescription(pc._remoteDescription.sdp) +
-              sections.join('');
-          if (pc.usingBundle) {
-            break;
-          }
-        }
-      } else {
-        var sdpMLineIndex = candidate.sdpMLineIndex;
-        if (candidate.sdpMid) {
-          for (var i = 0; i < pc.transceivers.length; i++) {
-            if (pc.transceivers[i].mid === candidate.sdpMid) {
-              sdpMLineIndex = i;
-              break;
-            }
-          }
-        }
-        var transceiver = pc.transceivers[sdpMLineIndex];
-        if (transceiver) {
-          if (transceiver.rejected) {
-            return resolve();
-          }
-          var cand = Object.keys(candidate.candidate).length > 0 ?
-              SDPUtils.parseCandidate(candidate.candidate) : {};
-          // Ignore Chrome's invalid candidates since Edge does not like them.
-          if (cand.protocol === 'tcp' && (cand.port === 0 || cand.port === 9)) {
-            return resolve();
-          }
-          // Ignore RTCP candidates, we assume RTCP-MUX.
-          if (cand.component && cand.component !== 1) {
-            return resolve();
-          }
-          // when using bundle, avoid adding candidates to the wrong
-          // ice transport. And avoid adding candidates added in the SDP.
-          if (sdpMLineIndex === 0 || (sdpMLineIndex > 0 &&
-              transceiver.iceTransport !== pc.transceivers[0].iceTransport)) {
-            if (!maybeAddCandidate(transceiver.iceTransport, cand)) {
-              return reject(makeError('OperationError',
-                  'Can not add ICE candidate'));
-            }
-          }
-
-          // update the remoteDescription.
-          var candidateString = candidate.candidate.trim();
-          if (candidateString.indexOf('a=') === 0) {
-            candidateString = candidateString.substr(2);
-          }
-          sections = SDPUtils.getMediaSections(pc._remoteDescription.sdp);
-          sections[sdpMLineIndex] += 'a=' +
-              (cand.type ? candidateString : 'end-of-candidates')
-              + '\r\n';
-          pc._remoteDescription.sdp =
-              SDPUtils.getDescription(pc._remoteDescription.sdp) +
-              sections.join('');
-        } else {
-          return reject(makeError('OperationError',
-              'Can not add ICE candidate'));
-        }
-      }
-      resolve();
-    });
-  };
-
-  RTCPeerConnection.prototype.getStats = function(selector) {
-    if (selector && selector instanceof window.MediaStreamTrack) {
-      var senderOrReceiver = null;
-      this.transceivers.forEach(function(transceiver) {
-        if (transceiver.rtpSender &&
-            transceiver.rtpSender.track === selector) {
-          senderOrReceiver = transceiver.rtpSender;
-        } else if (transceiver.rtpReceiver &&
-            transceiver.rtpReceiver.track === selector) {
-          senderOrReceiver = transceiver.rtpReceiver;
-        }
-      });
-      if (!senderOrReceiver) {
-        throw makeError('InvalidAccessError', 'Invalid selector.');
-      }
-      return senderOrReceiver.getStats();
-    }
-
-    var promises = [];
-    this.transceivers.forEach(function(transceiver) {
-      ['rtpSender', 'rtpReceiver', 'iceGatherer', 'iceTransport',
-          'dtlsTransport'].forEach(function(method) {
-            if (transceiver[method]) {
-              promises.push(transceiver[method].getStats());
-            }
-          });
-    });
-    return Promise.all(promises).then(function(allStats) {
-      var results = new Map();
-      allStats.forEach(function(stats) {
-        stats.forEach(function(stat) {
-          results.set(stat.id, stat);
-        });
-      });
-      return results;
-    });
-  };
-
-  // fix low-level stat names and return Map instead of object.
-  var ortcObjects = ['RTCRtpSender', 'RTCRtpReceiver', 'RTCIceGatherer',
-    'RTCIceTransport', 'RTCDtlsTransport'];
-  ortcObjects.forEach(function(ortcObjectName) {
-    var obj = window[ortcObjectName];
-    if (obj && obj.prototype && obj.prototype.getStats) {
-      var nativeGetstats = obj.prototype.getStats;
-      obj.prototype.getStats = function() {
-        return nativeGetstats.apply(this)
-        .then(function(nativeStats) {
-          var mapStats = new Map();
-          Object.keys(nativeStats).forEach(function(id) {
-            nativeStats[id].type = fixStatsType(nativeStats[id]);
-            mapStats.set(id, nativeStats[id]);
-          });
-          return mapStats;
-        });
-      };
-    }
-  });
-
-  // legacy callback shims. Should be moved to adapter.js some days.
-  var methods = ['createOffer', 'createAnswer'];
-  methods.forEach(function(method) {
-    var nativeMethod = RTCPeerConnection.prototype[method];
-    RTCPeerConnection.prototype[method] = function() {
-      var args = arguments;
-      if (typeof args[0] === 'function' ||
-          typeof args[1] === 'function') { // legacy
-        return nativeMethod.apply(this, [arguments[2]])
-        .then(function(description) {
-          if (typeof args[0] === 'function') {
-            args[0].apply(null, [description]);
-          }
-        }, function(error) {
-          if (typeof args[1] === 'function') {
-            args[1].apply(null, [error]);
-          }
-        });
-      }
-      return nativeMethod.apply(this, arguments);
-    };
-  });
-
-  methods = ['setLocalDescription', 'setRemoteDescription', 'addIceCandidate'];
-  methods.forEach(function(method) {
-    var nativeMethod = RTCPeerConnection.prototype[method];
-    RTCPeerConnection.prototype[method] = function() {
-      var args = arguments;
-      if (typeof args[1] === 'function' ||
-          typeof args[2] === 'function') { // legacy
-        return nativeMethod.apply(this, arguments)
-        .then(function() {
-          if (typeof args[1] === 'function') {
-            args[1].apply(null);
-          }
-        }, function(error) {
-          if (typeof args[2] === 'function') {
-            args[2].apply(null, [error]);
-          }
-        });
-      }
-      return nativeMethod.apply(this, arguments);
-    };
-  });
-
-  // getStats is special. It doesn't have a spec legacy method yet we support
-  // getStats(something, cb) without error callbacks.
-  ['getStats'].forEach(function(method) {
-    var nativeMethod = RTCPeerConnection.prototype[method];
-    RTCPeerConnection.prototype[method] = function() {
-      var args = arguments;
-      if (typeof args[1] === 'function') {
-        return nativeMethod.apply(this, arguments)
-        .then(function() {
-          if (typeof args[1] === 'function') {
-            args[1].apply(null);
-          }
-        });
-      }
-      return nativeMethod.apply(this, arguments);
-    };
-  });
-
-  return RTCPeerConnection;
-};
-
-},{"sdp":17}],17:[function(require,module,exports){
- /* eslint-env node */
-=======
-    pc._localDescription = {
-      type: description.type,
-      sdp: description.sdp
-    };
-    if (description.type === 'offer') {
-      pc._updateSignalingState('have-local-offer');
-    } else {
-      pc._updateSignalingState('stable');
-    }
-
-    return Promise.resolve();
-  };
-
-  RTCPeerConnection.prototype.setRemoteDescription = function(description) {
-    var pc = this;
-
-    // Note: pranswer is not supported.
-    if (['offer', 'answer'].indexOf(description.type) === -1) {
-      return Promise.reject(makeError('TypeError',
-          'Unsupported type "' + description.type + '"'));
-    }
-
-    if (!isActionAllowedInSignalingState('setRemoteDescription',
-        description.type, pc.signalingState) || pc._isClosed) {
-      return Promise.reject(makeError('InvalidStateError',
-          'Can not set remote ' + description.type +
-          ' in state ' + pc.signalingState));
-    }
-
-    var streams = {};
-    pc.remoteStreams.forEach(function(stream) {
-      streams[stream.id] = stream;
-    });
-    var receiverList = [];
-    var sections = SDPUtils.splitSections(description.sdp);
-    var sessionpart = sections.shift();
-    var isIceLite = SDPUtils.matchPrefix(sessionpart,
-        'a=ice-lite').length > 0;
-    var usingBundle = SDPUtils.matchPrefix(sessionpart,
-        'a=group:BUNDLE ').length > 0;
-    pc.usingBundle = usingBundle;
-    var iceOptions = SDPUtils.matchPrefix(sessionpart,
-        'a=ice-options:')[0];
-    if (iceOptions) {
-      pc.canTrickleIceCandidates = iceOptions.substr(14).split(' ')
-          .indexOf('trickle') >= 0;
-    } else {
-      pc.canTrickleIceCandidates = false;
-    }
-
-    sections.forEach(function(mediaSection, sdpMLineIndex) {
-      var lines = SDPUtils.splitLines(mediaSection);
-      var kind = SDPUtils.getKind(mediaSection);
-      // treat bundle-only as not-rejected.
-      var rejected = SDPUtils.isRejected(mediaSection) &&
-          SDPUtils.matchPrefix(mediaSection, 'a=bundle-only').length === 0;
-      var protocol = lines[0].substr(2).split(' ')[2];
-
-      var direction = SDPUtils.getDirection(mediaSection, sessionpart);
-      var remoteMsid = SDPUtils.parseMsid(mediaSection);
-
-      var mid = SDPUtils.getMid(mediaSection) || SDPUtils.generateIdentifier();
-
-      // Reject datachannels which are not implemented yet.
-      if (rejected || (kind === 'application' && (protocol === 'DTLS/SCTP' ||
-          protocol === 'UDP/DTLS/SCTP'))) {
-        // TODO: this is dangerous in the case where a non-rejected m-line
-        //     becomes rejected.
-        pc.transceivers[sdpMLineIndex] = {
-          mid: mid,
-          kind: kind,
-          protocol: protocol,
-          rejected: true
-        };
-        return;
-      }
-
-      if (!rejected && pc.transceivers[sdpMLineIndex] &&
-          pc.transceivers[sdpMLineIndex].rejected) {
-        // recycle a rejected transceiver.
-        pc.transceivers[sdpMLineIndex] = pc._createTransceiver(kind, true);
-      }
-
-      var transceiver;
-      var iceGatherer;
-      var iceTransport;
-      var dtlsTransport;
-      var rtpReceiver;
-      var sendEncodingParameters;
-      var recvEncodingParameters;
-      var localCapabilities;
-
-      var track;
-      // FIXME: ensure the mediaSection has rtcp-mux set.
-      var remoteCapabilities = SDPUtils.parseRtpParameters(mediaSection);
-      var remoteIceParameters;
-      var remoteDtlsParameters;
-      if (!rejected) {
-        remoteIceParameters = SDPUtils.getIceParameters(mediaSection,
-            sessionpart);
-        remoteDtlsParameters = SDPUtils.getDtlsParameters(mediaSection,
-            sessionpart);
-        remoteDtlsParameters.role = 'client';
-      }
-      recvEncodingParameters =
-          SDPUtils.parseRtpEncodingParameters(mediaSection);
-
-      var rtcpParameters = SDPUtils.parseRtcpParameters(mediaSection);
-
-      var isComplete = SDPUtils.matchPrefix(mediaSection,
-          'a=end-of-candidates', sessionpart).length > 0;
-      var cands = SDPUtils.matchPrefix(mediaSection, 'a=candidate:')
-          .map(function(cand) {
-            return SDPUtils.parseCandidate(cand);
-          })
-          .filter(function(cand) {
-            return cand.component === 1;
-          });
-
-      // Check if we can use BUNDLE and dispose transports.
-      if ((description.type === 'offer' || description.type === 'answer') &&
-          !rejected && usingBundle && sdpMLineIndex > 0 &&
-          pc.transceivers[sdpMLineIndex]) {
-        pc._disposeIceAndDtlsTransports(sdpMLineIndex);
-        pc.transceivers[sdpMLineIndex].iceGatherer =
-            pc.transceivers[0].iceGatherer;
-        pc.transceivers[sdpMLineIndex].iceTransport =
-            pc.transceivers[0].iceTransport;
-        pc.transceivers[sdpMLineIndex].dtlsTransport =
-            pc.transceivers[0].dtlsTransport;
-        if (pc.transceivers[sdpMLineIndex].rtpSender) {
-          pc.transceivers[sdpMLineIndex].rtpSender.setTransport(
-              pc.transceivers[0].dtlsTransport);
-        }
-        if (pc.transceivers[sdpMLineIndex].rtpReceiver) {
-          pc.transceivers[sdpMLineIndex].rtpReceiver.setTransport(
-              pc.transceivers[0].dtlsTransport);
-        }
-      }
-      if (description.type === 'offer' && !rejected) {
-        transceiver = pc.transceivers[sdpMLineIndex] ||
-            pc._createTransceiver(kind);
-        transceiver.mid = mid;
-
-        if (!transceiver.iceGatherer) {
-          transceiver.iceGatherer = pc._createIceGatherer(sdpMLineIndex,
-              usingBundle);
-        }
-
-        if (cands.length && transceiver.iceTransport.state === 'new') {
-          if (isComplete && (!usingBundle || sdpMLineIndex === 0)) {
-            transceiver.iceTransport.setRemoteCandidates(cands);
-          } else {
-            cands.forEach(function(candidate) {
-              maybeAddCandidate(transceiver.iceTransport, candidate);
-            });
-          }
-        }
-
-        localCapabilities = window.RTCRtpReceiver.getCapabilities(kind);
-
-        // filter RTX until additional stuff needed for RTX is implemented
-        // in adapter.js
-        if (edgeVersion < 15019) {
-          localCapabilities.codecs = localCapabilities.codecs.filter(
-              function(codec) {
-                return codec.name !== 'rtx';
-              });
-        }
-
-        sendEncodingParameters = transceiver.sendEncodingParameters || [{
-          ssrc: (2 * sdpMLineIndex + 2) * 1001
-        }];
-
-        // TODO: rewrite to use http://w3c.github.io/webrtc-pc/#set-associated-remote-streams
-        var isNewTrack = false;
-        if (direction === 'sendrecv' || direction === 'sendonly') {
-          isNewTrack = !transceiver.rtpReceiver;
-          rtpReceiver = transceiver.rtpReceiver ||
-              new window.RTCRtpReceiver(transceiver.dtlsTransport, kind);
-
-          if (isNewTrack) {
-            var stream;
-            track = rtpReceiver.track;
-            // FIXME: does not work with Plan B.
-            if (remoteMsid && remoteMsid.stream === '-') {
-              // no-op. a stream id of '-' means: no associated stream.
-            } else if (remoteMsid) {
-              if (!streams[remoteMsid.stream]) {
-                streams[remoteMsid.stream] = new window.MediaStream();
-                Object.defineProperty(streams[remoteMsid.stream], 'id', {
-                  get: function() {
-                    return remoteMsid.stream;
-                  }
-                });
-              }
-              Object.defineProperty(track, 'id', {
-                get: function() {
-                  return remoteMsid.track;
-                }
-              });
-              stream = streams[remoteMsid.stream];
-            } else {
-              if (!streams.default) {
-                streams.default = new window.MediaStream();
-              }
-              stream = streams.default;
-            }
-            if (stream) {
-              addTrackToStreamAndFireEvent(track, stream);
-              transceiver.associatedRemoteMediaStreams.push(stream);
-            }
-            receiverList.push([track, rtpReceiver, stream]);
-          }
-        } else if (transceiver.rtpReceiver && transceiver.rtpReceiver.track) {
-          transceiver.associatedRemoteMediaStreams.forEach(function(s) {
-            var nativeTrack = s.getTracks().find(function(t) {
-              return t.id === transceiver.rtpReceiver.track.id;
-            });
-            if (nativeTrack) {
-              removeTrackFromStreamAndFireEvent(nativeTrack, s);
-            }
-          });
-          transceiver.associatedRemoteMediaStreams = [];
-        }
-
-        transceiver.localCapabilities = localCapabilities;
-        transceiver.remoteCapabilities = remoteCapabilities;
-        transceiver.rtpReceiver = rtpReceiver;
-        transceiver.rtcpParameters = rtcpParameters;
-        transceiver.sendEncodingParameters = sendEncodingParameters;
-        transceiver.recvEncodingParameters = recvEncodingParameters;
-
-        // Start the RTCRtpReceiver now. The RTPSender is started in
-        // setLocalDescription.
-        pc._transceive(pc.transceivers[sdpMLineIndex],
-            false,
-            isNewTrack);
-      } else if (description.type === 'answer' && !rejected) {
-        transceiver = pc.transceivers[sdpMLineIndex];
-        iceGatherer = transceiver.iceGatherer;
-        iceTransport = transceiver.iceTransport;
-        dtlsTransport = transceiver.dtlsTransport;
-        rtpReceiver = transceiver.rtpReceiver;
-        sendEncodingParameters = transceiver.sendEncodingParameters;
-        localCapabilities = transceiver.localCapabilities;
-
-        pc.transceivers[sdpMLineIndex].recvEncodingParameters =
-            recvEncodingParameters;
-        pc.transceivers[sdpMLineIndex].remoteCapabilities =
-            remoteCapabilities;
-        pc.transceivers[sdpMLineIndex].rtcpParameters = rtcpParameters;
-
-        if (cands.length && iceTransport.state === 'new') {
-          if ((isIceLite || isComplete) &&
-              (!usingBundle || sdpMLineIndex === 0)) {
-            iceTransport.setRemoteCandidates(cands);
-          } else {
-            cands.forEach(function(candidate) {
-              maybeAddCandidate(transceiver.iceTransport, candidate);
-            });
-          }
-        }
-
-        if (!usingBundle || sdpMLineIndex === 0) {
-          if (iceTransport.state === 'new') {
-            iceTransport.start(iceGatherer, remoteIceParameters,
-                'controlling');
-          }
-          if (dtlsTransport.state === 'new') {
-            dtlsTransport.start(remoteDtlsParameters);
-          }
-        }
-
-        // If the offer contained RTX but the answer did not,
-        // remove RTX from sendEncodingParameters.
-        var commonCapabilities = getCommonCapabilities(
-          transceiver.localCapabilities,
-          transceiver.remoteCapabilities);
->>>>>>> 93405c87
-
-        var hasRtx = commonCapabilities.codecs.filter(function(c) {
-          return c.name.toLowerCase() === 'rtx';
-        }).length;
-        if (!hasRtx && transceiver.sendEncodingParameters[0].rtx) {
-          delete transceiver.sendEncodingParameters[0].rtx;
-        }
-
-<<<<<<< HEAD
-// SDP helpers.
-var SDPUtils = {};
-
-// Generate an alphanumeric identifier for cname or mids.
-// TODO: use UUIDs instead? https://gist.github.com/jed/982883
-SDPUtils.generateIdentifier = function() {
-  return Math.random().toString(36).substr(2, 10);
-};
-
-// The RTCP CNAME used by all peerconnections from the same JS.
-SDPUtils.localCName = SDPUtils.generateIdentifier();
-
-// Splits SDP into lines, dealing with both CRLF and LF.
-SDPUtils.splitLines = function(blob) {
-  return blob.trim().split('\n').map(function(line) {
-    return line.trim();
-  });
-};
-// Splits SDP into sessionpart and mediasections. Ensures CRLF.
-SDPUtils.splitSections = function(blob) {
-  var parts = blob.split('\nm=');
-  return parts.map(function(part, index) {
-    return (index > 0 ? 'm=' + part : part).trim() + '\r\n';
-  });
-};
-
-// returns the session description.
-SDPUtils.getDescription = function(blob) {
-  var sections = SDPUtils.splitSections(blob);
-  return sections && sections[0];
-};
-
-// returns the individual media sections.
-SDPUtils.getMediaSections = function(blob) {
-  var sections = SDPUtils.splitSections(blob);
-  sections.shift();
-  return sections;
-};
-
-// Returns lines that start with a certain prefix.
-SDPUtils.matchPrefix = function(blob, prefix) {
-  return SDPUtils.splitLines(blob).filter(function(line) {
-    return line.indexOf(prefix) === 0;
-  });
-};
-
-// Parses an ICE candidate line. Sample input:
-// candidate:702786350 2 udp 41819902 8.8.8.8 60769 typ relay raddr 8.8.8.8
-// rport 55996"
-SDPUtils.parseCandidate = function(line) {
-  var parts;
-  // Parse both variants.
-  if (line.indexOf('a=candidate:') === 0) {
-    parts = line.substring(12).split(' ');
-  } else {
-    parts = line.substring(10).split(' ');
-  }
-
-  var candidate = {
-    foundation: parts[0],
-    component: parseInt(parts[1], 10),
-    protocol: parts[2].toLowerCase(),
-    priority: parseInt(parts[3], 10),
-    ip: parts[4],
-    address: parts[4], // address is an alias for ip.
-    port: parseInt(parts[5], 10),
-    // skip parts[6] == 'typ'
-    type: parts[7]
-  };
-
-  for (var i = 8; i < parts.length; i += 2) {
-    switch (parts[i]) {
-      case 'raddr':
-        candidate.relatedAddress = parts[i + 1];
-        break;
-      case 'rport':
-        candidate.relatedPort = parseInt(parts[i + 1], 10);
-        break;
-      case 'tcptype':
-        candidate.tcpType = parts[i + 1];
-        break;
-      case 'ufrag':
-        candidate.ufrag = parts[i + 1]; // for backward compability.
-        candidate.usernameFragment = parts[i + 1];
-        break;
-      default: // extension handling, in particular ufrag
-        candidate[parts[i]] = parts[i + 1];
-        break;
-    }
-  }
-  return candidate;
-};
-
-// Translates a candidate object into SDP candidate attribute.
-SDPUtils.writeCandidate = function(candidate) {
-  var sdp = [];
-  sdp.push(candidate.foundation);
-  sdp.push(candidate.component);
-  sdp.push(candidate.protocol.toUpperCase());
-  sdp.push(candidate.priority);
-  sdp.push(candidate.address || candidate.ip);
-  sdp.push(candidate.port);
-
-  var type = candidate.type;
-  sdp.push('typ');
-  sdp.push(type);
-  if (type !== 'host' && candidate.relatedAddress &&
-      candidate.relatedPort) {
-    sdp.push('raddr');
-    sdp.push(candidate.relatedAddress);
-    sdp.push('rport');
-    sdp.push(candidate.relatedPort);
-  }
-  if (candidate.tcpType && candidate.protocol.toLowerCase() === 'tcp') {
-    sdp.push('tcptype');
-    sdp.push(candidate.tcpType);
-  }
-  if (candidate.usernameFragment || candidate.ufrag) {
-    sdp.push('ufrag');
-    sdp.push(candidate.usernameFragment || candidate.ufrag);
-  }
-  return 'candidate:' + sdp.join(' ');
-};
-
-// Parses an ice-options line, returns an array of option tags.
-// a=ice-options:foo bar
-SDPUtils.parseIceOptions = function(line) {
-  return line.substr(14).split(' ');
-};
-
-// Parses an rtpmap line, returns RTCRtpCoddecParameters. Sample input:
-// a=rtpmap:111 opus/48000/2
-SDPUtils.parseRtpMap = function(line) {
-  var parts = line.substr(9).split(' ');
-  var parsed = {
-    payloadType: parseInt(parts.shift(), 10) // was: id
-  };
-
-  parts = parts[0].split('/');
-
-  parsed.name = parts[0];
-  parsed.clockRate = parseInt(parts[1], 10); // was: clockrate
-  parsed.channels = parts.length === 3 ? parseInt(parts[2], 10) : 1;
-  // legacy alias, got renamed back to channels in ORTC.
-  parsed.numChannels = parsed.channels;
-  return parsed;
-};
-
-// Generate an a=rtpmap line from RTCRtpCodecCapability or
-// RTCRtpCodecParameters.
-SDPUtils.writeRtpMap = function(codec) {
-  var pt = codec.payloadType;
-  if (codec.preferredPayloadType !== undefined) {
-    pt = codec.preferredPayloadType;
-  }
-  var channels = codec.channels || codec.numChannels || 1;
-  return 'a=rtpmap:' + pt + ' ' + codec.name + '/' + codec.clockRate +
-      (channels !== 1 ? '/' + channels : '') + '\r\n';
-};
-
-// Parses an a=extmap line (headerextension from RFC 5285). Sample input:
-// a=extmap:2 urn:ietf:params:rtp-hdrext:toffset
-// a=extmap:2/sendonly urn:ietf:params:rtp-hdrext:toffset
-SDPUtils.parseExtmap = function(line) {
-  var parts = line.substr(9).split(' ');
-  return {
-    id: parseInt(parts[0], 10),
-    direction: parts[0].indexOf('/') > 0 ? parts[0].split('/')[1] : 'sendrecv',
-    uri: parts[1]
-  };
-};
-
-// Generates a=extmap line from RTCRtpHeaderExtensionParameters or
-// RTCRtpHeaderExtension.
-SDPUtils.writeExtmap = function(headerExtension) {
-  return 'a=extmap:' + (headerExtension.id || headerExtension.preferredId) +
-      (headerExtension.direction && headerExtension.direction !== 'sendrecv'
-          ? '/' + headerExtension.direction
-          : '') +
-      ' ' + headerExtension.uri + '\r\n';
-};
-
-// Parses an ftmp line, returns dictionary. Sample input:
-// a=fmtp:96 vbr=on;cng=on
-// Also deals with vbr=on; cng=on
-SDPUtils.parseFmtp = function(line) {
-  var parsed = {};
-  var kv;
-  var parts = line.substr(line.indexOf(' ') + 1).split(';');
-  for (var j = 0; j < parts.length; j++) {
-    kv = parts[j].trim().split('=');
-    parsed[kv[0].trim()] = kv[1];
-  }
-  return parsed;
-};
-
-// Generates an a=ftmp line from RTCRtpCodecCapability or RTCRtpCodecParameters.
-SDPUtils.writeFmtp = function(codec) {
-  var line = '';
-  var pt = codec.payloadType;
-  if (codec.preferredPayloadType !== undefined) {
-    pt = codec.preferredPayloadType;
-  }
-  if (codec.parameters && Object.keys(codec.parameters).length) {
-    var params = [];
-    Object.keys(codec.parameters).forEach(function(param) {
-      if (codec.parameters[param]) {
-        params.push(param + '=' + codec.parameters[param]);
-      } else {
-        params.push(param);
-      }
-    });
-    line += 'a=fmtp:' + pt + ' ' + params.join(';') + '\r\n';
-  }
-  return line;
-};
-
-// Parses an rtcp-fb line, returns RTCPRtcpFeedback object. Sample input:
-// a=rtcp-fb:98 nack rpsi
-SDPUtils.parseRtcpFb = function(line) {
-  var parts = line.substr(line.indexOf(' ') + 1).split(' ');
-  return {
-    type: parts.shift(),
-    parameter: parts.join(' ')
-  };
-};
-// Generate a=rtcp-fb lines from RTCRtpCodecCapability or RTCRtpCodecParameters.
-SDPUtils.writeRtcpFb = function(codec) {
-  var lines = '';
-  var pt = codec.payloadType;
-  if (codec.preferredPayloadType !== undefined) {
-    pt = codec.preferredPayloadType;
-  }
-  if (codec.rtcpFeedback && codec.rtcpFeedback.length) {
-    // FIXME: special handling for trr-int?
-    codec.rtcpFeedback.forEach(function(fb) {
-      lines += 'a=rtcp-fb:' + pt + ' ' + fb.type +
-      (fb.parameter && fb.parameter.length ? ' ' + fb.parameter : '') +
-          '\r\n';
-    });
-  }
-  return lines;
-};
-
-// Parses an RFC 5576 ssrc media attribute. Sample input:
-// a=ssrc:3735928559 cname:something
-SDPUtils.parseSsrcMedia = function(line) {
-  var sp = line.indexOf(' ');
-  var parts = {
-    ssrc: parseInt(line.substr(7, sp - 7), 10)
-  };
-  var colon = line.indexOf(':', sp);
-  if (colon > -1) {
-    parts.attribute = line.substr(sp + 1, colon - sp - 1);
-    parts.value = line.substr(colon + 1);
-  } else {
-    parts.attribute = line.substr(sp + 1);
-  }
-  return parts;
-};
-
-SDPUtils.parseSsrcGroup = function(line) {
-  var parts = line.substr(13).split(' ');
-  return {
-    semantics: parts.shift(),
-    ssrcs: parts.map(function(ssrc) {
-      return parseInt(ssrc, 10);
-    })
-  };
-};
-
-// Extracts the MID (RFC 5888) from a media section.
-// returns the MID or undefined if no mid line was found.
-SDPUtils.getMid = function(mediaSection) {
-  var mid = SDPUtils.matchPrefix(mediaSection, 'a=mid:')[0];
-  if (mid) {
-    return mid.substr(6);
-  }
-};
-
-SDPUtils.parseFingerprint = function(line) {
-  var parts = line.substr(14).split(' ');
-  return {
-    algorithm: parts[0].toLowerCase(), // algorithm is case-sensitive in Edge.
-    value: parts[1]
-  };
-};
-
-// Extracts DTLS parameters from SDP media section or sessionpart.
-// FIXME: for consistency with other functions this should only
-//   get the fingerprint line as input. See also getIceParameters.
-SDPUtils.getDtlsParameters = function(mediaSection, sessionpart) {
-  var lines = SDPUtils.matchPrefix(mediaSection + sessionpart,
-      'a=fingerprint:');
-  // Note: a=setup line is ignored since we use the 'auto' role.
-  // Note2: 'algorithm' is not case sensitive except in Edge.
-  return {
-    role: 'auto',
-    fingerprints: lines.map(SDPUtils.parseFingerprint)
-  };
-};
-
-// Serializes DTLS parameters to SDP.
-SDPUtils.writeDtlsParameters = function(params, setupType) {
-  var sdp = 'a=setup:' + setupType + '\r\n';
-  params.fingerprints.forEach(function(fp) {
-    sdp += 'a=fingerprint:' + fp.algorithm + ' ' + fp.value + '\r\n';
-  });
-  return sdp;
-};
-// Parses ICE information from SDP media section or sessionpart.
-// FIXME: for consistency with other functions this should only
-//   get the ice-ufrag and ice-pwd lines as input.
-SDPUtils.getIceParameters = function(mediaSection, sessionpart) {
-  var lines = SDPUtils.splitLines(mediaSection);
-  // Search in session part, too.
-  lines = lines.concat(SDPUtils.splitLines(sessionpart));
-  var iceParameters = {
-    usernameFragment: lines.filter(function(line) {
-      return line.indexOf('a=ice-ufrag:') === 0;
-    })[0].substr(12),
-    password: lines.filter(function(line) {
-      return line.indexOf('a=ice-pwd:') === 0;
-    })[0].substr(10)
-  };
-  return iceParameters;
-};
-
-// Serializes ICE parameters to SDP.
-SDPUtils.writeIceParameters = function(params) {
-  return 'a=ice-ufrag:' + params.usernameFragment + '\r\n' +
-      'a=ice-pwd:' + params.password + '\r\n';
-};
-
-// Parses the SDP media section and returns RTCRtpParameters.
-SDPUtils.parseRtpParameters = function(mediaSection) {
-  var description = {
-    codecs: [],
-    headerExtensions: [],
-    fecMechanisms: [],
-    rtcp: []
-  };
-  var lines = SDPUtils.splitLines(mediaSection);
-  var mline = lines[0].split(' ');
-  for (var i = 3; i < mline.length; i++) { // find all codecs from mline[3..]
-    var pt = mline[i];
-    var rtpmapline = SDPUtils.matchPrefix(
-        mediaSection, 'a=rtpmap:' + pt + ' ')[0];
-    if (rtpmapline) {
-      var codec = SDPUtils.parseRtpMap(rtpmapline);
-      var fmtps = SDPUtils.matchPrefix(
-          mediaSection, 'a=fmtp:' + pt + ' ');
-      // Only the first a=fmtp:<pt> is considered.
-      codec.parameters = fmtps.length ? SDPUtils.parseFmtp(fmtps[0]) : {};
-      codec.rtcpFeedback = SDPUtils.matchPrefix(
-          mediaSection, 'a=rtcp-fb:' + pt + ' ')
-        .map(SDPUtils.parseRtcpFb);
-      description.codecs.push(codec);
-      // parse FEC mechanisms from rtpmap lines.
-      switch (codec.name.toUpperCase()) {
-        case 'RED':
-        case 'ULPFEC':
-          description.fecMechanisms.push(codec.name.toUpperCase());
-          break;
-        default: // only RED and ULPFEC are recognized as FEC mechanisms.
-          break;
-      }
-    }
-  }
-  SDPUtils.matchPrefix(mediaSection, 'a=extmap:').forEach(function(line) {
-    description.headerExtensions.push(SDPUtils.parseExtmap(line));
-  });
-  // FIXME: parse rtcp.
-  return description;
-};
-
-// Generates parts of the SDP media section describing the capabilities /
-// parameters.
-SDPUtils.writeRtpDescription = function(kind, caps) {
-  var sdp = '';
-
-  // Build the mline.
-  sdp += 'm=' + kind + ' ';
-  sdp += caps.codecs.length > 0 ? '9' : '0'; // reject if no codecs.
-  sdp += ' UDP/TLS/RTP/SAVPF ';
-  sdp += caps.codecs.map(function(codec) {
-    if (codec.preferredPayloadType !== undefined) {
-      return codec.preferredPayloadType;
-    }
-    return codec.payloadType;
-  }).join(' ') + '\r\n';
-
-  sdp += 'c=IN IP4 0.0.0.0\r\n';
-  sdp += 'a=rtcp:9 IN IP4 0.0.0.0\r\n';
-
-  // Add a=rtpmap lines for each codec. Also fmtp and rtcp-fb.
-  caps.codecs.forEach(function(codec) {
-    sdp += SDPUtils.writeRtpMap(codec);
-    sdp += SDPUtils.writeFmtp(codec);
-    sdp += SDPUtils.writeRtcpFb(codec);
-  });
-  var maxptime = 0;
-  caps.codecs.forEach(function(codec) {
-    if (codec.maxptime > maxptime) {
-      maxptime = codec.maxptime;
-    }
-  });
-  if (maxptime > 0) {
-    sdp += 'a=maxptime:' + maxptime + '\r\n';
-  }
-  sdp += 'a=rtcp-mux\r\n';
-
-  if (caps.headerExtensions) {
-    caps.headerExtensions.forEach(function(extension) {
-      sdp += SDPUtils.writeExtmap(extension);
-    });
-  }
-  // FIXME: write fecMechanisms.
-  return sdp;
-};
-
-// Parses the SDP media section and returns an array of
-// RTCRtpEncodingParameters.
-SDPUtils.parseRtpEncodingParameters = function(mediaSection) {
-  var encodingParameters = [];
-  var description = SDPUtils.parseRtpParameters(mediaSection);
-  var hasRed = description.fecMechanisms.indexOf('RED') !== -1;
-  var hasUlpfec = description.fecMechanisms.indexOf('ULPFEC') !== -1;
-
-  // filter a=ssrc:... cname:, ignore PlanB-msid
-  var ssrcs = SDPUtils.matchPrefix(mediaSection, 'a=ssrc:')
-  .map(function(line) {
-    return SDPUtils.parseSsrcMedia(line);
-  })
-  .filter(function(parts) {
-    return parts.attribute === 'cname';
-  });
-  var primarySsrc = ssrcs.length > 0 && ssrcs[0].ssrc;
-  var secondarySsrc;
-
-  var flows = SDPUtils.matchPrefix(mediaSection, 'a=ssrc-group:FID')
-  .map(function(line) {
-    var parts = line.substr(17).split(' ');
-    return parts.map(function(part) {
-      return parseInt(part, 10);
-    });
-  });
-  if (flows.length > 0 && flows[0].length > 1 && flows[0][0] === primarySsrc) {
-    secondarySsrc = flows[0][1];
-  }
-
-  description.codecs.forEach(function(codec) {
-    if (codec.name.toUpperCase() === 'RTX' && codec.parameters.apt) {
-      var encParam = {
-        ssrc: primarySsrc,
-        codecPayloadType: parseInt(codec.parameters.apt, 10)
-      };
-      if (primarySsrc && secondarySsrc) {
-        encParam.rtx = {ssrc: secondarySsrc};
-      }
-      encodingParameters.push(encParam);
-      if (hasRed) {
-        encParam = JSON.parse(JSON.stringify(encParam));
-        encParam.fec = {
-          ssrc: primarySsrc,
-          mechanism: hasUlpfec ? 'red+ulpfec' : 'red'
-        };
-        encodingParameters.push(encParam);
-      }
-    }
-  });
-  if (encodingParameters.length === 0 && primarySsrc) {
-    encodingParameters.push({
-      ssrc: primarySsrc
-    });
-  }
-
-  // we support both b=AS and b=TIAS but interpret AS as TIAS.
-  var bandwidth = SDPUtils.matchPrefix(mediaSection, 'b=');
-  if (bandwidth.length) {
-    if (bandwidth[0].indexOf('b=TIAS:') === 0) {
-      bandwidth = parseInt(bandwidth[0].substr(7), 10);
-    } else if (bandwidth[0].indexOf('b=AS:') === 0) {
-      // use formula from JSEP to convert b=AS to TIAS value.
-      bandwidth = parseInt(bandwidth[0].substr(5), 10) * 1000 * 0.95
-          - (50 * 40 * 8);
-    } else {
-      bandwidth = undefined;
-    }
-    encodingParameters.forEach(function(params) {
-      params.maxBitrate = bandwidth;
-    });
-  }
-  return encodingParameters;
-};
-
-// parses http://draft.ortc.org/#rtcrtcpparameters*
-SDPUtils.parseRtcpParameters = function(mediaSection) {
-  var rtcpParameters = {};
-
-  // Gets the first SSRC. Note tha with RTX there might be multiple
-  // SSRCs.
-  var remoteSsrc = SDPUtils.matchPrefix(mediaSection, 'a=ssrc:')
-      .map(function(line) {
-        return SDPUtils.parseSsrcMedia(line);
-      })
-      .filter(function(obj) {
-        return obj.attribute === 'cname';
-      })[0];
-  if (remoteSsrc) {
-    rtcpParameters.cname = remoteSsrc.value;
-    rtcpParameters.ssrc = remoteSsrc.ssrc;
-  }
-
-  // Edge uses the compound attribute instead of reducedSize
-  // compound is !reducedSize
-  var rsize = SDPUtils.matchPrefix(mediaSection, 'a=rtcp-rsize');
-  rtcpParameters.reducedSize = rsize.length > 0;
-  rtcpParameters.compound = rsize.length === 0;
-
-  // parses the rtcp-mux attrіbute.
-  // Note that Edge does not support unmuxed RTCP.
-  var mux = SDPUtils.matchPrefix(mediaSection, 'a=rtcp-mux');
-  rtcpParameters.mux = mux.length > 0;
-
-  return rtcpParameters;
-};
-
-// parses either a=msid: or a=ssrc:... msid lines and returns
-// the id of the MediaStream and MediaStreamTrack.
-SDPUtils.parseMsid = function(mediaSection) {
-  var parts;
-  var spec = SDPUtils.matchPrefix(mediaSection, 'a=msid:');
-  if (spec.length === 1) {
-    parts = spec[0].substr(7).split(' ');
-    return {stream: parts[0], track: parts[1]};
-  }
-  var planB = SDPUtils.matchPrefix(mediaSection, 'a=ssrc:')
-  .map(function(line) {
-    return SDPUtils.parseSsrcMedia(line);
-  })
-  .filter(function(msidParts) {
-    return msidParts.attribute === 'msid';
-  });
-  if (planB.length > 0) {
-    parts = planB[0].value.split(' ');
-    return {stream: parts[0], track: parts[1]};
-  }
-};
-
-// Generate a session ID for SDP.
-// https://tools.ietf.org/html/draft-ietf-rtcweb-jsep-20#section-5.2.1
-// recommends using a cryptographically random +ve 64-bit value
-// but right now this should be acceptable and within the right range
-SDPUtils.generateSessionId = function() {
-  return Math.random().toString().substr(2, 21);
-};
-
-// Write boilder plate for start of SDP
-// sessId argument is optional - if not supplied it will
-// be generated randomly
-// sessVersion is optional and defaults to 2
-// sessUser is optional and defaults to 'thisisadapterortc'
-SDPUtils.writeSessionBoilerplate = function(sessId, sessVer, sessUser) {
-  var sessionId;
-  var version = sessVer !== undefined ? sessVer : 2;
-  if (sessId) {
-    sessionId = sessId;
-  } else {
-    sessionId = SDPUtils.generateSessionId();
-=======
         pc._transceive(transceiver,
             direction === 'sendrecv' || direction === 'recvonly',
             direction === 'sendrecv' || direction === 'sendonly');
@@ -9998,33 +5367,9 @@
       protocol: parts[1],
       maxMessageSize: maxMessageSize
     };
->>>>>>> 93405c87
-  }
-  var user = sessUser || 'thisisadapterortc';
-  // FIXME: sess-id should be an NTP timestamp.
-  return 'v=0\r\n' +
-      'o=' + user + ' ' + sessionId + ' ' + version +
-        ' IN IP4 127.0.0.1\r\n' +
-      's=-\r\n' +
-      't=0 0\r\n';
+  }
 };
 
-<<<<<<< HEAD
-SDPUtils.writeMediaSection = function(transceiver, caps, type, stream) {
-  var sdp = SDPUtils.writeRtpDescription(transceiver.kind, caps);
-
-  // Map ICE parameters (ufrag, pwd) to SDP.
-  sdp += SDPUtils.writeIceParameters(
-      transceiver.iceGatherer.getLocalParameters());
-
-  // Map DTLS parameters to SDP.
-  sdp += SDPUtils.writeDtlsParameters(
-      transceiver.dtlsTransport.getLocalParameters(),
-      type === 'offer' ? 'actpass' : 'active');
-
-  sdp += 'a=mid:' + transceiver.mid + '\r\n';
-
-=======
 // SCTP
 // outputs the draft-ietf-mmusic-sctp-sdp-26 version that all browsers
 // support by now receiving in this format, unless we originally parsed
@@ -10095,7 +5440,6 @@
 
   sdp += 'a=mid:' + transceiver.mid + '\r\n';
 
->>>>>>> 93405c87
   if (transceiver.direction) {
     sdp += 'a=' + transceiver.direction + '\r\n';
   } else if (transceiver.rtpSender && transceiver.rtpReceiver) {
@@ -10124,7 +5468,6 @@
           transceiver.sendEncodingParameters[0].ssrc + ' ' +
           transceiver.sendEncodingParameters[0].rtx.ssrc +
           '\r\n';
-<<<<<<< HEAD
     }
   }
   // FIXME: this should be written by writeRtpDescription.
@@ -10192,75 +5535,6 @@
   };
 };
 
-=======
-    }
-  }
-  // FIXME: this should be written by writeRtpDescription.
-  sdp += 'a=ssrc:' + transceiver.sendEncodingParameters[0].ssrc +
-      ' cname:' + SDPUtils.localCName + '\r\n';
-  if (transceiver.rtpSender && transceiver.sendEncodingParameters[0].rtx) {
-    sdp += 'a=ssrc:' + transceiver.sendEncodingParameters[0].rtx.ssrc +
-        ' cname:' + SDPUtils.localCName + '\r\n';
-  }
-  return sdp;
-};
-
-// Gets the direction from the mediaSection or the sessionpart.
-SDPUtils.getDirection = function(mediaSection, sessionpart) {
-  // Look for sendrecv, sendonly, recvonly, inactive, default to sendrecv.
-  var lines = SDPUtils.splitLines(mediaSection);
-  for (var i = 0; i < lines.length; i++) {
-    switch (lines[i]) {
-      case 'a=sendrecv':
-      case 'a=sendonly':
-      case 'a=recvonly':
-      case 'a=inactive':
-        return lines[i].substr(2);
-      default:
-        // FIXME: What should happen here?
-    }
-  }
-  if (sessionpart) {
-    return SDPUtils.getDirection(sessionpart);
-  }
-  return 'sendrecv';
-};
-
-SDPUtils.getKind = function(mediaSection) {
-  var lines = SDPUtils.splitLines(mediaSection);
-  var mline = lines[0].split(' ');
-  return mline[0].substr(2);
-};
-
-SDPUtils.isRejected = function(mediaSection) {
-  return mediaSection.split(' ', 2)[1] === '0';
-};
-
-SDPUtils.parseMLine = function(mediaSection) {
-  var lines = SDPUtils.splitLines(mediaSection);
-  var parts = lines[0].substr(2).split(' ');
-  return {
-    kind: parts[0],
-    port: parseInt(parts[1], 10),
-    protocol: parts[2],
-    fmt: parts.slice(3).join(' ')
-  };
-};
-
-SDPUtils.parseOLine = function(mediaSection) {
-  var line = SDPUtils.matchPrefix(mediaSection, 'o=')[0];
-  var parts = line.substr(2).split(' ');
-  return {
-    username: parts[0],
-    sessionId: parts[1],
-    sessionVersion: parseInt(parts[2], 10),
-    netType: parts[3],
-    addressType: parts[4],
-    address: parts[5]
-  };
-};
-
->>>>>>> 93405c87
 // a very naive interpretation of a valid SDP.
 SDPUtils.isValidSDP = function(blob) {
   if (typeof blob !== 'string' || blob.length === 0) {
@@ -11514,11 +6788,7 @@
         else if (peerConns[peerId].pc.getStats) {
             // TODO Safari
             // [Error] Unhandled Promise Rejection: TypeError: Argument 1 ('selector') to RTCPeerConnection.getStats must be an instance of MediaStreamTrack
-<<<<<<< HEAD
-            peerConns[peerId].pc.getStats(null, function(stats) {
-=======
             peerConns[peerId].pc.getStats(null).then(function(stats) {
->>>>>>> 93405c87
                 var items = {};
                 var candidates = {};
                 var activeId = null;
@@ -14481,22 +9751,14 @@
             if (sdpRemoteFilter) {
                 //sd.sdp = sdpRemoteFilter(sd.sdp);
                 sd = new RTCSessionDescription({
-<<<<<<< HEAD
-                    type: sd.type, 
-=======
                     type: sd.type,
->>>>>>> 93405c87
                     sdp: sdpRemoteFilter(sd.sdp)
                 });
             }
 
             logDebug("sdp ||  " + JSON.stringify(sd));
 
-<<<<<<< HEAD
-            pc.setRemoteDescription(sd, invokeCreateAnswer, function(message) {
-=======
             pc.setRemoteDescription(sd).then(invokeCreateAnswer, function(message) {
->>>>>>> 93405c87
                 self.showError(self.errCodes.INTERNAL_ERR, "doAnswerBody setRemoteDescription failed: " + message);
                 // TODO sendSignaling reject/failure
             });
@@ -15481,23 +10743,14 @@
             if (sdpRemoteFilter) {
                 //sd.sdp = sdpRemoteFilter(sd.sdp);
                 sd = new RTCSessionDescription({
-<<<<<<< HEAD
-                    type: sd.type, 
-=======
                     type: sd.type,
->>>>>>> 93405c87
                     sdp: sdpRemoteFilter(sd.sdp)
                 });
             }
 
             logDebug("sdp ||  " + JSON.stringify(sd));
-<<<<<<< HEAD
-            
-            pc.setRemoteDescription(sd, function() {
-=======
 
             pc.setRemoteDescription(sd).then(function() {
->>>>>>> 93405c87
                 if (pc.connectDataConnection) {
                     logDebug("calling connectDataConnection(5001,5002)");
                     if( isInitialConnect ) {
