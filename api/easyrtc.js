--- conflicted
+++ resolved
@@ -1,5776 +1,3178 @@
-/** @class
-<<<<<<< HEAD
- *@version 0.8.1
- *<p>
- * Provides client side support for the EasyRTC framework.
-=======
- *@version 0.9.0 
- *<p>
- * Provides client side support for the easyRTC framework.
->>>>>>> d6c8ffe0
- * Please see the easyrtc_client_api.md and easyrtc_client_tutorial.md
- * for more details.</p>
- *
- *</p>
- *copyright Copyright (c) 2013, Priologic Software Inc.
- *All rights reserved.</p>
- *
- *<p>
- *Redistribution and use in source and binary forms, with or without
- *modification, are permitted provided that the following conditions are met:
- *</p>
- * <ul>
- *   <li> Redistributions of source code must retain the above copyright notice,
- *      this list of conditions and the following disclaimer. </li>
- *   <li> Redistributions in binary form must reproduce the above copyright
- *      notice, this list of conditions and the following disclaimer in the
- *      documentation and/or other materials provided with the distribution. </li>
- *</ul>
- *<p>
- *THIS SOFTWARE IS PROVIDED BY THE COPYRIGHT HOLDERS AND CONTRIBUTORS "AS IS"
- *AND ANY EXPRESS OR IMPLIED WARRANTIES, INCLUDING, BUT NOT LIMITED TO, THE
- *IMPLIED WARRANTIES OF MERCHANTABILITY AND FITNESS FOR A PARTICULAR PURPOSE
- *ARE DISCLAIMED. IN NO EVENT SHALL THE COPYRIGHT HOLDER OR CONTRIBUTORS BE
- *LIABLE FOR ANY DIRECT, INDIRECT, INCIDENTAL, SPECIAL, EXEMPLARY, OR
- *CONSEQUENTIAL DAMAGES (INCLUDING, BUT NOT LIMITED TO, PROCUREMENT OF
- *SUBSTITUTE GOODS OR SERVICES; LOSS OF USE, DATA, OR PROFITS; OR BUSINESS
- *INTERRUPTION) HOWEVER CAUSED AND ON ANY THEORY OF LIABILITY, WHETHER IN
- *CONTRACT, STRICT LIABILITY, OR TORT (INCLUDING NEGLIGENCE OR OTHERWISE)
- *ARISING IN ANY WAY OUT OF THE USE OF THIS SOFTWARE, EVEN IF ADVISED OF THE
- *POSSIBILITY OF SUCH DAMAGE.
- *</p>
- */
-
-
-
-<<<<<<< HEAD
-
-
-var easyrtc = {};
-/** Error codes that the EasyRTC will use in the errCode field of error object passed
- *  to error handler set by easyrtc.setOnError. The error codes are short printable strings.
- * @type Dictionary
- */
-easyrtc.errCodes = {
-    BAD_NAME: "BAD_NAME", // a user name wasn't of the desired form 
-    DEVELOPER_ERR: "DEVELOPER_ERR", // the developer using the EasyRTC library made a mistake
-    SYSTEM_ERR: "SYSTEM_ERR", // probably an error related to the network
-    CONNECT_ERR: "CONNECT_ERR", // error occurred when trying to create a connection
-    MEDIA_ERR: "MEDIA_ERR", // unable to get the local media
-    MEDIA_WARNING: "MEDIA_WARNING", // didn't get the desired resolution
-    INTERNAL_ERR: "INTERNAL_ERR"
-};
-easyrtc.apiVersion = "0.9.0a";
-/** Most basic message acknowledgment object */
-easyrtc.ackMessage = {msgType: "ack", msgData: {}};
-/** Regular expression pattern for user ids. This will need modification to support non US character sets */
-easyrtc.userNamePattern = /^[a-zA-Z0-9][a-zA-Z0-9_.-]{0,30}[a-zA-Z0-9]$/;
-
-/** @private */
-easyrtc.userName = null;
-/** @private */
-easyrtc.loggingOut = false;
-/** @private */
-easyrtc.disconnecting = false;
-/** @private */
-easyrtc.localStream = null;
-/** @private */
-easyrtc.videoFeatures = true; // default video 
-
-/** @private */
-easyrtc.isMozilla = (webrtcDetectedBrowser === "firefox");
-
-/** @private */
-easyrtc.audioEnabled = true;
-/** @private */
-easyrtc.videoEnabled = true;
-/** @private */
-easyrtc.datachannelName = "dc";
-/** @private */
-easyrtc.debugPrinter = null;
-/** @private */
-easyrtc.myEasyrtcid = "";
-/** @private */
-easyrtc.oldConfig = {};
-/** @private */
-easyrtc.offersPending = {};
-
-
-/** The height of the local media stream video in pixels. This field is set an indeterminate period 
- * of time after easyrtc.initMediaSource succeeds.
- */
-easyrtc.nativeVideoHeight = 0;
-/** The width of the local media stream video in pixels. This field is set an indeterminate period 
- * of time after easyrtc.initMediaSource succeeds.
- */
-easyrtc.nativeVideoWidth = 0;
-/** @private */
-easyrtc.apiKey = "cmhslu5vo57rlocg"; // default key for now
-
-/** @private */
-easyrtc.credential = null;
-/* temporary hack */
-
-
-/** The rooms the user is in. This only applies to room oriented applications and is set at the same
- * time a token is received.
- */
-easyrtc.roomJoin = {};
-=======
-var easyRTC = {};
-
-/** Error codes that the easyRTC will use in the errCode field of error object passed
- *  to error handler set by easyRTC.setOnError. The error codes are short printable strings.
- * @type Dictionary.
- */
-easyRTC.errCodes = {
-    BAD_NAME: "BAD_NAME", // a user name wasn't of the desired form 
-    DEVELOPER_ERR: "DEVELOPER_ERR", // the developer using the easyRTC library made a mistake
-    SYSTEM_ERR: "SYSTEM_ERR", // probably an error related to the network
-    CONNECT_ERR: "CONNECT_ERR", // error occured when trying to create a connection
-    MEDIA_ERR: "MEDIA_ERR", // unable to get the local media
-    MEDIA_WARNING: "MEDIA_WARNING", // didn't get the desired resolution
-    INTERNAL_ERR: "INTERNAL_ERR",
-    SIP_ERR: "SIP_ERR"  //something went wrong with a sip session 
-};
-
-easyRTC.apiVersion = "0.8.0";
-
-/** Regular expression pattern for user ids. This will need modification to support non US character sets */
-easyRTC.userNamePattern = /^[a-zA-Z0-9][a-zA-Z0-9_.-]{0,30}[a-zA-Z0-9]$/;
-
-/** @private */
-easyRTC.userName = null;
-
-/** @private */
-easyRTC.loggingOut = false;
-
-/** @private */
-easyRTC.disconnecting = false;
-
-/** @private */
-easyRTC.localStream = null;
-
-/** @private */
-easyRTC.videoFeatures = true; // default video 
-
-/** @private */
-easyRTC.isMozilla = navigator.mozGetUserMedia ? true : false;
-
-/** @private */
-easyRTC.audioEnabled = true;
-
-/** @private */
-easyRTC.videoEnabled = true;
-
-/** @private */
-easyRTC.datachannelName = "dc";
-
-/** @private */
-easyRTC.debugPrinter = null;
-
-/** @private */
-easyRTC.myEasyrtcid = "";
-
-/** @private */
-easyRTC.oldConfig = {};
-
-/** @private */
-easyRTC.offersPending = {};
-
-/** private */
-easyRTC.cookieId = "easyrtcsid";
-
-/** @private */
-easyRTC.filterOutTurn = false;
-
-easyRTC.sipUA = null;  // JSSIP user agent if SIP is supported.
-
-/** The height of the local media stream video in pixels. This field is set an indeterminate period 
- * of time after easyRTC.initMediaSource succeeds.
- */
-easyRTC.nativeVideoHeight = 0;
-
-/** The width of the local media stream video in pixels. This field is set an indeterminate period 
- * of time after easyRTC.initMediaSource succeeds.
- */
-easyRTC.nativeVideoWidth = 0;
-
-/** @private */
-easyRTC.apiKey = "cmhslu5vo57rlocg"; // default key for now
-
-/** The name user is in. This only applies to room oriented applications and is set at the same
- * time a token is received.
- */
-easyRTC.room = null;
->>>>>>> d6c8ffe0
-
-/** Checks if the supplied string is a valid user name (standard identifier rules)
- * @param {String} name
- * @return {Boolean} true for a valid user name
- * @example
- *    var name = document.getElementById('nameField').value;
-<<<<<<< HEAD
- *    if( !easyrtc.isNameValid(name)) {
- *        alert("Bad user name");
- *    }
- */
-easyrtc.isNameValid = function(name) {
-    return easyrtc.userNamePattern.test(name);
-};
-=======
- *    if( !easyRTC.isNameValid(name)) {
- *        alert("Bad user name");
- *    }
- */
-easyRTC.isNameValid = function(name) {
-    return easyRTC.userNamePattern.test(name);
-};
-
-
-/** This function allows you to select whether turn servers are filtered out of the
- * peer connection configuration. It's primary purpose to is to allow you to easily determine
- * whether you need a turn server to form a connection.
- * @param {boolean} filterOut is true to filter out turn servers, false to include them.
- * @returns {undefined}
- */
-easyRTC.setFilterOutTurn = function(filterOutTurn) {
-    easyRTC.filterOutTurn = !!filterOutTurn;
-}
->>>>>>> d6c8ffe0
-/**
- * This function sets the name of the cookie that client side library will look for
- * and transmit back to the server as it's easyrtcsid in the first message.
- * @param {type} cookieId
- */
-<<<<<<< HEAD
-easyrtc.setCookieId = function(cookieId) {
-    easyrtc.cookieId = cookieId;
-};
-
-/**
- * This method allows you to join a single room. It may be called multiple times to be in 
- * multiple rooms simultaneously. It may be called before or after connecting to the server.
- * Note: the successCB and failureDB will only be called if you are already connected to the server.
- * @param {type} roomName
- * @param {type} roomParameters : application specific parameters, can be null.
- * @param {Function} successCB called once the room is joined.
- * @param {Function} failureCB called if the room can not be joined. The arguments of failureCB are errorCode, errorText, roomName.
- */
-easyrtc.joinRoom = function(roomName, roomParameters, successCB, failureCB) {
-    if (easyrtc.roomJoin[roomName]) {
-        alert("Programmer error: attempt to join room " + roomName + " which you are already in.");
-        return;
-    }
-    var newRoomData = {roomName: roomName};
-    if (roomParameters) {
-        for (var key in roomParameters) {
-            newRoomData[key] = roomParameters[key];
-        }
-    }
-
-    if (failureCB === null) {
-        failureCB = function(why) {
-            easyrtc.showError("Unable to enter room " + roomName + " because " + why);
-        };
-    }
-    if (easyrtc.webSocket) {
-        var entry = {};
-        entry[roomName] = newRoomData;
-        easyrtc.sendSignalling(null, "roomJoin", {roomJoin: entry},
-            function(msgType, msg) {
-                easyrtc.roomJoin[roomName] = newRoomData;
-                var roomData = msg.roomData;
-                if (successCB) {
-                    successCB(roomName);
-                    easyrtc.lastLoggedInList[roomName] = {};
-                    for (var key in roomData[roomName].clientList) {
-                        if (key !== easyrtc.myEasyrtcid) {
-                            easyrtc.lastLoggedInList[roomName][key] = roomData[roomName].clientList[key];
-                        }
-                    }
-                    easyrtc.roomOccupantListener(roomName, easyrtc.lastLoggedInList[roomName]);
-                }
-            },
-            function(errorCode, errorText) {
-                if (failureCB) {
-                    failureCB(errorCode, errorText, roomName);
-                }
-                else {
-                    easyrtc.showError("Unable to enter room " + roomName + " because " + why);
-                }
-            }
-        );
-    }
-    else {
-        easyrtc.roomJoin[roomName] = newRoomData;
-    }
-};
-
-/**
- * This function allows you to leave a single room. 
- * @param {type} roomName
- * @example 
- *    easyrtc.leaveRoom("freds_room");
- */
-easyrtc.leaveRoom = function(roomName) {
-    if (easyrtc.roomJoin[roomName]) {
-        delete easyrtc.roomJoin[roomName];
-        if (easyrtc.webSocket) {
-
-        }
-        roomItem = {};
-        roomItem[roomName] = {roomName: roomName};
-        easyrtc.sendSignalling(null, "roomLeave", {roomLeave: roomItem}, null, null);
-    }
-};
-
-/** This function is used to set the dimensions of the local camera, usually to get HD.
- *  If called, it must be called before calling easyrtc.initMediaSource (explicitly or implicitly).
-=======
-easyRTC.setCookieId = function(cookieId) {
-    easyRTC.cookieId = cookieId;
-};
-/** This function is used to set the dimensions of the local camera, usually to get HD.
- *  If called, it must be called before calling easyRTC.initMediaSource (explicitly or implicitly).
->>>>>>> d6c8ffe0
- *  assuming it is supported. If you don't pass any parameters, it will default to 720p dimensions.
- * @param {Number} width in pixels
- * @param {Number} height in pixels
- * @example
-<<<<<<< HEAD
- *    easyrtc.setVideoDims(1280,720);
- * @example
- *    easyrtc.setVideoDims();
- */
-easyrtc.setVideoDims = function(width, height) {
-=======
- *    easyRTC.setVideoDims(1280,720);
- * @example
- *    easyRTC.setVideoDims();
- */
-easyRTC.setVideoDims = function(width, height) {
->>>>>>> d6c8ffe0
-    if (!width) {
-        width = 1280;
-        height = 720;
-    }
-
-<<<<<<< HEAD
-    easyrtc.videoFeatures = {
-=======
-    easyRTC.videoFeatures = {
->>>>>>> d6c8ffe0
-        mandatory: {
-            minWidth: width,
-            minHeight: height,
-            maxWidth: width,
-            maxHeight: height
-        },
-        optional: []
-    };
-};
-<<<<<<< HEAD
-/** This function requests that screen capturing be used to provide the local media source
- * rather than a webcam. If you have multiple screens, they are composited side by side.
- * @example
- *    easyrtc.setScreenCapture();
- */
-easyrtc.setScreenCapture = function() {
-    easyrtc.videoFeatures = {
-=======
-
-
-/** This function requests that screen capturing be used to provide the local media source
- * rather than a webcam. If you have multiple screens, they are composited side by side.
- * @example
- *    easyRTC.setScreenCapture();
- */
-easyRTC.setScreenCapture = function() {
-    easyRTC.videoFeatures = {
->>>>>>> d6c8ffe0
-        mandatory: {
-            chromeMediaSource: "screen"
-        },
-        optional: []
-    };
-};
-<<<<<<< HEAD
-=======
-
->>>>>>> d6c8ffe0
-/** Set the API Key. The API key identifies the owner of the application. 
- *  The API key has no meaning for the Open Source server.
- * @param {String} key 
- * @example
-<<<<<<< HEAD
- *      easyrtc.setApiKey('cmhslu5vo57rlocg');
- */
-easyrtc.setApiKey = function(key) {
-    easyrtc.credential = {apiKey: key};
-};
-/** Set the application name. Applications can only communicate with other applications
- * that share the same API Key and application name. There is no predefined set of application
- * names. Maximum length is
- * @param {String} name
- * @example
- *    easyrtc.setApplicationName('simpleAudioVideo');
- */
-easyrtc.setApplicationName = function(name) {
-    easyrtc.applicationName = name;
-};
-
-/** Enable or disable logging to the console. 
- * Note: if you want to control the printing of debug messages, override the
- *    easyrtc.debugPrinter variable with a function that takes a message string as it's argument.
- *    This is exactly what easyrtc.enableDebug does when it's enable argument is true.
- * @param {Boolean} enable - true to turn on debugging, false to turn off debugging. Default is false.
- * @example
- *    easyrtc.enableDebug(true);  
- */
-easyrtc.enableDebug = function(enable) {
-    if (enable) {
-        easyrtc.debugPrinter = function(message) {
-=======
- *      easyRTC.setApiKey('cmhslu5vo57rlocg');
- */
-easyRTC.setApiKey = function(key) {
-    easyRTC.apiKey = key;
-};
-
-
-/** Set the application name. Applications can only communicate with other applications
- * that share the sname API Key and application name. There is no predefined set of application
- * names. Maximum length is
- * @param {String} name
- * @example
- *    easyRTC.setApplicationName('simpleAudioVideo');
- */
-easyRTC.setApplicationName = function(name) {
-    easyRTC.applicationName = name;
-};
-
-
-
-/** Setup the JsSIP User agent.
- * 
- * @param {type} connectConfig is a dictionary that contains the following fields: { ws_servers, uri, password }
- * @returns {undefined}
- */
-easyRTC.setSipConfig = function(connectConfig)
-{
-    easyRTC.sipConfig = connectConfig ? JSON.parse(JSON.stringify(connectConfig)) : null;
-};
-
-easyRTC.getSipConnectionCount = function() {
-    return 0;
-}
-
-/** Enable or disable logging to the console. 
- * Note: if you want to control the printing of debug messages, override the
- *    easyRTC.debugPrinter variable with a function that takes a message string as it's argument.
- *    This is exactly what easyRTC.enableDebug does when it's enable argument is true.
- * @param {Boolean} enable - true to turn on debugging, false to turn off debugging. Default is false.
- * @example
- *    easyRTC.enableDebug(true);  
- */
-easyRTC.enableDebug = function(enable) {
-    if (enable) {
-        easyRTC.debugPrinter = function(message) {
->>>>>>> d6c8ffe0
-            var stackString = new Error().stack;
-            var srcLine = "location unknown";
-            if (stackString) {
-                var stackFrameStrings = new Error().stack.split('\n');
-                srcLine = "";
-                if (stackFrameStrings.length >= 3) {
-                    srcLine = stackFrameStrings[2];
-                }
-            }
-            console.log("debug " + (new Date()).toISOString() + " : " + message + " [" + srcLine + "]");
-        };
-    }
-    else {
-<<<<<<< HEAD
-        easyrtc.debugPrinter = null;
-    }
-};
-
-easyrtc.updatePresence = function(state, statusText) {
-    easyrtc.presenceShow = state;
-    easyrtc.presenceStatus = statusText;
-};
-=======
-        easyRTC.debugPrinter = null;
-    }
-};
-
->>>>>>> d6c8ffe0
-
-/**
- * Determines if the local browser supports WebRTC GetUserMedia (access to camera and microphone).
- * @returns {Boolean} True getUserMedia is supported.
- */
-<<<<<<< HEAD
-easyrtc.supportsGetUserMedia = function() {
-=======
-easyRTC.supportsGetUserMedia = function() {
->>>>>>> d6c8ffe0
-    return !!getUserMedia;
-};
-/**
- * Determines if the local browser supports WebRTC Peer connections to the extent of being able to do video chats.
- * @returns {Boolean} True if Peer connections are supported.
- */
-<<<<<<< HEAD
-easyrtc.supportsPeerConnection = function() {
-    if (!easyrtc.supportsGetUserMedia()) {
-=======
-easyRTC.supportsPeerConnection = function() {
-    if (!easyRTC.supportsGetUserMedia()) {
->>>>>>> d6c8ffe0
-        return false;
-    }
-    if (!window.RTCPeerConnection) {
-        return false;
-    }
-    try {
-<<<<<<< HEAD
-        easyrtc.createRTCPeerConnection({"iceServers": []}, null);
-=======
-        easyRTC.createRTCPeerConnection({"iceServers": []}, null);
->>>>>>> d6c8ffe0
-    } catch (oops) {
-        return false;
-    }
-    return true;
-};
-/** @private
- * @param pc_config ice configuration array
- * @param optionalStuff peer constraints.
- */
-<<<<<<< HEAD
-/** @private
- * @param pc_config ice configuration array
- * @param optionalStuff peer constraints.
- */
-easyrtc.createRTCPeerConnection = function(pc_config, optionalStuff) {
-=======
-easyRTC.createRTCPeerConnection = function(pc_config, optionalStuff) {
->>>>>>> d6c8ffe0
-    if (RTCPeerConnection) {
-        return new RTCPeerConnection(pc_config, optionalStuff);
-    }
-    else {
-        throw "Your browser doesn't support webRTC (RTCPeerConnection)";
-    }
-};
-<<<<<<< HEAD
-//
-// 
-//
-if (easyrtc.isMozilla) {
-    easyrtc.datachannelConstraints = {};
-}
-else {
-    easyrtc.datachannelConstraints = {
-        reliable: false
-    };
-}
-/** @private */
-easyrtc.haveAudioVideo = {
-    audio: false,
-    video: false
-};
-/** @private */
-easyrtc.dataEnabled = false;
-/** @private */
-easyrtc.serverPath = null;
-/** @private */
-easyrtc.roomOccupantListener = null;
-/** @private */
-easyrtc.onDataChannelOpen = null;
-/** @private */
-easyrtc.onDataChannelClose = null;
-/** @private */
-easyrtc.lastLoggedInList = {};
-
-/** @private */
-easyrtc.receivePeerCB = null;
-
-/** @private */
-easyrtc.receiveServerCB = null;
-
-/** @private */
-easyrtc.appDefinedFields = {};
-/** @private */
-easyrtc.updateConfigurationInfo = function() {
-
-}; // dummy placeholder for when we aren't connected
-//
-//
-//  easyrtc.peerConns is a map from caller names to the below object structure
-=======
-
-//
-// 
-//
-if (easyRTC.isMozilla) {
-    easyRTC.datachannelConstraints = {};
-}
-else {
-    easyRTC.datachannelConstraints = {
-        reliable: false
-    };
-}
-
-/** @private */
-easyRTC.haveAudioVideo = {
-    audio: false,
-    video: false
-};
-
-/** @private */
-easyRTC.dataEnabled = false;
-/** @private */
-easyRTC.serverPath = null;
-/** @private */
-easyRTC.loggedInListener = null;
-/** @private */
-easyRTC.onDataChannelOpen = null;
-/** @private */
-easyRTC.onDataChannelClose = null;
-/** @private */
-easyRTC.lastLoggedInList = {};
-
-/** @private */
-easyRTC.receivePeerCB = null;
-
-/** @private */
-easyRTC.receiveServerCB = null;
-
-
-/** @private */
-easyRTC.appDefinedFields = {};
-
-/** @private */
-easyRTC.updateConfigurationInfo = function() {
-};  // dummy placeholder for when we aren't connected
-//
-//
-//  easyRTC.peerConns is a map from caller names to the below object structure
->>>>>>> d6c8ffe0
-//     {  startedAV: boolean,  -- true if we have traded audio/video streams
-//        dataChannelS: RTPDataChannel for outgoing messages if present
-//        dataChannelR: RTPDataChannel for incoming messages if present
-//        dataChannelReady: true if the data channel can be used for sending yet
-//        connectTime: timestamp when the connection was started
-//        sharingAudio: true if audio is being shared
-//        sharingVideo: true if video is being shared
-//        cancelled: temporarily true if a connection was cancelled by the peer asking to initiate it.
-//        candidatesToSend: SDP candidates temporarily queued 
-//        pc: RTCPeerConnection
-//        mediaStream: mediaStream
-<<<<<<< HEAD
-//	  function callSuccessCB(string) - see the easyrtc.call documentation.
-//        function callFailureCB(string) - see the easyrtc.call documentation.
-//        function wasAcceptedCB(boolean,string) - see the easyrtc.call documentation.
-//     }
-//
-/** @private */
-easyrtc.peerConns = {};
-=======
-//	  function callSuccessCB(string) - see the easyRTC.call documentation.
-//        function callFailureCB(string) - see the easyRTC.call documentation.
-//        function wasAcceptedCB(boolean,string) - see the easyRTC.call documentation.
-//     }
-//
-/** @private */
-easyRTC.peerConns = {};
-
->>>>>>> d6c8ffe0
-//
-// a map keeping track of whom we've requested a call with so we don't try to 
-// call them a second time before they've responded.
-//
-/** @private */
-<<<<<<< HEAD
-easyrtc.acceptancePending = {};
-=======
-easyRTC.acceptancePending = {};
-
-
->>>>>>> d6c8ffe0
-/* 
- * the maximum length of the appDefinedFields. This is defined on the
- * server side as well, so changing it here alone is insufficient.
- */
-/** @private */
-var maxAppDefinedFieldsLength = 128;
-<<<<<<< HEAD
-/**
- * Disconnect from the EasyRTC server.
- * @example 
- *    easyrtc.disconnect();
- */
-easyrtc.disconnect = function() {
-};
-=======
-
-/**
- * Disconnect from the easyRTC server.
- */
-easyRTC.disconnect = function() {
-};
-
->>>>>>> d6c8ffe0
-/** @private
- * @param caller
- * @param helper
- */
-<<<<<<< HEAD
-easyrtc.acceptCheck = function(caller, helper) {
-    helper(true);
-};
-=======
-easyRTC.acceptCheck = function(caller, helper) {
-    helper(true);
-};
-
->>>>>>> d6c8ffe0
-/** @private
- * @param easyrtcid
- * @param stream
- */
-<<<<<<< HEAD
-easyrtc.streamAcceptor = function(easyrtcid, stream) {
-};
-/** @private
- * @param easyrtcid
- */
-easyrtc.onStreamClosed = function(easyrtcid) {
-};
-/** @private
- * @param easyrtcid
- */
-easyrtc.callCancelled = function(easyrtcid) {
-};
-=======
-easyRTC.streamAcceptor = function(easyrtcid, stream) {
-};
-
-/** @private
- * @param easyrtcid
- */
-easyRTC.onStreamClosed = function(easyrtcid) {
-};
-
-/** @private
- * @param easyrtcid
- */
-easyRTC.callCancelled = function(easyrtcid) {
-};
-
->>>>>>> d6c8ffe0
-/** Provide a set of application defined fields that will be part of this instances
- * configuration information. This data will get sent to other peers via the websocket
- * path. 
- * @param {type} fields just be JSON serializable to a length of not more than 128 bytes.
- * @example 
-<<<<<<< HEAD
- *   easyrtc.setAppDefinedFields( { favorite_alien:'Mr Spock'});
- *   easyrtc.setRoomOccupantListener( function(roomName, list, isPrimaryOwner) {
-=======
- *   easyRTC.setAppDefinedFields( { favorite_alien:'Mr Spock'});
- *   easyRTC.setLoggedInListener( function(list) {
->>>>>>> d6c8ffe0
- *      for( var i in list ) {
- *         console.log("easyrtcid=" + i + " favorite alien is " + list[i].appDefinedFields.favorite_alien);
- *      }
- *   });
- */
-<<<<<<< HEAD
-easyrtc.setAppDefinedFields = function(fields) {
-    var fieldAsString = JSON.stringify(fields);
-    if (JSON.stringify(fieldAsString).length <= 128) {
-        easyrtc.appDefinedFields = JSON.parse(fieldAsString);
-        easyrtc.updateConfigurationInfo();
-    }
-    else {
-        throw "Developer error: your appDefinedFields were too big";
-    }
-};
-/** Default error reporting function. The default implementation displays error messages
- *  in a programmatically created div with the id easyrtcErrorDialog. The div has title
- *  component with a class name of easyrtcErrorDialog_title. The error messages get added to a
- *  container with the id easyrtcErrorDialog_body. Each error message is a text node inside a div
- *  with a class of easyrtcErrorDialog_element. There is an "okay" button with the className of easyrtcErrorDialog_okayButton.
- *  @param {String} messageCode An error message code
- *  @param {String} message the error message text without any markup.
- *  @example
- *      easyrtc.showError("BAD_NAME", "Invalid username");
- */
-easyrtc.showError = function(messageCode, message) {
-    easyrtc.onError({errCode: messageCode, errText: message});
-};
-/** @private 
- * @param errorObject
- */
-easyrtc.onError = function(errorObject) {
-    if (easyrtc.debugPrinter) {
-        easyrtc.debugPrinter("saw error " + errorObject.errText);
-    }
-    var errorDiv = document.getElementById('easyrtcErrorDialog');
-    var errorBody;
-    if (!errorDiv) {
-        errorDiv = document.createElement("div");
-        errorDiv.id = 'easyrtcErrorDialog';
-        var title = document.createElement("div");
-        title.innerHTML = "Error messages";
-        title.className = "easyrtcErrorDialog_title";
-        errorDiv.appendChild(title);
-        errorBody = document.createElement("div");
-        errorBody.id = "easyrtcErrorDialog_body";
-        errorDiv.appendChild(errorBody);
-        var clearButton = document.createElement("button");
-        clearButton.appendChild(document.createTextNode("Okay"));
-        clearButton.className = "easyrtcErrorDialog_okayButton";
-=======
-easyRTC.setAppDefinedFields = function(fields) {
-    var fieldAsString = JSON.stringify(fields);
-    if (JSON.stringify(fieldAsString).length <= 128) {
-        easyRTC.appDefinedFields = JSON.parse(fieldAsString);
-        easyRTC.updateConfigurationInfo();
-    }
-    else {
-        alert("Developer error: your appDefinedFields were too big");
-    }
-};
-
-/** Default error reporting function. The default implementation displays error messages
- *  in a programatically created div with the id easyRTCErrorDialog. The div has title
- *  component with a classname of easyRTCErrorDialog_title. The error messages get added to a
- *  container with the id easyRTCErrorDialog_body. Each error message is a text node inside a div
- *  with a class of easyRTCErrorDialog_element. There is an "okay" button with the className of easyRTCErrorDialog_okayButton.
- *  @param {String} messageCode An error message code
- *  @param {String} message the error message text without any markup.
- *  @example
- *      easyRTC.showError("BAD_NAME", "Invalid username");
- */
-easyRTC.showError = function(messageCode, message) {
-    easyRTC.onError({errCode: messageCode, errText: message});
-};
-
-/** @private 
- * @param errorObject
- */
-easyRTC.onError = function(errorObject) {
-    if (easyRTC.debugPrinter) {
-        easyRTC.debugPrinter("saw error " + errorObject.errText);
-    }
-    var errorDiv = document.getElementById('easyRTCErrorDialog');
-    var errorBody;
-    if (!errorDiv) {
-        errorDiv = document.createElement("div");
-        errorDiv.id = 'easyRTCErrorDialog';
-
-        var title = document.createElement("div");
-        title.innerHTML = "Error messages";
-        title.className = "easyRTCErrorDialog_title";
-        errorDiv.appendChild(title);
-
-        errorBody = document.createElement("div");
-        errorBody.id = "easyRTCErrorDialog_body";
-        errorDiv.appendChild(errorBody);
-
-        var clearButton = document.createElement("button");
-        clearButton.appendChild(document.createTextNode("Okay"));
-        clearButton.className = "easyRTCErrorDialog_okayButton";
->>>>>>> d6c8ffe0
-        clearButton.onclick = function() {
-            errorBody.innerHTML = ""; // remove all inner nodes
-            errorDiv.style.display = "none";
-        };
-        errorDiv.appendChild(clearButton);
-        document.body.appendChild(errorDiv);
-    }
-    ;
-<<<<<<< HEAD
-    errorBody = document.getElementById("easyrtcErrorDialog_body");
-    var messageNode = document.createElement("div");
-    messageNode.className = 'easyrtcErrorDialog_element';
-    messageNode.appendChild(document.createTextNode(errorObject.errText));
-    errorBody.appendChild(messageNode);
-    errorDiv.style.display = "block";
-};
-=======
-
-    errorBody = document.getElementById("easyRTCErrorDialog_body");
-    var messageNode = document.createElement("div");
-
-    messageNode.className = 'easyRTCErrorDialog_element';
-    messageNode.appendChild(document.createTextNode(errorObject.errText));
-    errorBody.appendChild(messageNode);
-
-    errorDiv.style.display = "block";
-};
-
-
->>>>>>> d6c8ffe0
-//
-// add the style sheet to the head of the document. That way, developers
-// can overide it.
-//
-(function() {
-    //
-    // check to see if we already have an easyrtc.css file loaded
-    // if we do, we can exit immediately.
-    //
-    var links = document.getElementsByTagName("link");
-<<<<<<< HEAD
-=======
-
->>>>>>> d6c8ffe0
-    for (var cssindex in links) {
-        var css = links[cssindex];
-        if (css.href && (css.href.match("\/easyrtc.css") || css.href.match("\/easyrtc.css\?"))) {
-            return;
-        }
-    }
-    //
-    // add the easyrtc.css file since it isn't present
-    //
-    var easySheet = document.createElement("link");
-    easySheet.setAttribute("rel", "stylesheet");
-    easySheet.setAttribute("type", "text/css");
-    easySheet.setAttribute("href", "/easyrtc/easyrtc.css");
-    var headSection = document.getElementsByTagName("head")[0];
-    var firstHead = headSection.childNodes[0];
-    headSection.insertBefore(easySheet, firstHead);
-})();
-<<<<<<< HEAD
-/** @private */
-easyrtc.videoBandwidthString = "b=AS:50"; // default video band width is 50kbps
-
-//
-// easyrtc.createObjectURL builds a URL from a media stream.
-=======
-
-/** @private */
-easyRTC.videoBandwidthString = "b=AS:50"; // default video band width is 50kbps
-
-//
-// easyRTC.createObjectURL builds a URL from a media stream.
->>>>>>> d6c8ffe0
-// Arguments:
-//     mediaStream - a media stream object.
-// The video object in Chrome expects a URL.
-//
-/** @private 
- * @param mediaStream */
-<<<<<<< HEAD
-easyrtc.createObjectURL = function(mediaStream) {
-=======
-easyRTC.createObjectURL = function(mediaStream) {
->>>>>>> d6c8ffe0
-    if (window.URL && window.URL.createObjectURL) {
-        return window.URL.createObjectURL(mediaStream);
-    }
-    else if (window.webkitURL && window.webkitURL.createObjectURL) {
-        return window.webkit.createObjectURL(mediaStream);
-    }
-    else {
-        var errMessage = "Your browsers does not support URL.createObjectURL.";
-<<<<<<< HEAD
-        if (easyrtc.debugPrinter) {
-            easyrtc.debugPrinter("saw exception " + errMessage);
-=======
-        if (easyRTC.debugPrinter) {
-            easyRTC.debugPrinter("saw exception " + errMessage);
->>>>>>> d6c8ffe0
-        }
-        throw errMessage;
-    }
-};
-<<<<<<< HEAD
-/**
- * A convenience function to ensure that a string doesn't have symbols that will be interpreted by HTML.
- * @param {String} idString
- * @return {String} The cleaned string.
- * @example
- *     console.log( easyrtc.cleanId('&hello'));
- */
-easyrtc.cleanId = function(idString) {
-=======
-
-
-/**
- * A convenience function to ensure that a string doesn't have symbols that will be interpreted by HTML.
- * @param {String} idString
- * @return {String}
- * @example
- *     console.log( easyRTC.cleanId('&hello'));
- */
-easyRTC.cleanId = function(idString) {
->>>>>>> d6c8ffe0
-    var MAP = {
-        '&': '&amp;',
-        '<': '&lt;',
-        '>': '&gt;'
-    };
-<<<<<<< HEAD
-=======
-
->>>>>>> d6c8ffe0
-    return idString.replace(/[&<>]/g, function(c) {
-        return MAP[c];
-    });
-};
-
-<<<<<<< HEAD
-/** Set a callback that will be invoked when the application enters or leaves a room.
- * 
- * @param {Function} handler - the first parameter is true for entering a room, false for leaving a room. The second parameter is the room name.
- * @example 
- *   easyrtc.setRoomEntryListener(function(entry, roomName) {
- *       if( entry ) {
- *           console.log("entering room " + roomName);
- *       }
- *       else {
- *           console.log("leaving room " + roomName);
- *       }
- *   });
- */
-easyrtc.setRoomEntryListener = function(handler) {
-    easyrtc.roomEntryListener = handler;
-};
-=======
-
-
-
->>>>>>> d6c8ffe0
-/** Set the callback that will be invoked when the list of people logged in changes.
- * The callback expects to receive a map whose ideas are easyrtcids and whose values are in turn maps
- * supplying user specific information. The inner maps have the following keys:
- *  userName, applicationName, browserFamily, browserMajor, osFamily, osMajor, deviceFamily.
- * The callback also receives a boolean that indicates whether the owner is the primary owner of a room.
- * @param {Function} listener
- * @example
-<<<<<<< HEAD
- *   easyrtc.setRoomOccupantListener( function(roomName, list, isPrimaryOwner) {
-=======
- *   easyRTC.setLoggedInListener( function(list, isPrimaryOwner) {
->>>>>>> d6c8ffe0
- *      for( var i in list ) {
- *         ("easyrtcid=" + i + " belongs to user " + list[i].userName);
- *      }
- *   });
- */
-<<<<<<< HEAD
-easyrtc.setRoomOccupantListener = function(listener) {
-    easyrtc.roomOccupantListener = listener;
-};
-=======
-easyRTC.setLoggedInListener = function(listener) {
-    easyRTC.loggedInListener = listener;
-};
-
-
-
->>>>>>> d6c8ffe0
-/**
- * Sets a callback that is called when a data channel is open and ready to send data.
- * The callback will be called with an easyrtcid as it's sole argument.
- * @param {Function} listener
- * @example
-<<<<<<< HEAD
- *    easyrtc.setDataChannelOpenListener( function(easyrtcid) {
- *         easyrtc.sendDataP2P(easyrtcid, "greeting", "hello");
- *    });
- */
-easyrtc.setDataChannelOpenListener = function(listener) {
-    easyrtc.onDataChannelOpen = listener;
-};
-=======
- *    easyRTC.setDataChannelOpenListener( function(easyrtcid) {
- *         easyRTC.sendDataP2P(easyrtcid, "hello");
- *    });
- */
-easyRTC.setDataChannelOpenListener = function(listener) {
-    easyRTC.onDataChannelOpen = listener;
-};
-
-
->>>>>>> d6c8ffe0
-/** Sets a callback that is called when a previously open data channel closes.
- * The callback will be called with an easyrtcid as it's sole argument.
- * @param {Function} listener
- * @example
-<<<<<<< HEAD
- *    easyrtc.setDataChannelCloseListener( function(easyrtcid) {
- *            ("No longer connected to " + easyrtc.idToName(easyrtcid));       
- *    });
- */
-easyrtc.setDataChannelCloseListener = function(listener) {
-    easyrtc.onDataChannelClose = listener;
-};
-/** Returns the number of live peer connections the client has.
- * @return {Number}
- * @example
- *    ("You have " + easyrtc.getConnectionCount() + " peer connections");
- */
-easyrtc.getConnectionCount = function() {
-    var count = 0;
-    for (var i in easyrtc.peerConns) {
-        if (easyrtc.peerConns[i].startedAV) {
-            count++;
-        }
-    }
-    return count;
-};
-/** Sets whether audio is transmitted by the local user in any subsequent calls.
- * @param {Boolean} enabled true to include audio, false to exclude audio. The default is true.
- * @example
- *      easyrtc.enableAudio(false);
- */
-easyrtc.enableAudio = function(enabled) {
-    easyrtc.audioEnabled = enabled;
-};
-=======
- *    easyRTC.setDataChannelCloseListener( function(easyrtcid) {
- *            ("No longer connected to " + easyRTC.idToName(easyrtcid));       
- *    });
- */
-easyRTC.setDataChannelCloseListener = function(listener) {
-    easyRTC.onDataChannelClose = listener;
-};
-
-/** Returns the number of live peer connections the client has.
- * @return {Number}
- * @example
- *    ("You have " + easyRTC.getConnectionCount() + " peer connections");
- */
-easyRTC.getConnectionCount = function() {
-    var count = 0;
-    for (var i in easyRTC.peerConns) {
-        if (easyRTC.peerConns[i].startedAV) {
-            count++;
-        }
-    }
-    return count + easyRTC.getSipConnectionCount();
-};
-
-
-/** Sets whether audio is transmitted by the local user in any subsequent calls.
- * @param {Boolean} enabled true to include audio, false to exclude audio. The default is true.
- * @example
- *      easyRTC.enableAudio(false);
- */
-easyRTC.enableAudio = function(enabled) {
-    easyRTC.audioEnabled = enabled;
-};
-
-
->>>>>>> d6c8ffe0
-/**
- *Sets whether video is transmitted by the local user in any subsequent calls.
- * @param {Boolean} enabled - true to include video, false to exclude video. The default is true.
- * @example
-<<<<<<< HEAD
- *      easyrtc.enableVideo(false);
- */
-easyrtc.enableVideo = function(enabled) {
-    easyrtc.videoEnabled = enabled;
-};
-/**
- * Sets whether WebRTC data channels are used to send inter-client messages.
- * This is only the messages that applications explicitly send to other applications, not the WebRTC signaling messages.
- * @param {Boolean} enabled  true to use data channels, false otherwise. The default is false.
- * @example
- *     easyrtc.enableDataChannels(true);
- */
-easyrtc.enableDataChannels = function(enabled) {
-    easyrtc.dataEnabled = enabled;
-};
-/**
- * Returns a URL for your local camera and microphone.
- *  It can be called only after easyrtc.initMediaSource has succeeded.
- *  It returns a url that can be used as a source by the Chrome video element or the &lt;canvas&gt; element.
- *  @return {URL}
- *  @example
- *      document.getElementById("myVideo").src = easyrtc.getLocalStreamAsUrl();
- */
-easyrtc.getLocalStreamAsUrl = function() {
-    if (easyrtc.localStream === null) {
-        throw "Developer error: attempt to get a mediastream without invoking easyrtc.initMediaSource successfully";
-    }
-    return easyrtc.createObjectURL(easyrtc.localStream);
-};
-/**
- * Returns a media stream for your local camera and microphone.
- *  It can be called only after easyrtc.initMediaSource has succeeded.
- *  It returns a stream that can be used as an argument to easyrtc.setVideoObjectSrc.
- * @return {MediaStream}
- * @example
- *    easyrtc.setVideoObjectSrc( document.getElementById("myVideo"), easyrtc.getLocalStream());    
- */
-easyrtc.getLocalStream = function() {
-    return easyrtc.localStream;
-};
-/** Clears the media stream on a video object.
- * 
- * @param {type} element the video object.
- * @example 
- *    easyrtc.clearMediaStream( document.getElementById('selfVideo'));
- * 
- */
-easyrtc.clearMediaStream = function(element) {
-=======
- *      easyRTC.enableVideo(false);
- */
-easyRTC.enableVideo = function(enabled) {
-    easyRTC.videoEnabled = enabled;
-};
-
-
-/**
- * Sets whether webrtc data channels are used to send inter-client messages.
- * This is only the messages that applications explicitly send to other applications, not the webrtc signalling messages.
- * @param {Boolean} enabled  true to use data channels, false otherwise. The default is false.
- * @example
- *     easyRTC.enableDataChannels(true);
- */
-easyRTC.enableDataChannels = function(enabled) {
-    easyRTC.dataEnabled = enabled;
-};
-
-
-/**
- * Returns a URL for your local camera and microphone.
- *  It can be called only after easyRTC.initMediaSource has succeeded.
- *  It returns a url that can be used as a source by the chrome video element or the &lt;canvas&gt; element.
- *  @return {URL}
- *  @example
- *      document.getElementById("myVideo").src = easyRTC.getLocalStreamAsUrl();
- */
-easyRTC.getLocalStreamAsUrl = function() {
-    if (easyRTC.localStream === null) {
-        alert("Developer error: attempt to get a mediastream without invoking easyRTC.initMediaSource successfully");
-    }
-    return easyRTC.createObjectURL(easyRTC.localStream);
-};
-
-
-/**
- * Returns a media stream for your local camera and microphone.
- *  It can be called only after easyRTC.initMediaSource has succeeded.
- *  It returns a stream that can be used as an argument to easyRTC.setVideoObjectSrc.
- * @return {MediaStream}
- * @example
- *    easyRTC.setVideoObjectSrc( document.getElementById("myVideo"), easyRTC.getLocalStream());    
- */
-easyRTC.getLocalStream = function() {
-    return easyRTC.localStream;
-};
-
-/**
- * Sends a easyrtcCmd command to the server, rather than another client. 
- * @param {string} instruction
- * @param {object} data
- * @returns {undefined}
- */
-easyRTC.sendEasyrtcCmd = function(instruction, data) {
-    if (!easyRTC.webSocketConnected) {
-        throw "Attempt to send message without a valid connection to the server."
-    }
-    else {
-        var dataToShip = {
-            msgType: instruction,
-            msgData: data
-        };
-
-        if (easyRTC.debugPrinter) {
-            easyRTC.debugPrinter("sending server message " + JSON.stringify(dataToShip));
-        }
-        easyRTC.webSocket.json.emit("easyrtcCmd", dataToShip);
-    }
-};
-
-easyRTC.sendServerMessage = function(instruction, data) {
-    if (!easyRTC.webSocketConnected) {
-        throw "Attempt to send message without a valid connection to the server."
-    }
-    else {
-        var dataToShip = {
-            msgType: instruction,
-            msgData: data
-        };
-
-        if (easyRTC.debugPrinter) {
-            easyRTC.debugPrinter("sending server message " + JSON.stringify(dataToShip));
-        }
-        easyRTC.webSocket.json.emit("message", dataToShip);
-    }
-};
-
-/** Clears the media stream on a video object.
- * 
- * @param {type} element the video object.
- * @returns {undefined}
- */
-easyRTC.clearMediaStream = function(element) {
->>>>>>> d6c8ffe0
-    if (typeof element.srcObject !== 'undefined') {
-        element.srcObject = null;
-    } else if (typeof element.mozSrcObject !== 'undefined') {
-        element.mozSrcObject = null;
-    } else if (typeof element.src !== 'undefined') {
-        element.src = null;
-    } else {
-    }
-};
-
-/**
- *  Sets a video or audio object from a media stream.
- *  Chrome uses the src attribute and expects a URL, while firefox
- *  uses the mozSrcObject and expects a stream. This procedure hides
- *  that from you.
- *  If the media stream is from a local webcam, you may want to add the 
-<<<<<<< HEAD
- *  easyrtcMirror class to the video object so it looks like a proper mirror.
- *  The easyrtcMirror class is defined in easyrtc.css, which is automatically added
- *  when you add the easyrtc.js file to an HTML file.
- *  @param {DOMObject} videoObject an HTML5 video object 
- *  @param {MediaStream} stream a media stream as returned by easyrtc.getLocalStream or your stream acceptor.
- * @example
- *    easyrtc.setVideoObjectSrc( document.getElementById("myVideo"), easyrtc.getLocalStream());    
- *     
- */
-easyrtc.setVideoObjectSrc = function(videoObject, stream) {
-    if (stream && stream !== "") {
-=======
- *  easyRTCMirror class to the video object so it looks like a proper mirror.
- *  The easyRTCMirror class is defined in easyrtc.css, which is automatically added
- *  when you add the easyrtc.js file to an HTML file.
- *  @param {DOMObject} videoObject an HTML5 video object 
- *  @param {MediaStream} stream a media stream as returned by easyRTC.getLocalStream or your stream acceptor.
- * @example
- *    easyRTC.setVideoObjectSrc( document.getElementById("myVideo"), easyRTC.getLocalStream());    
- *     
- */
-easyRTC.setVideoObjectSrc = function(videoObject, stream) {
-    if (stream && stream != "") {
->>>>>>> d6c8ffe0
-        videoObject.autoplay = true;
-        attachMediaStream(videoObject, stream);
-        videoObject.play();
-    }
-    else {
-<<<<<<< HEAD
-        easyrtc.clearMediaStream(videoObject);
-=======
-        easyRTC.clearMediaStream(videoObject);
->>>>>>> d6c8ffe0
-    }
-};
-/** @private
- * @param {String} x */
-<<<<<<< HEAD
-easyrtc.formatError = function(x) {
-=======
-easyRTC.formatError = function(x) {
->>>>>>> d6c8ffe0
-    if (x === null || typeof x === 'undefined') {
-        message = "null";
-    }
-    if (typeof x === 'string') {
-        return x;
-    }
-    else if (x.type && x.description) {
-        return x.type + " : " + x.description;
-    }
-    else if (typeof x === 'object') {
-        try {
-            return JSON.stringify(x);
-        }
-        catch (oops) {
-            var result = "{";
-            for (var name in x) {
-                if (typeof x[name] === 'string') {
-                    result = result + name + "='" + x[name] + "' ";
-                }
-            }
-            result = result + "}";
-            return result;
-        }
-    }
-    else {
-        return "Strange case";
-    }
-};
-<<<<<<< HEAD
-/** Initializes your access to a local camera and microphone.
- *  Failure could be caused a browser that didn't support WebRTC, or by the user
- * not granting permission.
- * If you are going to call easyrtc.enableAudio or easyrtc.enableVideo, you need to do it before
- * calling easyrtc.initMediaSource. 
- * @param {Function} successCallback - will be called when the media source is ready.
- * @param {Function} errorCallback - is called with a message string if the attempt to get media failed.
- * @example
- *       easyrtc.initMediaSource(
- *          function() { 
- *              easyrtc.setVideoObjectSrc( document.getElementById("mirrorVideo"), easyrtc.getLocalStream()); 
- *          },
- *          function() {
- *               easyrtc.showError("no-media", "Unable to get local media");
- *          });
- *          
- */
-easyrtc.initMediaSource = function(successCallback, errorCallback) {
-
-    if (easyrtc.debugPrinter) {
-        easyrtc.debugPrinter("about to request local media");
-=======
-
-
-
-
-/** Initializes your access to a local camera and microphone.
- *  Failure could be caused a browser that didn't support webrtc, or by the user
- * not granting permission.
- * If you are going to call easyRTC.enableAudio or easyRTC.enableVideo, you need to do it before
- * calling easyRTC.initMediaSource. 
- * @param {Function} successCallback - will be called when the media source is ready.
- * @param {Function} errorCallback - is called with a message string if the attempt to get media failed.
- * @example
- *       easyRTC.initMediaSource(
- *          function() { 
- *              easyRTC.setVideoObjectSrc( document.getElementById("mirrorVideo"), easyRTC.getLocalStream()); 
- *          },
- *          function() {
- *               easyRTC.showError("no-media", "Unable to get local media");
- *          });
- *          
- */
-easyRTC.initMediaSource = function(successCallback, errorCallback) {
-
-    if (easyRTC.debugPrinter) {
-        easyRTC.debugPrinter("about to request local media");
->>>>>>> d6c8ffe0
-    }
-
-    if (!window.getUserMedia) {
-        errorCallback("Your browser doesn't appear to support WebRTC.");
-    }
-
-    if (errorCallback === null) {
-<<<<<<< HEAD
-        errorCallback = function(errorCode, errorText) {
-            var message = "easyrtc.initMediaSource: " + easyrtc.formatError(errorText);
-            if (easyrtc.debugPrinter) {
-                easyrtc.debugPrinter(message);
-            }
-            easyrtc.showError("no-media", message);
-=======
-        errorCallback = function(x) {
-            var message = "easyRTC.initMediaSource: " + easyRTC.formatError(x);
-            if (easyRTC.debugPrinter) {
-                easyRTC.debugPrinter(message);
-            }
-            easyRTC.showError("no-media", message);
->>>>>>> d6c8ffe0
-        };
-    }
-
-    if (!successCallback) {
-<<<<<<< HEAD
-        alert("easyrtc.initMediaSource not supplied a successCallback");
-=======
-        alert("easyRTC.initMediaSource not supplied a successCallback");
->>>>>>> d6c8ffe0
-        return;
-    }
-
-
-
-<<<<<<< HEAD
-    var mode = {'audio': (easyrtc.audioEnabled ? true : false),
-        'video': ((easyrtc.videoEnabled) ? (easyrtc.videoFeatures) : false)};
-=======
-    var mode = {'audio': (easyRTC.audioEnabled ? true : false),
-        'video': ((easyRTC.videoEnabled) ? (easyRTC.videoFeatures) : false)};
->>>>>>> d6c8ffe0
-
-    /** @private
-     * @param {Stream} stream
-     *  */
-    var onUserMediaSuccess = function(stream) {
-<<<<<<< HEAD
-        if (easyrtc.debugPrinter) {
-            easyrtc.debugPrinter("getUserMedia success callback entered");
-        }
-
-
-        if (easyrtc.debugPrinter) {
-            easyrtc.debugPrinter("successfully got local media");
-        }
-        easyrtc.localStream = stream;
-        if (easyrtc.haveAudioVideo.video) {
-=======
-        if (easyRTC.debugPrinter) {
-            easyRTC.debugPrinter("getUserMedia success callback entered");
-        }
-//     console.log("getusermedia succeeded");
-// the below commented out checks were for Chrome. However, Mozilla nightly started 
-// implementing the getAudioTracks method as well, except their implementation appears to 
-// be asychronous, the audioTracks.length are zero initially and filled later.
-// 
-//        if (easyRTC.audioEnabled && stream.getAudioTracks) {
-//            var audioTracks = stream.getAudioTracks();
-//            if (!audioTracks || audioTracks.length === 0) {
-//                errorCallback("The application requested audio but the system didn't supply it");
-//                return;
-//            }
-//        }
-//        if (easyRTC.videoEnabled && stream.getVideoTracks) {
-//            var videoTracks = stream.getVideoTracks();
-//            if (!videoTracks || videoTracks.length === 0) {
-//                errorCallback("The application requested video but the system didn't supply it");
-//                return;
-//            }
-//        }
-
-        if (easyRTC.debugPrinter) {
-            easyRTC.debugPrinter("successfully got local media");
-        }
-        easyRTC.localStream = stream;
-        if (easyRTC.haveAudioVideo.video) {
->>>>>>> d6c8ffe0
-            var videoObj = document.createElement('video');
-            videoObj.muted = true;
-            var triesLeft = 30;
-            var tryToGetSize = function() {
-                if (videoObj.videoWidth > 0 || triesLeft < 0) {
-<<<<<<< HEAD
-                    easyrtc.nativeVideoWidth = videoObj.videoWidth;
-                    easyrtc.nativeVideoHeight = videoObj.videoHeight;
-                    if (easyrtc.videoFeatures.mandatory &&
-                            easyrtc.videoFeatures.mandatory.minHeight &&
-                            (easyrtc.nativeVideoHeight != easyrtc.videoFeatures.mandatory.minHeight ||
-                                    easyrtc.nativeVideoWidth != easyrtc.videoFeatures.mandatory.minWidth)) {
-                        easyrtc.showError(easyrtc.errCodes.MEDIA_WARNING,
-                                "requested video size of " + easyrtc.videoFeatures.mandatory.minWidth + "x" + easyrtc.videoFeatures.mandatory.minHeight +
-                                " but got size of " + easyrtc.nativeVideoWidth + "x" + easyrtc.nativeVideoHeight);
-                    }
-                    easyrtc.setVideoObjectSrc(videoObj, "");
-=======
-                    easyRTC.nativeVideoWidth = videoObj.videoWidth;
-                    easyRTC.nativeVideoHeight = videoObj.videoHeight;
-                    if (easyRTC.videoFeatures.mandatory &&
-                            easyRTC.videoFeatures.mandatory.minHeight &&
-                            (easyRTC.nativeVideoHeight != easyRTC.videoFeatures.mandatory.minHeight ||
-                                    easyRTC.nativeVideoWidth != easyRTC.videoFeatures.mandatory.minWidth)) {
-                        easyRTC.showError(easyRTC.errCodes.MEDIA_WARNING,
-                                "requested video size of " + easyRTC.videoFeatures.mandatory.minWidth + "x" + easyRTC.videoFeatures.mandatory.minHeight +
-                                " but got size of " + easyRTC.nativeVideoWidth + "x" + easyRTC.nativeVideoHeight);
-                    }
-                    easyRTC.setVideoObjectSrc(videoObj, "");
->>>>>>> d6c8ffe0
-                    if (videoObj.removeNode) {
-                        videoObj.removeNode(true);
-                    }
-                    else {
-                        var ele = document.createElement('div');
-                        ele.appendChild(videoObj);
-                        ele.removeChild(videoObj);
-                    }
-
-<<<<<<< HEAD
-                    easyrtc.updateConfigurationInfo();
-=======
-// easyRTC.updateConfigurationInfo();
->>>>>>> d6c8ffe0
-                    if (successCallback) {
-                        successCallback();
-                    }
-                }
-                else {
-                    triesLeft -= 1;
-                    setTimeout(tryToGetSize, 100);
-                }
-            };
-<<<<<<< HEAD
-            easyrtc.setVideoObjectSrc(videoObj, stream);
-            tryToGetSize();
-        }
-        else {
-            easyrtc.updateConfigurationInfo();
-=======
-            easyRTC.setVideoObjectSrc(videoObj, stream);
-            tryToGetSize();
-        }
-        else {
-            easyRTC.updateConfigurationInfo();
->>>>>>> d6c8ffe0
-            if (successCallback) {
-                successCallback();
-            }
-        }
-    };
-    /** @private
-     * @param {String} error
-     */
-    var onUserMediaError = function(error) {
-        console.log("getusermedia failed");
-<<<<<<< HEAD
-        if (easyrtc.debugPrinter) {
-            easyrtc.debugPrinter("failed to get local media");
-        }
-        if (errorCallback) {
-            errorCallback(easyrtc.errCodes.MEDIA_ERR, "Failed to get access to local media. Error code was " + error.code + ".");
-        }
-        easyrtc.localStream = null;
-        easyrtc.haveAudioVideo = {
-            audio: false,
-            video: false
-        };
-        easyrtc.updateConfigurationInfo();
-    };
-    if (!easyrtc.audioEnabled && !easyrtc.videoEnabled) {
-=======
-        if (easyRTC.debugPrinter) {
-            easyRTC.debugPrinter("failed to get local media");
-        }
-        if (errorCallback) {
-            errorCallback("Failed to get access to local media. Error code was " + error.code + ".");
-        }
-        easyRTC.localStream = null;
-        easyRTC.haveAudioVideo = {
-            audio: false,
-            video: false
-        };
-        easyRTC.updateConfigurationInfo();
-    };
-    if (!easyRTC.audioEnabled && !easyRTC.videoEnabled) {
->>>>>>> d6c8ffe0
-        onUserMediaError("At least one of audio and video must be provided");
-        return;
-    }
-
-    /** @private */
-<<<<<<< HEAD
-    easyrtc.haveAudioVideo = {
-        audio: easyrtc.audioEnabled,
-        video: easyrtc.videoEnabled
-    };
-    if (easyrtc.videoEnabled || easyrtc.audioEnabled) {
-=======
-    easyRTC.haveAudioVideo = {
-        audio: easyRTC.audioEnabled,
-        video: easyRTC.videoEnabled
-    };
-    if (easyRTC.videoEnabled || easyRTC.audioEnabled) {
->>>>>>> d6c8ffe0
-//
-// getUserMedia usually fails the first time I call it. I suspect it's a page loading
-// issue. So I'm going to try adding a 1 second delay to allow things to settle down first.
-// 
-        setTimeout(function() {
-            try {
-                getUserMedia(mode, onUserMediaSuccess, onUserMediaError);
-            } catch (e) {
-<<<<<<< HEAD
-                errorCallback(easyrtc.errCodes.MEDIA_ERR, "getUserMedia failed with exception: " + e.message);
-=======
-                errorCallback("getUserMedia failed with exception: " + e.message);
->>>>>>> d6c8ffe0
-            }
-        }, 1000);
-    }
-    else {
-        onUserMediaSuccess(null);
-    }
-};
-
-
-/**
-<<<<<<< HEAD
- * easyrtc.setAcceptChecker sets the callback used to decide whether to accept or reject an incoming call.
-=======
- * easyRTC.setAcceptChecker sets the callback used to decide whether to accept or reject an incoming call.
->>>>>>> d6c8ffe0
- * @param {Function} acceptCheck takes the arguments (callerEasyrtcid, function():boolean ) {}
- * The acceptCheck callback is passed (as it's second argument) a function that should be called with either
- * a true value (accept the call) or false value( reject the call).
- * @example
-<<<<<<< HEAD
- *      easyrtc.setAcceptChecker( function(easyrtcid, acceptor) {
- *           if( easyrtc.idToName(easyrtcid) === 'Fred' ) {
- *              acceptor(true);
- *           }
- *           else if( easyrtc.idToName(easyrtcid) === 'Barney' ) {
-=======
- *      easyRTC.setAcceptChecker( function(easyrtcid, acceptor) {
- *           if( easyRTC.idToName(easyrtcid) === 'Fred' ) {
- *              acceptor(true);
- *           }
- *           else if( easyRTC.idToName(easyrtcid) === 'Barney' ) {
->>>>>>> d6c8ffe0
- *              setTimeout( function() {  acceptor(true)}, 10000);
- *           }
- *           else {
- *              acceptor(false);
- *           }
- *      });
- */
-<<<<<<< HEAD
-easyrtc.setAcceptChecker = function(acceptCheck) {
-    easyrtc.acceptCheck = acceptCheck;
-};
-/**
- * easyrtc.setStreamAcceptor sets a callback to receive media streams from other peers, independent
- * of where the call was initiated (caller or callee).
- * @param {Function} acceptor takes arguments (caller, mediaStream)
- * @example
- *  easyrtc.setStreamAcceptor(function(easyrtcid, stream) {
- *     document.getElementById('callerName').innerHTML = easyrtc.idToName(easyrtcid);
- *     easyrtc.setVideoObjectSrc( document.getElementById("callerVideo"), stream); 
- *  });
- */
-easyrtc.setStreamAcceptor = function(acceptor) {
-    easyrtc.streamAcceptor = acceptor;
-};
-/** Sets the easyrtc.onError field to a user specified function.
- * @param {Function} errListener takes an object of the form { errCode: String, errText: String}
- * @example
- *    easyrtc.setOnError( function(errorObject) {
- *        document.getElementById("errMessageDiv").innerHTML += errorObject.errText;
- *    });
- */
-easyrtc.setOnError = function(errListener) {
-    easyrtc.onError = errListener;
-};
-=======
-easyRTC.setAcceptChecker = function(acceptCheck) {
-    easyRTC.acceptCheck = acceptCheck;
-};
-
-
-/**
- * easyRTC.setStreamAcceptor sets a callback to receive media streams from other peers, independent
- * of where the call was initiated (caller or callee).
- * @param {Function} acceptor takes arguments (caller, mediaStream)
- * @example
- *  easyRTC.setStreamAcceptor(function(easyrtcid, stream) {
- *     document.getElementById('callerName').innerHTML = easyRTC.idToName(easyrtcid);
- *     easyRTC.setVideoObjectSrc( document.getElementById("callerVideo"), stream); 
- *  });
- */
-easyRTC.setStreamAcceptor = function(acceptor) {
-    easyRTC.streamAcceptor = acceptor;
-};
-
-
-/** Sets the easyRTC.onError field to a user specified function.
- * @param {Function} errListener takes an object of the form { errCode: String, errText: String}
- * @example
- *    easyRTC.setOnError( function(errorObject) {
- *        document.getElementById("errMessageDiv").innerHTML += errorObject.errText;
- *    });
- */
-easyRTC.setOnError = function(errListener) {
-    easyRTC.onError = errListener;
-};
-
-
->>>>>>> d6c8ffe0
-/**
- * Sets the callCancelled callback. This will be called when a remote user 
- * initiates a call to you, but does a "hangup" before you have a chance to get his video stream.
- * @param {Function} callCancelled takes an easyrtcid as an argument and a boolean that indicates whether
- *  the call was explicitly cancelled remotely (true), or actually accepted by the user attempting a call to 
- *  the same party.
- * @example
-<<<<<<< HEAD
- *     easyrtc.setCallCancelled( function(easyrtcid, explicitlyCancelled) {
-=======
- *     easyRTC.setCallCancelled( function(easyrtcid, explicitlyCancelled) {
->>>>>>> d6c8ffe0
- *        if( explicitlyCancelled ) {
- *            console..log(easyrtc.idToName(easyrtcid) + " stopped trying to reach you");
- *         }
- *         else {
- *            console.log("Implicitly called "  + easyrtc.idToName(easyrtcid));
- *         }
- *     });
- */
-<<<<<<< HEAD
-easyrtc.setCallCancelled = function(callCancelled) {
-    easyrtc.callCancelled = callCancelled;
-};
-=======
-easyRTC.setCallCancelled = function(callCancelled) {
-    easyRTC.callCancelled = callCancelled;
-};
-
->>>>>>> d6c8ffe0
-/**  Sets a callback to receive notification of a media stream closing. The usual
- *  use of this is to clear the source of your video object so you aren't left with 
- *  the last frame of the video displayed on it.
- *  @param {Function} onStreamClosed takes an easyrtcid as it's first parameter.
- *  @example
-<<<<<<< HEAD
- *     easyrtc.setOnStreamClosed( function(easyrtcid) {
- *         easyrtc.setVideoObjectSrc( document.getElementById("callerVideo"), "");
- *         ( easyrtc.idToName(easyrtcid) + " went away");
- *     });
- */
-easyrtc.setOnStreamClosed = function(onStreamClosed) {
-    easyrtc.onStreamClosed = onStreamClosed;
-};
-=======
- *     easyRTC.setOnStreamClosed( function(easyrtcid) {
- *         easyRTC.setVideoObjectSrc( document.getElementById("callerVideo"), "");
- *         ( easyRTC.idToName(easyrtcid) + " went away");
- *     });
- */
-easyRTC.setOnStreamClosed = function(onStreamClosed) {
-    easyRTC.onStreamClosed = onStreamClosed;
-};
-
-
->>>>>>> d6c8ffe0
-/**
- * Sets the bandwidth for sending video data.
- * Setting the rate too low will cause connection attempts to fail. 40 is probably good lower limit.
- * The default is 50. A value of zero will remove bandwidth limits.
- * @param {Number} kbitsPerSecond is rate in kilobits per second.
- * @example
-<<<<<<< HEAD
- *    easyrtc.setVideoBandwidth( 40);
- */
-easyrtc.setVideoBandwidth = function(kbitsPerSecond) {
-    if (easyrtc.debugPrinter) {
-        easyrtc.debugPrinter("video bandwidth set to " + kbitsPerSecond + " kbps");
-    }
-    if (kbitsPerSecond > 0) {
-        easyrtc.videoBandwidthString = "b=AS:" + kbitsPerSecond;
-    }
-    else {
-        easyrtc.videoBandwidthString = "";
-=======
- *    easyRTC.setVideoBandwidth( 40);
- */
-easyRTC.setVideoBandwidth = function(kbitsPerSecond) {
-    if (easyRTC.debugPrinter) {
-        easyRTC.debugPrinter("video bandwidth set to " + kbitsPerSecond + " kbps");
-    }
-    if (kbitsPerSecond > 0) {
-        easyRTC.videoBandwidthString = "b=AS:" + kbitsPerSecond;
-    }
-    else {
-        easyRTC.videoBandwidthString = "";
->>>>>>> d6c8ffe0
-    }
-};
-
-
-/**
- * Sets a listener for data sent from another client (either peer to peer or via websockets).
-<<<<<<< HEAD
- * @param {Function} listener has the signature (easyrtcid, msgType, data, targeting).
- *   msgType is a string. targeting is null if the message was received using WebRTC data channels, otherwise it
- *   is an object that contains one or more of the following string valued elements {targetEasyrtcid, targetGroup, targetRoom}.
- * @example
- *     easyrtc.setPeerListener( function(easyrtcid, msgType, data, targeting) {
- *         ("From " + easyrtc.idToName(easyrtcid) + 
-=======
- * @param {Function} listener has the signature (easyrtcid, data)
- * @example
- *     easyRTC.setPeerListener( function(easyrtcid, data) {
- *         ("From " + easyRTC.idToName(easyrtcid) + 
->>>>>>> d6c8ffe0
- *             " sent the follow data " + JSON.stringify(data));
- *     });
- *     
- *     
- */
-<<<<<<< HEAD
-easyrtc.setPeerListener = function(listener) {
-    easyrtc.receivePeerCB = listener;
-};
-
-=======
-easyRTC.setPeerListener = function(listener) {
-    easyRTC.receivePeerCB = listener;
-};
->>>>>>> d6c8ffe0
-/**
- * Sets a listener for data sent from another client (either peer to peer or via websockets).
- * @deprecated This is now a synonym for setPeerListener.
- * @param {Function} listener has the signature (easyrtcid, data)
- * @example
-<<<<<<< HEAD
- *     easyrtc.setDataListener( function(easyrtcid, data) {
- *         ("From " + easyrtc.idToName(easyrtcid) + 
-=======
- *     easyRTC.setDataListener( function(easyrtcid, data) {
- *         ("From " + easyRTC.idToName(easyrtcid) + 
->>>>>>> d6c8ffe0
- *             " sent the follow data " + JSON.stringify(data));
- *     });
- *     
- *     
- */
-<<<<<<< HEAD
-easyrtc.setDataListener = function(listener) {
-    easyrtc.receivePeerCB = listener;
-};
-=======
-easyRTC.setDataListener = easyRTC.setPeerListener;
->>>>>>> d6c8ffe0
-
-/**
- * Sets a listener for messages from the server.
- * @param {Function} listener has the signature (data)
- * @example
-<<<<<<< HEAD
- *     easyrtc.setPeerListener( function(msg) {
- *         ("From Server sent the following message " + JSON.stringify(msg));
- *     });     
- */
-easyrtc.setServerListener = function(listener) {
-    easyrtc.receiveServerCB = listener;
-};
-=======
- *     easyRTC.setPeerListener( function(data) {
- *         ("From Server sent the follow data " + JSON.stringify(data));
- *     });     
- */
-easyRTC.setServerListener = function(listener) {
-    easyRTC.receiveServerCB = listener;
-};
-
-
-
->>>>>>> d6c8ffe0
-/**
- * Sets the url of the Socket server.
- * The node.js server is great as a socket server, but it doesn't have
- * all the hooks you'd like in a general web server, like PHP or Python
- * plug-ins. By setting the serverPath your application can get it's regular
-<<<<<<< HEAD
- * pages from a regular webserver, but the EasyRTC library can still reach the
- * socket server.
- * @param {DOMString} socketUrl
- * @example
- *     easyrtc.setSocketUrl(":8080");
- */
-easyrtc.setSocketUrl = function(socketUrl) {
-    if (easyrtc.debugPrinter) {
-        easyrtc.debugPrinter("WebRTC signaling server URL set to " + socketUrl);
-    }
-    easyrtc.serverPath = socketUrl;
-};
-/** 
- * Sets the user name associated with the connection. 
- * @param {String} userName must obey standard identifier conventions.
- * @returns {Boolean} true if the call succeeded, false if the username was invalid.
- * @example
- *    if ( !easyrtc.setUserName("JohnSmith") ) {
- *        alert("bad user name);
- *    
- */
-easyrtc.setUserName = function(userName) {
-
-    if (easyrtc.isNameValid(userName)) {
-        easyrtc.userName = userName;
-        return true;
-    }
-    else {
-        easyrtc.showError(easyrtc.errCodes.BAD_NAME, "Illegal username " + userName);
-=======
- * pages from a regular webserver, but the easyRTC library can still reach the
- * socket server.
- * @param {DOMString} socketUrl
- * @example
- *     easyRTC.setSocketUrl(":8080");
- */
-easyRTC.setSocketUrl = function(socketUrl) {
-    if (easyRTC.debugPrinter) {
-        easyRTC.debugPrinter("webrtc signaling server URL set to " + socketUrl);
-    }
-    easyRTC.serverPath = socketUrl;
-};
-
-/** 
- * Sets the user name associated with the connection.
- * @param {String} userName must obey standard identifier conventions.
- * @returns {Boolean} true if the call succeeded, false if the username was invalid.
- * @example
- *    if ( !easyRTC.setUserName("JohnSmith") ) {
- *        alert("bad user name);
- *    
- */
-easyRTC.setUserName = function(userName) {
-    if (easyRTC.isNameValid(userName)) {
-        easyRTC.userName = userName;
-        return true;
-    }
-    else {
-        easyRTC.showError(easyRTC.errCodes.BAD_NAME, "Illegal username " + userName);
->>>>>>> d6c8ffe0
-        return false;
-    }
-};
-
-/**
-<<<<<<< HEAD
- * Set the authentication credential if needed.
- * @param {Object} credential - a JSONifiable object.
- */
-easyrtc.setCredential = function(credential) {
-    try {
-        JSON.stringify(credential);
-        easyrtc.credential = credential;
-        return true;
-    }
-    catch (oops) {
-        easyrtc.showError(easyrtc.errCodes.BAD_CREDENTIAL, "easyrtc.setCredential passed a non-JSON-able object");
-        throw "easyrtc.setCredential passed a non-JSON-able object";
-    }
-};
-
-/**
- * Sets the listener for socket disconnection by external (to the API) reasons.
- * @param {Function} disconnectListener takes no arguments and is not called as a result of calling easyrtc.disconnect.
- * @example
- *    easyrtc.setDisconnectListener(function() {
- *        easyrtc.showError("SYSTEM-ERROR", "Lost our connection to the socket server");
- *    });
- */
-easyrtc.setDisconnectListener = function(disconnectListener) {
-    easyrtc.disconnectListener = disconnectListener;
-};
-/**
- * Convert an easyrtcid to a user name. This is useful for labeling buttons and messages
- * regarding peers. 
- * @param {String} easyrtcid
- * @return {String} the username associated with the easyrtcid, or the easyrtcid if there is
- * no associated username.
- * @example
- *    console.log(easyrtcid + " is actually " + easyrtc.idToName(easyrtcid));
- */
-easyrtc.idToName = function(easyrtcid) {
-    for (var roomname in easyrtc.lastLoggedInList) {
-        if (easyrtc.lastLoggedInList[roomname][easyrtcid]) {
-            if (easyrtc.lastLoggedInList[roomname][easyrtcid].username) {
-                return easyrtc.lastLoggedInList[roomname][easyrtcid].username;
-=======
- * Sets the listener for socket disconnection by external (to the API) reasons.
- * @param {Function} disconnectListener takes no arguments and is not called as a result of calling easyRTC.disconnect.
- * @example
- *    easyRTC.setDisconnectListener(function() {
- *        easyRTC.showError("SYSTEM-ERROR", "Lost our connection to the socket server");
- *    });
- */
-easyRTC.setDisconnectListener = function(disconnectListener) {
-    easyRTC.disconnectListener = disconnectListener;
-};
-
-
-
-/**
- * Convert an easyrtcid to a user name. This is useful for labelling buttons and messages
- * regarding peers.
- * @param {String} easyrtcid
- * @return {String}
- * @example
- *    console.log(easyrtcid + " is actually " + easyRTC.idToName(easyrtcid));
- */
-easyRTC.idToName = function(easyrtcid) {
-    if (easyRTC.lastLoggedInList) {
-        if (easyRTC.lastLoggedInList[easyrtcid]) {
-            if (easyRTC.lastLoggedInList[easyrtcid].userName) {
-                return easyRTC.lastLoggedInList[easyrtcid].userName;
-            }
-            else {
-                return easyrtcid;
->>>>>>> d6c8ffe0
-            }
-        }
-    }
-    return "--" + easyrtcid + "--";
-};
-<<<<<<< HEAD
-/* used in easyrtc.connect */
-/** @private */
-easyrtc.webSocket = null;
-/** @private  */
-easyrtc.pc_config = {};
-/** @private  */
-easyrtc.closedChannel = null;
-/**
- * Connects to the EasyRTC signaling server. You must connect before trying to
- * call other users.
- * @param {String} applicationName is a string that identifies the application so that different applications can have different
- *        lists of users.
- * @param {Function} successCallback (easyrtcId, cookieOwner) - is called on successful connect. easyrtcId is the 
- *   unique name that the client is known to the server by. A client usually only needs it's own easyrtcId for debugging purposes.
- *       cookieOwner is true if the server sent back a isOwner:true field in response to a cookie.
- * @param {Function} errorCallback (errorCode, errorText) - is called on unsuccessful connect. if null, an alert is called instead.
- *  The errorCode takes it's value from easyrtc.errCodes.
- * @example 
- *   easyrtc.connect("mychat_app", 
- *                   function(easyrtcid, cookieOwner) {
- *                       if( cookieOwner) { console.log("I'm the room owner"); }
- *                       console.log("my id is " + easyrtcid);
- *                   },
- *                   function(errText) {
- *                       console.log("failed to connect ", erFrText);
- *                   });
- */
-easyrtc.connect = function(applicationName, successCallback, errorCallback) {
-    easyrtc.pc_config = {};
-    easyrtc.closedChannel = null;
-
-    if (easyrtc.debugPrinter) {
-        easyrtc.debugPrinter("attempt to connect to WebRTC signalling server with application name=" + applicationName);
-=======
-
-
-
-easyRTC.haveTracks = function(easyrtcid, checkAudio) {
-    var stream;
-
-    if (easyrtcid) {
-        var peerConnObj = easyRTC.peerConns[easyrtcid];
-        if (!peerConnObj) {
-            return true;
-        }
-        var stream = peerConnObj.stream;
-    }
-    else {
-        stream = easyRTC.localStream;
-    }
-
-    if (!stream) {
-        return false;
-    }
-
-    var tracks;
-    try {
-        if (checkAudio) {
-            tracks = stream.getAudioTracks();
-        }
-        else {
-            tracks = stream.getVideoTracks();
-        }
-    } catch (oops) {
-        return true;
-    }
-    if (!tracks)
-        return false;
-    return tracks.length > 0;
-}
-
-
-
-/** Determines if a particular peer2peer connection has an audio track.
- * @param easyrtcid - the id of the other caller in the connection. Null for local media stream.
- * @return {boolean} 
- */
-easyRTC.haveAudioTrack = function(easyrtcid) {
-    return easyRTC.haveTracks(easyrtcid, true);
-};
-
-
-
-
-/** Determines if a particular peer2peer connection has a video track.
- * @param easyrtcid - the id of the other caller in the connection. Null for local media stream.
- * @return {string} "yes", "no", "unknown"
- */
-easyRTC.haveVideoTrack = function(easyrtcid) {
-    return easyRTC.haveTracks(easyrtcid, false);
-};
-
-
-
-/* used in easyRTC.connect */
-/** @private */
-easyRTC.webSocket = null;
-easyRTC.webSocketConnected = false;
-
-/** @private  */
-easyRTC.pc_config = {};
-/** @private  */
-easyRTC.closedChannel = null;
-
-/**
- * easyRTC.connect(args) performs the connection to the server. You must connect before trying to
- * call other users.
- * @param {String} applicationName is a string that identifies the application so that different applications can have different
- *        lists of users.
- * @param {Function} successCallback (actualName, cookieOwner) - is called on successful connect. actualName is guaranteed to be unique.
- *       cookieOwner is true if the server sent back a isOwner:true field in response to a cookie.
- * @param {Function} errorCallback (msgString) - is called on unsuccessful connect. if null, an alert is called instead.
- */
-easyRTC.connect = function(applicationName, successCallback, errorCallback) {
-    easyRTC.webSocketConnected = false;
-    easyRTC.pc_config = {};
-    easyRTC.closedChannel = null;
-
-
-    if (easyRTC.debugPrinter) {
-        easyRTC.debugPrinter("attempt to connect to webrtc signalling server with application name=" + applicationName);
->>>>>>> d6c8ffe0
-    }
-    var mediaConstraints = {
-        'mandatory': {
-            'OfferToReceiveAudio': true,
-            'OfferToReceiveVideo': true
-        },
-        'optional': [{
-<<<<<<< HEAD
-                RtpDataChannels: easyrtc.dataEnabled
-            }]
-    };
-
-
-    function isEmptyObj(obj) {
-        if (obj === null || obj === undefined) {
-            return true;
-        }
-        for (var key in obj) {
-            return false;
-        }
-        return true;
-    }
-    //
-    // easyrtc.disconnect performs a clean disconnection of the client from the server.
-    //
-    easyrtc.disconnectBody = function() {
-        easyrtc.loggingOut = true;
-        easyrtc.disconnecting = true;
-        easyrtc.closedChannel = easyrtc.webSocket;
-        if (easyrtc.webSocketConnected) {
-            easyrtc.webSocket.close();
-            easyrtc.webSocketConnected = false;
-        }
-        easyrtc.hangupAll();
-        if (easyrtc.roomOccupantListener) {
-            for (var key in easyrtc.lastLoggedInList) {
-                easyrtc.roomOccupantListener(key, {}, false);
-            }
-        }
-        easyrtc.loggingOut = false;
-        easyrtc.disconnecting = false;
-        easyrtc.oldConfig = {};
-    };
-    easyrtc.disconnect = function() {
-        if (easyrtc.debugPrinter) {
-            easyrtc.debugPrinter("attempt to disconnect from WebRTC signalling server");
-        }
-
-
-        easyrtc.disconnecting = true;
-        easyrtc.hangupAll();
-        easyrtc.loggingOut = true;
-=======
-                RtpDataChannels: easyRTC.dataEnabled
-            }]
-    };
-
-    //
-    // easyRTC.disconnect performs a clean disconnection of the client from the server.
-    //
-    easyRTC.disconnectBody = function() {
-
-        easyRTC.loggingOut = true;
-        easyRTC.closedChannel = easyRTC.webSocket;
-        easyRTC.hangupAll();
-        if (easyRTC.loggedInListener) {
-            easyRTC.loggedInListener({}, false);
-        }
-        easyRTC.loggingOut = false;
-        easyRTC.oldConfig = {};
-    };
-
-    easyRTC.disconnect = function() {
-        if (easyRTC.debugPrinter) {
-            easyRTC.debugPrinter("attempt to disconnect from webrtc signalling server");
-        }
-
-        easyRTC.hangupAll();
-        easyRTC.loggingOut = true;
->>>>>>> d6c8ffe0
-        // 
-        // The hangupAll may try to send configuration information back to the server.
-        // Collecting that information is asynchronous, we don't actually close the 
-        // connection until it's had a chance to be sent. We allocate 100ms for collecting
-        // the info, so 250ms should be sufficient for the disconnecting.
-        // 
-        setTimeout(function() {
-<<<<<<< HEAD
-            if (easyrtc.webSocket) {
-                try {
-                    easyrtc.webSocket.disconnect();
-                } catch (e) {
-// we don't really care if this fails. 
-                }
-                ;
-                easyrtc.closedChannel = easyrtc.webSocket;
-                easyrtc.webSocket = 0;
-            }
-            easyrtc.loggingOut = false;
-            easyrtc.disconnecting = false;
-            if (easyrtc.roomOccupantListener) {
-                easyrtc.roomOccupantListener(null, {}, false);
-            }
-            easyrtc.oldConfig = {};
-        }, 250);
-    };
-    if (errorCallback === null) {
-        errorCallback = function(errorCode, errorText) {
-            alert("easyrtc.connect: " + errorText);
-        };
-    }
-
-    //
-    // This function is used to send WebRTC signaling messages to another client. These messages all the form:
-    //   msgType: one of ["offer"/"answer"/"candidate","reject","hangup", "getRoomList"]
-    //   targetEasyrtcid: someid or null
-    //   msgData: either null or an SDP record
-    //   successCallback: a function with the signature  function(msgType, wholeMsg);
-    //   errorCallback: a function with signature function(errorCode, errorText)
-    //
-    function sendSignalling(destUser, instruction, data, successCallback, errorCallback) {
-        if (!easyrtc.webSocket) {
-            throw "Attempt to send message without a valid connection to the server.";
-        }
-        else {
-            var dataToShip = {
-                msgType: instruction
-            };
-            if (destUser) {
-                dataToShip.targetEasyrtcid = destUser;
-            }
-            if (data) {
-                dataToShip.msgData = data;
-            }
-            ;
-            if (easyrtc.debugPrinter) {
-                easyrtc.debugPrinter("sending socket message " + JSON.stringify(dataToShip));
-            }
-            easyrtc.webSocket.json.emit("easyrtcCmd", dataToShip,
-                    function(ackmsg) {
-                        if (ackmsg.msgType !== "error") {
-                            if (successCallback) {
-                                successCallback(ackmsg.msgType, ackmsg);
-                            }
-                        }
-                        else {
-                            if (errorCallback) {
-                                errorCallback(ackmsg.msgData.errorCode, ackmsg.msgData.errorText);
-                            }
-                            else {
-                                easyrtc.showError(ackmsg.msgData.errorCode, ackmsg.msgData.errorText);
-                            }
-                        }
-                    }
-            );
-        }
-    }
-
-    easyrtc.sendSignalling = sendSignalling;
-    /**
-     *Sends data to another user using previously established data channel. This method will
-     * fail if no data channel has been established yet. Unlike the easyrtc.sendWS method, 
-     * you can't send a dictionary, convert dictionaries to strings using JSON.stringify first. 
-     * What datatypes you can send, and how large a datatype depends on your browser.
-     * @param {String} destUser (an easyrtcid)
-     * @param {String} msgType 
-     * @param {Object} data - an object which can be JSON'ed.
-     * @example
-     *     easyrtc.sendDataP2P(someEasyrtcid, "roomdata", {room:499, bldgNum:'asd'});
-     */
-    easyrtc.sendDataP2P = function(destUser, msgType, data) {
-
-        var flattenedData = JSON.stringify({msgType: msgType, msgData: data});
-        if (easyrtc.debugPrinter) {
-            easyrtc.debugPrinter("sending p2p message to " + destUser + " with data=" + JSON.stringify(flattenedData));
-        }
-
-        if (!easyrtc.peerConns[destUser]) {
-            easyrtc.showError(easyrtc.errCodes.DEVELOPER_ERR, "Attempt to send data peer to peer without a connection to " + destUser + ' first.');
-        }
-        else if (!easyrtc.peerConns[destUser].dataChannelS) {
-            easyrtc.showError(easyrtc.errCodes.DEVELOPER_ERR, "Attempt to send data peer to peer without establishing a data channel to " + destUser + ' first.');
-        }
-        else if (!easyrtc.peerConns[destUser].dataChannelReady) {
-            easyrtc.showError(easyrtc.errCodes.DEVELOPER_ERR, "Attempt to use data channel to " + destUser + " before it's ready to send.");
-        }
-        else {
-            easyrtc.peerConns[destUser].dataChannelS.send(flattenedData);
-        }
-    };
-
-
-
-    /** Sends data to another user using websockets. Messages are received by the other party's peerListener.
-     * @param {String} destination - either a string containing the easyrtcId of the other user, or an object containing some subset of the following fields: targetEasyrtcid, targetGroup, targetRoom.
-     * Specifying multiple fields restricts the scope of the destination (operates as a logical AND, not a logical OR).
-     * @param {String msgType
-     * @param {String} data - an object which can be JSON'ed.
-     * @param {Function} ackhandler - by default, the ackhandler handles acknowledgments from the server that your message was delivered to it's destination.
-     * However, application logic in the server can over-ride this. If you leave this null, a stub ackHandler will be used. The ackHandler
-     * gets passed a message with the same msgType as your outgoing message, or a message type of "error" in which case
-     * msgData will contain a errorCode and errorText fields.
-     * @example 
-     *    easyrtc.sendDataWS(someEasyrtcid, "setPostalAddress", {room:499, bldgNum:'asd'}, 
-     *      function(ackmessage){
-     *          console.log("saw the following acknowledgment " + JSON.stringify(ackmessage));
-     *      }
-     *    );
-     */
-    easyrtc.sendDataWS = function(destination, msgType, data, ackhandler) {
-        if (easyrtc.debugPrinter) {
-            easyrtc.debugPrinter("sending client message via websockets to " + destination + " with data=" + JSON.stringify(data));
-        }
-        if (!ackhandler) {
-            ackhandler = function(msg) {
-                if (msg.msgType === "error") {
-                    easyrtc.showError(msg.msgData.errorCode, msg.msgData.errorText);
-                }
-            };
-        }
-
-        var outgoingMessage = {
-            msgType: msgType,
-            msgData: data
-        };
-        if (typeof destination === 'string') {
-            outgoingMessage.targetEasyrtcid = destination;
-        }
-        else if (typeof destination === 'object') {
-            if (destination.targetEasyrtcid) {
-                outgoingMessage.targetEasyrtcid = destination.targetEasyrtcid;
-            }
-            if (destination.targetRoom) {
-                outgoingMessage.targetRoom = destination.targetRoom;
-            }
-            if (destination.targetGroup) {
-                outgoingMessage.targetGroup = destination.targetGroup;
-            }
-        }
-
-        if (easyrtc.webSocket) {
-            easyrtc.webSocket.json.emit("easyrtcMsg", outgoingMessage, ackhandler);
-        }
-        else {
-            if (easyrtc.debugPrinter) {
-                easyrtc.debugPrinter("websocket failed because no connection to server");
-=======
-            if (easyRTC.webSocketConnected) {
-                try {
-                    easyRTC.webSocket.disconnect();
-                } catch (e) {
-                    // we don't really care if this fails. 
-                }
-                ;
-                easyRTC.closedChannel = easyRTC.webSocket;
-                easyRTC.webSocketConnected = false;
-
-            }
-            easyRTC.loggingOut = false;
-            easyRTC.disconnecting = false;
-            if (easyRTC.loggedInListener) {
-                easyRTC.loggedInListener({}, false);
-            }
-            easyRTC.oldConfig = {};
-        }, 250);
-    };
-
-
-
-    if (errorCallback === null) {
-        errorCallback = function(x) {
-            alert("easyRTC.connect: " + x);
-        };
-    }
-
-    var sendMessage = function(destUser, instruction, data, successCallback, errorCallback) {
-
-        if (!easyRTC.webSocketConnected) {
-            throw "Attempt to send message without a valid connection to the server."
-        }
-        else {
-            var dataToShip = {
-                msgType: instruction,
-                senderId: easyRTC.myEasyrtcid,
-                targetId: destUser,
-                msgData: {
-                    from: easyRTC.myEasyrtcid,
-                    type: instruction,
-                    actualData: data
-                }
-            };
-
-            if (easyRTC.debugPrinter) {
-                easyRTC.debugPrinter("sending socket message " + JSON.stringify(dataToShip));
-            }
-            easyRTC.webSocket.json.emit("easyrtcCmd", dataToShip);
-        }
-    };
-
-
-
-    /**
-     *Sends data to another user using previously established data channel. This method will
-     * fail if no data channel has been established yet. Unlike the easyRTC.sendWS method, 
-     * you can't send a dictionary, convert dictionaries to strings using JSON.stringify first. 
-     * What datatypes you can send, and how large a datatype depends on your browser.
-     * @param {String} destUser (an easyrtcid)
-     * @param {Object} data - an object which can be JSON'ed.
-     * @example
-     *     easyRTC.sendDataP2P(someEasyrtcid, {room:499, bldgNum:'asd'});
-     */
-    easyRTC.sendDataP2P = function(destUser, data) {
-        if (easyRTC.debugPrinter) {
-            easyRTC.debugPrinter("sending p2p message to " + destUser + " with data=" + JSON.stringify(data));
-        }
-
-        if (!easyRTC.peerConns[destUser]) {
-            easyRTC.showError(easyRTC.errCodes.DEVELOPER_ERR, "Attempt to send data peer to peer without a connection to " + destUser + ' first.');
-        }
-        else if (!easyRTC.peerConns[destUser].dataChannelS) {
-            easyRTC.showError(easyRTC.errCodes.DEVELOPER_ERR, "Attempt to send data peer to peer without establishing a data channel to " + destUser + ' first.');
-        }
-        else if (!easyRTC.peerConns[destUser].dataChannelReady) {
-            easyRTC.showError(easyRTC.errCodes.DEVELOPER_ERR, "Attempt to use data channel to " + destUser + " before it's ready to send.");
-        }
-        else {
-            var flattenedData = JSON.stringify(data);
-            easyRTC.peerConns[destUser].dataChannelS.send(flattenedData);
-        }
-    };
-
-
-    /** Sends data to another user using websockets.
-     * @param {String} destUser (an easyrtcid)
-     * @param {String} data - an object which can be JSON'ed.
-     * @example 
-     *    easyRTC.sendDataWS(someEasyrtcid, {room:499, bldgNum:'asd'});
-     */
-    easyRTC.sendDataWS = function(destUser, data) {
-        if (easyRTC.debugPrinter) {
-            easyRTC.debugPrinter("sending client message via websockets to " + destUser + " with data=" + JSON.stringify(data));
-        }
-        if (easyRTC.webSocketConnected) {
-            easyRTC.webSocket.json.emit("message", {
-                senderId: easyRTC.myEasyrtcid,
-                targetId: destUser,
-                msgData: data
-            });
-        }
-        else {
-            if (easyRTC.debugPrinter) {
-                easyRTC.debugPrinter("websocket failed because no connection to server");
->>>>>>> d6c8ffe0
-            }
-            throw "Attempt to send message without a valid connection to the server.";
-        }
-    };
-
-<<<<<<< HEAD
-    /** Sends data to another user. This method uses datachannels if one has been set up, or websockets otherwise.
-     * @param {String} destUser (an easyrtcid)
-     * @param {String} msgType
-     * @param {String} data - an object which can be JSON'ed.
-     * @param {Function} ackHandler - a function which receives acknowledgments. May only be invoked in
-     *  the websocket case.
-     * @example 
-     *    easyrtc.sendData(someEasyrtcid, {room:499, bldgNum:'asd'});
-     */
-    easyrtc.sendData = function(destUser, msgType, data, ackHandler) {
-        if (easyrtc.peerConns[destUser] && easyrtc.peerConns[destUser].dataChannelReady) {
-            easyrtc.sendDataP2P(destUser, msgType, data);
-        }
-        else {
-            easyrtc.sendDataWS(destUser, msgType, data, ackHandler);
-        }
-    };
-
-    /** Sends the server a request for the list of rooms the user can see.
-     * You must have already be connected to use this function.
-     * @param {Function} callback - on success, this function is called with a map of the form  { roomname:{"roomName":String, "numberClients": Number}}.
-     * The roomname appears as both the key to the map, and as the value of the "roomName" field.
-     * @param errorCallback {Function} callback - is called on failure. It gets an errorCode and errorText as it's too arguments.
-     * @example
-     *    easyrtc.getRoomList( 
-     *        function(roomList){
-     *           for(roomName in roomList) {
-     *              console.log("saw room " + roomName);
-     *           }
-     *         },
-     *         function(errorCode, errorText){
-     *            easyrtc.showError(errorCode, errorText);
-     *         }
-     *    );
-     */
-    easyrtc.getRoomList = function(callback, errorCallback) {
-        easyrtc.sendSignalling(null, "getRoomList", null, function(ackType, ackMsg) {
-            if (ackType === 'error') {
-                if (errorCallback) {
-                    errorCallback(ackMsg.msgData.errorCode, ackMsg.msgData.errorText);
-                }
-                else {
-                    easyrtc.showError(ackMsg.msgData.errorCode, ackMsg.msgData.errorText);
-                }
-            }
-            else {
-                callback(ackMsg.roomList);
-            }
-        });
-    };
-
-
-    function haveTracks(easyrtcid, checkAudio) {
-        var peerConnObj = easyrtc.peerConns[easyrtcid];
-        if (!peerConnObj) {
-            alert("Programmer error: haveTracks called about a peer you don't have a connection to");
-        }
-        var stream = peerConnObj.stream;
-        if (!stream) {
-            return false;
-        }
-
-        var tracks;
-        try {
-            if (checkAudio) {
-                tracks = stream.getAudioTracks();
-            }
-            else {
-                tracks = stream.getVideoTracks();
-            }
-        } catch (oops) {
-            return true;
-        }
-        if (!tracks)
-            return false;
-        return tracks.length > 0;
-    }
-
-    /** Determines if a particular peer2peer connection has an audio track.
-     * @param easyrtcid - the id of the other caller in the connection.
-     * @return {Boolean} true if there is an audio track or the browser can't tell us.
-     */
-    easyrtc.haveAudioTrack = function(easyrtcid) {
-        return haveTracks(easyrtcid, true);
-    };
-    /** Determines if a particular peer2peer connection has a video track.
-     * @param easyrtcid - the id of the other caller in the connection.
-     * @return {Boolean} true if there is an video track or the browser can't tell us.
-     */
-    easyrtc.haveVideoTrack = function(easyrtcid) {
-        return haveTracks(easyrtcid, false);
-    };
-
-    /** Value returned by easyrtc.getConnectStatus if the other user isn't connected. */
-    easyrtc.NOT_CONNECTED = "not connected";
-    /** Value returned by easyrtc.getConnectStatus if the other user is in the process of getting connected */
-    easyrtc.BECOMING_CONNECTED = "connection in progress";
-    /** Value returned by easyrtc.getConnectStatus if the other user is connected. */
-    easyrtc.IS_CONNECTED = "is connected";
-=======
-
-    /** Sends data to another user. This method uses datachannels if one has been set up, or websockets otherwise.
-     * @param {String} destUser (an easyrtcid)
-     * @param {String} data - an object which can be JSON'ed.
-     * @example 
-     *    easyRTC.sendData(someEasyrtcid, {room:499, bldgNum:'asd'});
-     */
-    easyRTC.sendData = function(destUser, data) {
-        if (easyRTC.peerConns[destUser] && easyRTC.peerConns[destUser].dataChannelReady) {
-            easyRTC.sendDataP2P(destUser, data);
-        }
-        else {
-            easyRTC.sendDataWS(destUser, data);
-        }
-    };
-
-
-
-    /** Value returned by easyRTC.getConnectStatus if the other user isn't connected. */
-    easyRTC.NOT_CONNECTED = "not connected";
-
-    /** Value returned by easyRTC.getConnectStatus if the other user is in the process of getting connected */
-    easyRTC.BECOMING_CONNECTED = "connection in progress";
-
-    /** Value returned by easyRTC.getConnectStatus if the other user is connected. */
-    easyRTC.IS_CONNECTED = "is connected";
-
->>>>>>> d6c8ffe0
-    /**
-     * Return true if the client has a peer-2-peer connection to another user.
-     * The return values are text strings so you can use them in debugging output.
-     *  @param {String} otherUser - the easyrtcid of the other user.
-<<<<<<< HEAD
-     *  @return {String} one of the following values: easyrtc.NOT_CONNECTED, easyrtc.BECOMING_CONNECTED, easyrtc.IS_CONNECTED
-     *  @example
-     *     if( easyrtc.getConnectStatus(otherEasyrtcid) == easyrtc.NOT_CONNECTED ) {
-     *         easyrtc.call(otherEasyrtcid, 
-=======
-     *  @return {String} one of the following values: easyRTC.NOT_CONNECTED, easyRTC.BECOMING_CONNECTED, easyRTC.IS_CONNECTED
-     *  @example
-     *     if( easyRTC.getConnectStatus(otherEasyrtcid) == easyRTC.NOT_CONNECTED ) {
-     *         easyRTC.connect(otherEasyrtcid, 
->>>>>>> d6c8ffe0
-     *                  function() { console.log("success"); },
-     *                  function() { console.log("failure"); });
-     *     }
-     */
-<<<<<<< HEAD
-    easyrtc.getConnectStatus = function(otherUser) {
-        if (typeof easyrtc.peerConns[otherUser] === 'undefined') {
-            return easyrtc.NOT_CONNECTED;
-        }
-        var peer = easyrtc.peerConns[otherUser];
-        if ((peer.sharingAudio || peer.sharingVideo) && !peer.startedAV) {
-            return easyrtc.BECOMING_CONNECTED;
-        }
-        else if (peer.sharingData && !peer.dataChannelReady) {
-            return easyrtc.BECOMING_CONNECTED;
-        }
-        else {
-            return easyrtc.IS_CONNECTED;
-        }
-    };
-
-    /**
-     * @private
-     */
-    easyrtc.buildPeerConstraints = function() {
-        var options = [];
-        options.push({'DtlsSrtpKeyAgreement': 'true'}); // for interoperability
-
-        if (easyrtc.dataEnabled) {
-=======
-    easyRTC.getConnectStatus = function(otherUser) {
-        if (typeof easyRTC.peerConns[otherUser] === 'undefined') {
-            return easyRTC.NOT_CONNECTED;
-        }
-        var peer = easyRTC.peerConns[otherUser];
-        if ((peer.sharingAudio || peer.sharingVideo) && !peer.startedAV) {
-            return easyRTC.BECOMING_CONNECTED;
-        }
-        else if (peer.sharingData && !peer.dataChannelReady) {
-            return easyRTC.BECOMING_CONNECTED;
-        }
-        else {
-            return easyRTC.IS_CONNECTED;
-        }
-    };
-
-
-    //
-    // Builds the constraints object for creating peer connections. This used to be
-    // inline but it's needed by the jssip connector as well.
-    //
-
-    /**
-     * @private
-     */
-    easyRTC.buildPeerConstraints = function() {
-        var options = [];
-
-        options.push({'DtlsSrtpKeyAgreement': 'true'}); // for interoperability
-
-        if (easyRTC.dataEnabled) {
->>>>>>> d6c8ffe0
-            options.push({RtpDataChannels: true});
-        }
-
-        return {optional: options};
-<<<<<<< HEAD
-    };
-=======
-
-    };
-
-
->>>>>>> d6c8ffe0
-    /**
-     *  Initiates a call to another user. If it succeeds, the streamAcceptor callback will be called.
-     * @param {String} otherUser - the easyrtcid of the peer being called.
-     * @param {Function} callSuccessCB (otherCaller, mediaType) - is called when the datachannel is established or the mediastream is established. mediaType will have a value of "audiovideo" or "datachannel"
-     * @param {Function} callFailureCB (errMessage) - is called if there was a system error interfering with the call.
-     * @param {Function} wasAcceptedCB (wasAccepted:boolean,otherUser:string) - is called when a call is accepted or rejected by another party. It can be left null.
-     * @example
-<<<<<<< HEAD
-     *    easyrtc.call( otherEasyrtcid, 
-     *        function(easyrtcid, mediaType) {
-     *           console.log("Got mediatype " + mediaType + " from " + easyrtc.idToName(easyrtcid);
-     *        },
-     *        function(errMessage) {
-     *           console.log("call to  " + easyrtc.idToName(otherEasyrtcid) + " failed:" + errMessage);
-     *        },
-     *        function(wasAccepted, easyrtcid) {
-     *            if( wasAccepted ) {
-     *               console.log("call accepted by " + easyrtc.idToName(easyrtcid));
-     *            }
-     *            else {
-     *                console.log("call rejected" + easyrtc.idToName(easyrtcid));
-     *            }
-     *        });       
-     */
-    easyrtc.call = function(otherUser, callSuccessCB, callFailureCB, wasAcceptedCB) {
-        if (easyrtc.debugPrinter) {
-            easyrtc.debugPrinter("initiating peer to peer call to " + otherUser +
-                    " audio=" + easyrtc.audioEnabled +
-                    " video=" + easyrtc.videoEnabled +
-                    " data=" + easyrtc.dataEnabled);
-=======
-     *    easyRTC.call( otherEasyrtcid, 
-     *        function(easyrtcid, mediaType) {
-     *           console.log("Got mediatype " + mediaType + " from " + easyRTC.idToName(easyrtcid);
-     *        },
-     *        function(errMessage) {
-     *           console.log("call to  " + easyRTC.idToName(otherEasyrtcid) + " failed:" + errMessage);
-     *        },
-     *        function(wasAccepted, easyrtcid) {
-     *            if( wasAccepted ) {
-     *               console.log("call accepted by " + easyRTC.idToName(easyrtcid));
-     *            }
-     *            else {
-     *                console.log("call rejected" + easyRTC.idToName(easyrtcid));
-     *            }
-     *        });       
-     */
-    easyRTC.call = function(otherUser, callSuccessCB, callFailureCB, wasAcceptedCB) {
-        if (easyRTC.debugPrinter) {
-            easyRTC.debugPrinter("initiating peer to peer call to " + otherUser +
-                    " audio=" + easyRTC.audioEnabled +
-                    " video=" + easyRTC.videoEnabled +
-                    " data=" + easyRTC.dataEnabled);
->>>>>>> d6c8ffe0
-        }
-        var i;
-        //
-        // If we are sharing audio/video and we haven't allocated the local media stream yet,
-        // we'll do so, recalling ourself on success.
-        //
-<<<<<<< HEAD
-        if (easyrtc.localStream === null && (easyrtc.audioEnabled || easyrtc.videoEnabled)) {
-            easyrtc.initMediaSource(function() {
-                easyrtc.call(otherUser, callSuccessCB, callFailureCB, wasAcceptedCB);
-=======
-        if (easyRTC.localStream === null && (easyRTC.audioEnabled || easyRTC.videoEnabled)) {
-            easyRTC.initMediaSource(function() {
-                easyRTC.call(otherUser, callSuccessCB, callFailureCB, wasAcceptedCB);
->>>>>>> d6c8ffe0
-            }, callFailureCB);
-            return;
-        }
-
-
-<<<<<<< HEAD
-        if (!easyrtc.webSocket) {
-            var message = "Attempt to make a call prior to connecting to service";
-            if (easyrtc.debugPrinter) {
-                easyrtc.debugPrinter(message);
-=======
-        if (!easyRTC.webSocketConnected) {
-            var message = "Attempt to make a call prior to connecting to service";
-            if (easyRTC.debugPrinter) {
-                easyRTC.debugPrinter(message);
->>>>>>> d6c8ffe0
-            }
-            throw message;
-        }
-
-<<<<<<< HEAD
-
-
-
-//
-// If B calls A, and then A calls B before accepting, then A should treat the attempt to 
-// call B as a positive offer to B's offer.
-//
-        if (easyrtc.offersPending[otherUser]) {
-            wasAcceptedCB(true);
-            doAnswer(otherUser, easyrtc.offersPending[otherUser]);
-            delete easyrtc.offersPending[otherUser];
-            easyrtc.callCancelled(otherUser, false);
-            return;
-        }
-
-// do we already have a pending call?
-        if (typeof easyrtc.acceptancePending[otherUser] !== 'undefined') {
-            message = "Call already pending acceptance";
-            if (easyrtc.debugPrinter) {
-                easyrtc.debugPrinter(message);
-=======
-        if (easyRTC.sipUA) {
-            //
-            // The standard sip address starts with "sip:". 
-            //
-            for (i in easyRTC.sipProtocols) {
-                if (otherUser.indexOf(i) === 0) {
-                    easyRTC.sipCall(otherUser, callSuccessCB, callFailureCB, wasAcceptedCB);
-                    return;
-                }
-            }
-        }
-
-        //
-        // If B calls A, and then A calls B before accepting, then A should treat the attempt to 
-        // call B as a positive offer to B's offer.
-        //
-        if (easyRTC.offersPending[otherUser]) {
-            wasAcceptedCB(true);
-            doAnswer(otherUser, easyRTC.offersPending[otherUser]);
-            delete easyRTC.offersPending[otherUser];
-            easyRTC.callCancelled(otherUser, false);
-            return;
-        }
-
-        // do we already have a pending call?
-        if (typeof easyRTC.acceptancePending[otherUser] !== 'undefined') {
-            message = "Call already pending acceptance";
-            if (easyRTC.debugPrinter) {
-                easyRTC.debugPrinter(message);
->>>>>>> d6c8ffe0
-            }
-            callFailureCB(message);
-            return;
-        }
-
-<<<<<<< HEAD
-        easyrtc.acceptancePending[otherUser] = true;
-        var pc = buildPeerConnection(otherUser, true, callFailureCB);
-        if (!pc) {
-            message = "buildPeerConnection failed, call not completed";
-            if (easyrtc.debugPrinter) {
-                easyrtc.debugPrinter(message);
-            }
-            return;
-        }
-        easyrtc.peerConns[otherUser].callSuccessCB = callSuccessCB;
-        easyrtc.peerConns[otherUser].callFailureCB = callFailureCB;
-        easyrtc.peerConns[otherUser].wasAcceptedCB = wasAcceptedCB;
-        var peerConnObj = easyrtc.peerConns[otherUser];
-        var setLocalAndSendMessage0 = function(sessionDescription) {
-            if (peerConnObj.cancelled) {
-                return;
-            }
-            var sendOffer = function() {
-                sendSignalling(otherUser, "offer", sessionDescription, null, callFailureCB);
-            };
-            pc.setLocalDescription(sessionDescription, sendOffer, callFailureCB);
-        };
-        pc.createOffer(setLocalAndSendMessage0, null, mediaConstraints);
-    };
-    function limitBandWidth(sd) {
-        if (easyrtc.videoBandwidthString !== "") {
-=======
-        easyRTC.acceptancePending[otherUser] = true;
-
-        var pc = buildPeerConnection(otherUser, true, callFailureCB);
-        if (!pc) {
-            message = "buildPeerConnection failed, call not completed";
-            if (easyRTC.debugPrinter) {
-                easyRTC.debugPrinter(message);
-            }
-            return;
-        }
-        easyRTC.peerConns[otherUser].callSuccessCB = callSuccessCB;
-        easyRTC.peerConns[otherUser].callFailureCB = callFailureCB;
-        easyRTC.peerConns[otherUser].wasAcceptedCB = wasAcceptedCB;
-
-        var peerConnObj = easyRTC.peerConns[otherUser];
-
-        var setLocalAndSendMessage = function(sessionDescription) {
-            if (peerConnObj.cancelled) {
-                return;
-            }
-            var sendOffer = function(successCB, errorCB) {
-                sendMessage(otherUser, "offer", sessionDescription, successCB, callFailureCB);
-            };
-
-            pc.setLocalDescription(sessionDescription, sendOffer, callFailureCB);
-        };
-
-
-        pc.createOffer(setLocalAndSendMessage, null, mediaConstraints);
-    };
-
-
-
-    function limitBandWidth(sd) {
-        if (easyRTC.videoBandwidthString !== "") {
->>>>>>> d6c8ffe0
-            var pieces = sd.sdp.split('\n');
-            for (var i = pieces.length - 1; i >= 0; i--) {
-                if (pieces[i].indexOf("m=video") === 0) {
-                    for (var j = i; j < i + 10 && pieces[j].indexOf("a=") === -1 &&
-                            pieces[j].indexOf("k=") === -1; j++) {
-                    }
-<<<<<<< HEAD
-                    pieces.splice(j, 0, (easyrtc.videoBandwidthString + "\r"));
-=======
-                    pieces.splice(j, 0, (easyRTC.videoBandwidthString + "\r"));
->>>>>>> d6c8ffe0
-                }
-            }
-            sd.sdp = pieces.join("\n");
-        }
-    }
-
-
-
-    function hangupBody(otherUser) {
-<<<<<<< HEAD
-        if (easyrtc.debugPrinter) {
-            easyrtc.debugPrinter("Hanging up on " + otherUser);
-        }
-        clearQueuedMessages(otherUser);
-        if (easyrtc.peerConns[otherUser]) {
-            if (easyrtc.peerConns[otherUser].startedAV) {
-                try {
-                    easyrtc.peerConns[otherUser].pc.close();
-                } catch (ignoredError) {
-                }
-
-                if (easyrtc.onStreamClosed) {
-                    easyrtc.onStreamClosed(otherUser);
-                }
-            }
-
-            easyrtc.peerConns[otherUser].cancelled = true;
-            delete easyrtc.peerConns[otherUser];
-            if (easyrtc.webSocket) {
-                sendSignalling(otherUser, "hangup", null, function() {
-                }, function(errorCode, errorText) {
-                    if (easyrtc.debugPrinter) {
-                        debugPrinter("hangup failed:" + errorText);
-                    }
-                });
-            }
-            if (easyrtc.acceptancePending[otherUser]) {
-                delete easyrtc.acceptancePending[otherUser];
-            }
-        }
-    }
-
-    /**
-     * Hang up on a particular user or all users.
-     *  @param {String} otherUser - the easyrtcid of the person to hang up on.
-     *  @example
-     *     easyrtc.hangup(someEasyrtcid);
-     */
-    easyrtc.hangup = function(otherUser) {
-        hangupBody(otherUser);
-        easyrtc.updateConfigurationInfo();
-=======
-        if (easyRTC.debugPrinter) {
-            easyRTC.debugPrinter("Hanging up on " + otherUser);
-        }
-        clearQueuedMessages(otherUser);
-        if (easyRTC.peerConns[otherUser]) {
-            if (easyRTC.peerConns[otherUser].startedAV) {
-                try {
-                    easyRTC.peerConns[otherUser].pc.close();
-                } catch (ignoredError) {
-                }
-
-                if (easyRTC.onStreamClosed) {
-                    easyRTC.onStreamClosed(otherUser);
-                }
-            }
-
-            easyRTC.peerConns[otherUser].cancelled = true;
-
-            delete easyRTC.peerConns[otherUser];
-            if (easyRTC.webSocketConnected) {
-                sendMessage(otherUser, "hangup", {}, function() {
-                }, function(msg) {
-                    if (easyRTC.debugPrinter) {
-                        debugPrinter("hangup failed:" + msg);
-                    }
-                });
-            }
-            if (easyRTC.acceptancePending[otherUser]) {
-                delete easyRTC.acceptancePending[otherUser];
-            }
-        }
-    }
-
-    /**
-     * Collects statistics on a particular connection. 
-     * @param {string} otherUser - the easyrtcid the connection is attached to.
-     * @param {function} collector - a function that will be invoked with a map of statistics values
-     * @param {DOMObject} fieldsOfInterest - a map listing just the statistics to be reported. Can be null in which case all statics are reported.
-     * @return {boolean} true if statistics are collectable, false if not.
-     */
-    easyRTC.getStats = function(otherUser, collector, fieldsOfInterest) {
-        if (!easyRTC.peerConns[otherUser] || !easyRTC.peerConns[otherUser].pc || !easyRTC.peerConns[otherUser].pc.getStats) {
-            console.log("no getstats");
-            return false;
-        }
-        else {
-//            console.log("invoking getstats");
-            easyRTC.peerConns[otherUser].pc.getStats(function(stats) {
-                var reports = stats.result();
-                var results = {};
-                var i;
-                for (i = 0; i < reports.length; i++) {
-                    var report = reports[i];
-                    var names = report.names();
-                    for (var j = 0; j < names.length; j++) {
-                        key = names[j];
-                        console.log("saw stats key = " + key);
-                        if (!fieldsOfInterest || fieldsOfInterest[key]) {
-                            results[key] = report.stat(key);
-                        }
-                    }
-                }
- //               console.log("callback with results");
-                collector(results);
-            });
-            return true;
-        }
-    };
-    /**
-     * Hang up on a particular user or all users.
-     *  @param {String} otherUser - the easyrtcid of the person to hang up on.
-     *  @example
-     *     easyRTC.hangup(someEasyrtcid);
-     */
-    easyRTC.hangup = function(otherUser) {
-        hangupBody(otherUser);
-        easyRTC.updateConfigurationInfo();
-    };
-
-
-    /** @private */
-    easyRTC.hangupAllExternal = function() {
-        return false;
->>>>>>> d6c8ffe0
-    };
-    /**
-     * Hangs up on all current connections.
-     * @example
-<<<<<<< HEAD
-     *    easyrtc.hangupAll();
-     */
-    easyrtc.hangupAll = function() {
-        var sawAConnection = false;
-        for (otherUser in easyrtc.peerConns) {
-            sawAConnection = true;
-            hangupBody(otherUser);
-            if (easyrtc.webSocket) {
-                sendSignalling(otherUser, "hangup", null, function() {
-                }, function(msg) {
-                    if (easyrtc.debugPrinter) {
-                        easyrtc.debugPrinter("hangup failed:" + msg);
-                    }
-                });
-            }
-        }
-        if (sawAConnection) {
-            easyrtc.updateConfigurationInfo();
-        }
-    };
-
-=======
-     *    easyRTC.hangupAll();
-     */
-    easyRTC.hangupAll = function() {
-        var sawAConnection = false;
-        for (otherUser in easyRTC.peerConns) {
-            sawAConnection = true;
-            hangupBody(otherUser);
-            if (easyRTC.webSocketConnected) {
-                sendMessage(otherUser, "hangup", {}, function() {
-                }, function(msg) {
-                    if (easyRTC.debugPrinter) {
-                        easyRTC.debugPrinter("hangup failed:" + msg);
-                    }
-                });
-            }
-        }
-        sawAConnection = sawAConnection || easyRTC.hangupAllExternal();
-        if (sawAConnection) {
-            easyRTC.updateConfigurationInfo();
-        }
-    };
-
-    /**
-     * This method adds a new stream to an existing connection. 
-     * @param {string} otherUser - the easyrtcid of the other party in the connection.
-     * @param {MediaStream} stream - the other local media stream.
-     */
-    easyRTC.addNewStream = function(otherUser, stream) {
-        if (!easyRTC.peerConns[otherUser]) {
-            alert("Programmer error: addNewStream: no connection to " + otherUser);
-        }
-        else if (!stream) {
-            alert("Programmer error: addNewStream: stream to add is null");
-        }
-        else {
-            var pc = easyRTC.peerConns[otherUser].pc;
-            pc.addStream(stream);
-        }
-    }
-
->>>>>>> d6c8ffe0
-
-    var buildPeerConnection = function(otherUser, isInitiator, failureCB) {
-        var pc;
-        var message;
-
-<<<<<<< HEAD
-        if (easyrtc.debugPrinter) {
-            easyrtc.debugPrinter("building peer connection to " + otherUser);
-=======
-        if (easyRTC.debugPrinter) {
-            easyRTC.debugPrinter("building peer connection to " + otherUser);
->>>>>>> d6c8ffe0
-        }
-
-
-        try {
-<<<<<<< HEAD
-            pc = easyrtc.createRTCPeerConnection(easyrtc.pc_config, easyrtc.buildPeerConstraints());
-            if (!pc) {
-                message = "Unable to create PeerConnection object, check your ice configuration(" +
-                        JSON.stringify(easyrtc.pc_config) + ")";
-                if (easyrtc.debugPrinter) {
-                    easyrtc.debugPrinter(message);
-=======
-            pc = easyRTC.createRTCPeerConnection(easyRTC.pc_config, easyRTC.buildPeerConstraints());
-            if (!pc) {
-                message = "Unable to create PeerConnection object, check your ice configuration(" +
-                        JSON.stringify(easyRTC.pc_config) + ")";
-                if (easyRTC.debugPrinter) {
-                    easyRTC.debugPrinter(message);
->>>>>>> d6c8ffe0
-                }
-                throw(message);
-            }
-
-            //
-            // turn off data channel support if the browser doesn't support it.
-            //
-<<<<<<< HEAD
-            if (easyrtc.dataEnabled && typeof pc.createDataChannel === 'undefined') {
-                easyrtc.dataEnabled = false;
-=======
-            if (easyRTC.dataEnabled && typeof pc.createDataChannel === 'undefined') {
-                easyRTC.dataEnabled = false;
->>>>>>> d6c8ffe0
-            }
-
-
-            pc.onconnection = function() {
-<<<<<<< HEAD
-                if (easyrtc.debugPrinter) {
-                    easyrtc.debugPrinter("onconnection called prematurely");
-=======
-                if (easyRTC.debugPrinter) {
-                    easyRTC.debugPrinter("onconnection called prematurely");
->>>>>>> d6c8ffe0
-                }
-            };
-
-            var newPeerConn = {
-                pc: pc,
-                candidatesToSend: [],
-                startedAV: false,
-                isInitiator: isInitiator
-            };
-
-            pc.onicecandidate = function(event) {
-<<<<<<< HEAD
-//                if (easyrtc.debugPrinter) {
-//                    easyrtc.debugPrinter("saw ice message:\n" + event.candidate);
-=======
-//                if (easyRTC.debugPrinter) {
-//                    easyRTC.debugPrinter("saw ice message:\n" + event.candidate);
->>>>>>> d6c8ffe0
-//                }
-                if (newPeerConn.cancelled) {
-                    return;
-                }
-<<<<<<< HEAD
-                if (event.candidate && easyrtc.peerConns[otherUser]) {
-=======
-                if (event.candidate && easyRTC.peerConns[otherUser]) {
->>>>>>> d6c8ffe0
-                    var candidateData = {
-                        type: 'candidate',
-                        label: event.candidate.sdpMLineIndex,
-                        id: event.candidate.sdpMid,
-                        candidate: event.candidate.candidate
-                    };
-<<<<<<< HEAD
-                    if (easyrtc.peerConns[otherUser].startedAV) {
-
-                        sendSignalling(otherUser, "candidate", candidateData, null, function() {
-                            failureCB("Candidate disappeared");
-                        });
-                    }
-                    else {
-                        easyrtc.peerConns[otherUser].candidatesToSend.push(candidateData);
-=======
-                    if (easyRTC.peerConns[otherUser].startedAV) {
-                        sendMessage(otherUser, "candidate", candidateData);
-                    }
-                    else {
-                        easyRTC.peerConns[otherUser].candidatesToSend.push(candidateData);
->>>>>>> d6c8ffe0
-                    }
-                }
-            };
-
-            pc.onaddstream = function(event) {
-<<<<<<< HEAD
-                if (easyrtc.debugPrinter) {
-                    easyrtc.debugPrinter("saw incoming media stream");
-                }
-                if (newPeerConn.cancelled)
-                    return;
-                easyrtc.peerConns[otherUser].startedAV = true;
-                easyrtc.peerConns[otherUser].sharingAudio = easyrtc.haveAudioVideo.audio;
-                easyrtc.peerConns[otherUser].sharingVideo = easyrtc.haveAudioVideo.video;
-                easyrtc.peerConns[otherUser].connectTime = new Date().getTime();
-                easyrtc.peerConns[otherUser].stream = event.stream;
-
-                if (easyrtc.peerConns[otherUser].callSuccessCB) {
-                    if (easyrtc.peerConns[otherUser].sharingAudio || easyrtc.peerConns[otherUser].sharingVideo) {
-                        easyrtc.peerConns[otherUser].callSuccessCB(otherUser, "audiovideo");
-                    }
-                }
-                if (easyrtc.audioEnabled || easyrtc.videoEnabled) {
-                    updateConfiguration();
-                }
-                if (easyrtc.streamAcceptor) {
-                    easyrtc.streamAcceptor(otherUser, event.stream);
-=======
-                if (easyRTC.debugPrinter) {
-                    easyRTC.debugPrinter("saw incoming media stream");
-                }
-                if (newPeerConn.cancelled)
-                    return;
-                easyRTC.peerConns[otherUser].startedAV = true;
-                easyRTC.peerConns[otherUser].sharingAudio = easyRTC.haveAudioVideo.audio;
-                easyRTC.peerConns[otherUser].sharingVideo = easyRTC.haveAudioVideo.video;
-                easyRTC.peerConns[otherUser].connectTime = new Date().getTime();
-                easyRTC.peerConns[otherUser].stream = event.stream;
-
-                if (easyRTC.peerConns[otherUser].callSuccessCB) {
-                    if (easyRTC.peerConns[otherUser].sharingAudio || easyRTC.peerConns[otherUser].sharingVideo) {
-                        easyRTC.peerConns[otherUser].callSuccessCB(otherUser, "audiovideo");
-                    }
-                }
-                if (easyRTC.audioEnabled || easyRTC.videoEnabled) {
-                    updateConfiguration();
-                }
-                if (easyRTC.streamAcceptor) {
-                    easyRTC.streamAcceptor(otherUser, event.stream);
->>>>>>> d6c8ffe0
-                }
-            };
-
-            pc.onremovestream = function(event) {
-<<<<<<< HEAD
-                if (easyrtc.debugPrinter) {
-                    easyrtc.debugPrinter("saw remove on remote media stream");
-                }
-//                console.log("saw onremovestream ", event);
-                if (easyrtc.peerConns[otherUser]) {
-                    easyrtc.peerConns[otherUser].stream = null;
-                    if (easyrtc.onStreamClosed) {
-                        easyrtc.onStreamClosed(otherUser);
-                    }
-                    delete easyrtc.peerConns[otherUser];
-                    easyrtc.updateConfigurationInfo();
-                }
-
-            };
-            easyrtc.peerConns[otherUser] = newPeerConn;
-
-        } catch (e) {
-            if (easyrtc.debugPrinter) {
-                easyrtc.debugPrinter(JSON.stringify(e));
-=======
-                if (easyRTC.debugPrinter) {
-                    easyRTC.debugPrinter("saw remove on remote media stream");
-                }
-//                console.log("saw onremovestream ", event);
-                if (easyRTC.peerConns[otherUser]) {
-                    easyRTC.peerConns[otherUser].stream = null;
-                    if (easyRTC.onStreamClosed) {
-                        easyRTC.onStreamClosed(otherUser);
-                    }
-                    delete easyRTC.peerConns[otherUser];
-                    easyRTC.updateConfigurationInfo();
-                }
-
-            };
-            easyRTC.peerConns[otherUser] = newPeerConn;
-
-        } catch (e) {
-            if (easyRTC.debugPrinter) {
-                easyRTC.debugPrinter(JSON.stringify(e));
->>>>>>> d6c8ffe0
-            }
-            failureCB(e.message);
-            return null;
-        }
-
-<<<<<<< HEAD
-        if (easyrtc.videoEnabled || easyrtc.audioEnabled) {
-            if (easyrtc.localStream === null) {
-                message = "Application program error: attempt to share audio or video before calling easyrtc.initMediaSource.";
-                if (easyrtc.debugPrinter) {
-                    easyrtc.debugPrinter(message);
-=======
-        if (easyRTC.videoEnabled || easyRTC.audioEnabled) {
-            if (easyRTC.localStream === null) {
-                message = "Application program error: attempt to share audio or video before calling easyRTC.initMediaSource.";
-                if (easyRTC.debugPrinter) {
-                    easyRTC.debugPrinter(message);
->>>>>>> d6c8ffe0
-                }
-                alert(message);
-            }
-            else {
-<<<<<<< HEAD
-                if (easyrtc.debugPrinter) {
-                    easyrtc.debugPrinter("adding local media stream to peer connection");
-                }
-                pc.addStream(easyrtc.localStream);
-=======
-                if (easyRTC.debugPrinter) {
-                    easyRTC.debugPrinter("adding local media stream to peer connection");
-                }
-                pc.addStream(easyRTC.localStream);
->>>>>>> d6c8ffe0
-            }
-        }
-
-
-        function initOutGoingChannel(otherUser) {
-<<<<<<< HEAD
-            if (easyrtc.debugPrinter) {
-                easyrtc.debugPrinter("saw initOutgoingChannel call");
-            }
-            var dataChannel = pc.createDataChannel(easyrtc.datachannelName, easyrtc.datachannelConstraints);
-            easyrtc.peerConns[otherUser].dataChannelS = dataChannel;
-            if (!easyrtc.isMozilla) {
-                easyrtc.peerConns[otherUser].dataChannelR = dataChannel;
-            }
-
-            if (!easyrtc.isMozillia) {
-                dataChannel.onmessage = function(event) {
-                    if (easyrtc.debugPrinter) {
-                        easyrtc.debugPrinter("saw dataChannel.onmessage event");
-                    }
-                    if (easyrtc.receivePeerCB) {
-                        easyrtc.receivePeerCB(otherUser, JSON.parse(event.data), null);
-=======
-            if (easyRTC.debugPrinter) {
-                easyRTC.debugPrinter("saw initOutgoingChannel call");
-            }
-            var dataChannel = pc.createDataChannel(easyRTC.datachannelName, easyRTC.datachannelConstraints);
-            easyRTC.peerConns[otherUser].dataChannelS = dataChannel;
-            if (!easyRTC.isMozilla) {
-                easyRTC.peerConns[otherUser].dataChannelR = dataChannel;
-            }
-
-            if (!easyRTC.isMozillia) {
-                dataChannel.onmessage = function(event) {
-                    if (easyRTC.debugPrinter) {
-                        easyRTC.debugPrinter("saw dataChannel.onmessage event");
-                    }
-                    if (easyRTC.receivePeerCB) {
-                        easyRTC.receivePeerCB(otherUser, JSON.parse(event.data), null);
->>>>>>> d6c8ffe0
-                    }
-                };
-
-            }
-            //   dataChannel.binaryType = "blob";
-
-            dataChannel.onopen = function(event) {
-<<<<<<< HEAD
-                if (easyrtc.debugPrinter) {
-                    easyrtc.debugPrinter("saw dataChannel.onopen event");
-                }
-                if (easyrtc.peerConns[otherUser]) {
-                    easyrtc.peerConns[otherUser].dataChannelReady = true;
-
-                    if (easyrtc.peerConns[otherUser].callSuccessCB) {
-                        easyrtc.peerConns[otherUser].callSuccessCB(otherUser, "datachannel");
-                    }
-                    if (easyrtc.onDataChannelOpen) {
-                        easyrtc.onDataChannelOpen(otherUser);
-                    }
-                    easyrtc.updateConfigurationInfo();
-                }
-            };
-            dataChannel.onclose = function(event) {
-                if (easyrtc.debugPrinter) {
-                    easyrtc.debugPrinter("saw dataChannelS.onclose event");
-                }
-                if (easyrtc.peerConns[otherUser]) {
-                    easyrtc.peerConns[otherUser].dataChannelReady = false;
-                    delete easyrtc.peerConns[otherUser].dataChannelS;
-                }
-                if (easyrtc.onDataChannelClose) {
-                    easyrtc.onDataChannelClose(otherUser);
-                }
-
-                easyrtc.updateConfigurationInfo();
-=======
-                if (easyRTC.debugPrinter) {
-                    easyRTC.debugPrinter("saw dataChannel.onopen event");
-                }
-                if (easyRTC.peerConns[otherUser]) {
-                    easyRTC.peerConns[otherUser].dataChannelReady = true;
-
-                    if (easyRTC.peerConns[otherUser].callSuccessCB) {
-                        easyRTC.peerConns[otherUser].callSuccessCB(otherUser, "datachannel");
-                    }
-                    if (easyRTC.onDataChannelOpen) {
-                        easyRTC.onDataChannelOpen(otherUser);
-                    }
-                    easyRTC.updateConfigurationInfo();
-                }
-            };
-            dataChannel.onclose = function(event) {
-                if (easyRTC.debugPrinter) {
-                    easyRTC.debugPrinter("saw dataChannelS.onclose event");
-                }
-                if (easyRTC.peerConns[otherUser]) {
-                    easyRTC.peerConns[otherUser].dataChannelReady = false;
-                    delete easyRTC.peerConns[otherUser].dataChannelS;
-                }
-                if (easyRTC.onDataChannelClose) {
-                    easyRTC.onDataChannelClose(otherUser);
-                }
-
-                easyRTC.updateConfigurationInfo();
->>>>>>> d6c8ffe0
-            };
-        }
-
-        function initIncomingChannel(otherUser) {
-<<<<<<< HEAD
-            if (easyrtc.debugPrinter) {
-                easyrtc.debugPrinter("initializing incoming channel handler for " + otherUser);
-            }
-            easyrtc.peerConns[otherUser].pc.ondatachannel = function(event) {
-                if (easyrtc.debugPrinter) {
-                    easyrtc.debugPrinter("saw incoming data channel");
-                }
-
-                var dataChannel = event.channel;
-                easyrtc.peerConns[otherUser].dataChannelR = dataChannel;
-                if (!easyrtc.isMozilla) {
-                    easyrtc.peerConns[otherUser].dataChannelS = dataChannel;
-                    easyrtc.peerConns[otherUser].dataChannelReady = true;
-                }
-                dataChannel.onmessage = function(event) {
-                    if (easyrtc.debugPrinter) {
-                        easyrtc.debugPrinter("saw dataChannel.onmessage event");
-                    }
-                    if (easyrtc.receivePeerCB) {
-                        easyrtc.receivePeerCB(otherUser, JSON.parse(event.data), null);
-                    }
-                };
-                dataChannel.onclose = function(event) {
-                    if (easyrtc.debugPrinter) {
-                        easyrtc.debugPrinter("saw dataChannelR.onclose event");
-                    }
-                    if (easyrtc.peerConns[otherUser]) {
-                        easyrtc.peerConns[otherUser].dataChannelReady = false;
-                        delete easyrtc.peerConns[otherUser].dataChannelR;
-                    }
-                    if (easyrtc.onDataChannelClose) {
-                        easyrtc.onDataChannelClose(otherUser);
-                    }
-
-                    easyrtc.updateConfigurationInfo();
-                };
-
-                if (easyrtc.onDataChannelOpen) {
-                    easyrtc.onDataChannelOpen(otherUser);
-                }
-
-=======
-            if (easyRTC.debugPrinter) {
-                easyRTC.debugPrinter("initializing incoming channel handler for " + otherUser);
-            }
-            easyRTC.peerConns[otherUser].pc.ondatachannel = function(event) {
-                if (easyRTC.debugPrinter) {
-                    easyRTC.debugPrinter("saw incoming data channel");
-                }
-
-                var dataChannel = event.channel;
-                easyRTC.peerConns[otherUser].dataChannelR = dataChannel;
-                if (!easyRTC.isMozilla) {
-                    easyRTC.peerConns[otherUser].dataChannelS = dataChannel;
-                    easyRTC.peerConns[otherUser].dataChannelReady = true;
-                }
-                dataChannel.onmessage = function(event) {
-                    if (easyRTC.debugPrinter) {
-                        easyRTC.debugPrinter("saw dataChannel.onmessage event");
-                    }
-                    if (easyRTC.receivePeerCB) {
-                        easyRTC.receivePeerCB(otherUser, JSON.parse(event.data), null);
-                    }
-                };
-                dataChannel.onclose = function(event) {
-                    if (easyRTC.debugPrinter) {
-                        easyRTC.debugPrinter("saw dataChannelR.onclose event");
-                    }
-                    if (easyRTC.peerConns[otherUser]) {
-                        easyRTC.peerConns[otherUser].dataChannelReady = false;
-                        delete easyRTC.peerConns[otherUser].dataChannelR;
-                    }
-                    if (easyRTC.onDataChannelClose) {
-                        easyRTC.onDataChannelClose(openUser);
-                    }
-                    easyRTC.updateConfigurationInfo();
-                };
->>>>>>> d6c8ffe0
-            };
-        }
-
-
-        //
-        //  added for interoperability
-        //
-<<<<<<< HEAD
-        if (easyrtc.isMozilla) {
-            if (!easyrtc.dataEnabled) {
-=======
-        if (easyRTC.isMozilla) {
-            if (!easyRTC.dataEnabled) {
->>>>>>> d6c8ffe0
-                mediaConstraints.mandatory.MozDontOfferDataChannel = true;
-            }
-            else {
-                delete mediaConstraints.mandatory.MozDontOfferDataChannel;
-            }
-        }
-
-<<<<<<< HEAD
-        if (easyrtc.dataEnabled) {
-            if (isInitiator || easyrtc.isMozilla) {
-                try {
-                    initOutGoingChannel(otherUser);
-                } catch (channelErrorEvent) {
-                    failureCB(easyrtc.formatError(channelErrorEvent));
-                }
-            }
-            if (!isInitiator || easyrtc.isMozilla) {
-=======
-        if (easyRTC.dataEnabled) {
-            if (isInitiator || easyRTC.isMozilla) {
-                try {
-                    initOutGoingChannel(otherUser);
-                } catch (channelErrorEvent) {
-                    failureCB(easyRTC.formatError(channelErrorEvent));
-                }
-            }
-            if (!isInitiator || easyRTC.isMozilla) {
->>>>>>> d6c8ffe0
-                initIncomingChannel(otherUser);
-            }
-        }
-
-
-
-        pc.onconnection = function() {
-<<<<<<< HEAD
-            if (easyrtc.debugPrinter) {
-                easyrtc.debugPrinter("setup pc.onconnection ");
-=======
-            if (easyRTC.debugPrinter) {
-                easyRTC.debugPrinter("setup pc.onconnection ");
->>>>>>> d6c8ffe0
-            }
-        };
-        return pc;
-
-    };
-
-<<<<<<< HEAD
-    var doAnswer = function(caller, msgData) {
-
-        if (!easyrtc.localStream && (easyrtc.videoEnabled || easyrtc.audioEnabled)) {
-            easyrtc.initMediaSource(
-                    function(s) {
-                        doAnswer(caller, msgData);
-                    },
-                    function(err) {
-                        easyrtc.showError(easyrtc.errCodes.MEDIA_ERR, "Error getting local media stream: " + err);
-                    });
-            return;
-        }
-        else if (easyrtc.dataEnabled && !easyrtc.videoEnabled && !easyrtc.audioEnabled
-                && navigator.mozGetUserMedia && easyrtc.mozFakeStream === null) {
-            navigator.mozGetUserMedia({
-                audio: true,
-                fake: true
-            }, function(s) {
-                if (!s) {
-                    easyrtc.showError(easyrtc.errCodes.MEDIA_ERR, "Error getting fake media stream for Firefox datachannels: null stream");
-                }
-                easyrtc.mozFakeStream = s;
-                doAnswer(caller, msgData);
-            }, function(err) {
-                easyrtc.showError(easyrtc.errCodes.MEDIA_ERR, "Error getting fake media stream for Firefox datachannels: " + err);
-            });
-            return;
-        }
-
-
-        var pc = buildPeerConnection(caller, false, function(message) {
-            easyrtc.showError(easyrtc.errCodes.SYSTEM_ERR, message);
-        });
-        var newPeerConn = easyrtc.peerConns[caller];
-        if (!pc) {
-            if (easyrtc.debugPrinter) {
-                easyrtc.debugPrinter("buildPeerConnection failed. Call not answered");
-            }
-            return;
-        }
-        var setLocalAndSendMessage1 = function(sessionDescription) {
-            if (newPeerConn.cancelled)
-                return;
-            var sendAnswer = function() {
-                if (easyrtc.debugPrinter) {
-                    easyrtc.debugPrinter("sending answer");
-                }
-                sendSignalling(caller, "answer", sessionDescription,
-                        null,
-                        function(errorCode, errorText) {
-                            delete easyrtc.peerConns[caller];
-                            easyrtc.showError(errorCode, errorText);
-                        });
-                easyrtc.peerConns[caller].startedAV = true;
-                if (pc.connectDataConnection) {
-                    if (easyrtc.debugPrinter) {
-                        easyrtc.debugPrinter("calling connectDataConnection(5002,5001)");
-=======
-
-
-    var doAnswer = function(caller, msg) {
-
-        if (!easyRTC.localStream && (easyRTC.videoEnabled || easyRTC.audioEnabled)) {
-            easyRTC.initMediaSource(
-                    function(s) {
-                        doAnswer(caller, msg);
-                    },
-                    function(err) {
-                        easyRTC.showError(easyRTC.errCodes.MEDIA_ERR, "Error getting local media stream: " + err);
-                    });
-            return;
-        }
-
-
-        var pc = buildPeerConnection(caller, false, function(message) {
-            easyRTC.showError(easyRTC.errCodes.SYSTEM_ERR, message);
-        });
-
-        var newPeerConn = easyRTC.peerConns[caller];
-
-        if (!pc) {
-            if (easyRTC.debugPrinter) {
-                easyRTC.debugPrinter("buildPeerConnection failed. Call not answered");
-            }
-            return;
-        }
-        var setLocalAndSendMessage = function(sessionDescription) {
-            if (newPeerConn.cancelled)
-                return;
-
-            var sendAnswer = function() {
-                if (easyRTC.debugPrinter) {
-                    easyRTC.debugPrinter("sending answer");
-                }
-                sendMessage(caller, "answer", sessionDescription, function() {
-                }, easyRTC.onError);
-                easyRTC.peerConns[caller].startedAV = true;
-                if (pc.connectDataConnection && easyRTC.dataEnabled ) {
-                    if (easyRTC.debugPrinter) {
-                        easyRTC.debugPrinter("calling connectDataConnection(5002,5001)");
->>>>>>> d6c8ffe0
-                    }
-                    pc.connectDataConnection(5002, 5001);
-                }
-            };
-            pc.setLocalDescription(sessionDescription, sendAnswer, function(message) {
-<<<<<<< HEAD
-                easyrtc.showError(easyrtc.errCodes.INTERNAL_ERR, "setLocalDescription: " + message);
-            });
-        };
-        var sd = null;
-        if (window.mozRTCSessionDescription) {
-            sd = new mozRTCSessionDescription(msgData);
-        }
-        else {
-            sd = new RTCSessionDescription(msgData);
-        }
-        if (easyrtc.debugPrinter) {
-            easyrtc.debugPrinter("sdp ||  " + JSON.stringify(sd));
-=======
-                easyRTC.showError(easyRTC.errCodes.INTERNAL_ERR, "setLocalDescription: " + message);
-            });
-        };
-        var sd = null;
-
-        if (window.mozRTCSessionDescription) {
-            sd = new mozRTCSessionDescription(msg.actualData);
-        }
-        else {
-            sd = new RTCSessionDescription(msg.actualData);
-        }
-        if (easyRTC.debugPrinter) {
-            easyRTC.debugPrinter("sdp ||  " + JSON.stringify(sd));
->>>>>>> d6c8ffe0
-        }
-        var invokeCreateAnswer = function() {
-            if (newPeerConn.cancelled)
-                return;
-<<<<<<< HEAD
-            pc.createAnswer(setLocalAndSendMessage1,
-                    function(message) {
-                        easyrtc.showError(easyrtc.errCodes.INTERNAL_ERR, "create-answer: " + message);
-                    },
-                    mediaConstraints);
-        };
-        if (easyrtc.debugPrinter) {
-            easyrtc.debugPrinter("about to call setRemoteDescription in doAnswer");
-        }
-        try {
-
-            pc.setRemoteDescription(sd, invokeCreateAnswer, function(message) {
-                easyrtc.showError(easyrtc.errCodes.INTERNAL_ERR, "set-remote-description: " + message);
-            });
-        } catch (srdError) {
-            if (easyrtc.debugPrinter) {
-                easyrtc.debugPrinter("saw exception in setRemoteDescription");
-            }
-            easyrtc.showError(easyrtc.errCodes.INTERNAL_ERR, "setRemoteDescription failed: " + srdError.message);
-        }
-    };
-    var onRemoteHangup = function(caller) {
-        delete easyrtc.offersPending[caller];
-        if (easyrtc.debugPrinter) {
-            easyrtc.debugPrinter("Saw onremote hangup event");
-        }
-        if (easyrtc.peerConns[caller]) {
-            easyrtc.peerConns[caller].cancelled = true;
-            if (easyrtc.peerConns[caller].startedAV) {
-                if (easyrtc.onStreamClosed) {
-                    easyrtc.onStreamClosed(caller);
-                }
-            }
-            else {
-                if (easyrtc.callCancelled) {
-                    easyrtc.callCancelled(caller, true);
-                }
-            }
-            try {
-                easyrtc.peerConns[caller].pc.close();
-            } catch (anyErrors) {
-            }
-            ;
-            delete easyrtc.peerConns[caller];
-            easyrtc.updateConfigurationInfo();
-        }
-        else {
-            if (easyrtc.callCancelled) {
-                easyrtc.callCancelled(caller, true);
-            }
-        }
-    };
-
-
-    var queuedMessages = {};
-=======
-            pc.createAnswer(setLocalAndSendMessage,
-                    function(message) {
-                        easyRTC.showError(easyRTC.errCodes.INTERNAL_ERR, "create-answer: " + message);
-                    },
-                    mediaConstraints);
-        };
-        if (easyRTC.debugPrinter) {
-            easyRTC.debugPrinter("about to call setRemoteDescription in doAnswer");
-        }
-        try {
-            //    limitBandWidth(sd);
-            pc.setRemoteDescription(sd, invokeCreateAnswer, function(message) {
-                easyRTC.showError(easyRTC.errCodes.INTERNAL_ERR, "set-remote-description: " + message);
-            });
-        } catch (srdError) {
-            if (easyRTC.debugPrinter) {
-                easyRTC.debugPrinter("saw exception in setRemoteDescription");
-            }
-            easyRTC.showError(easyRTC.errCodes.INTERNAL_ERR, "setRemoteDescription failed: " + srdError.message);
-        }
-    };
-
-
-    var onRemoteHangup = function(caller) {
-        delete easyRTC.offersPending[caller];
-        if (easyRTC.debugPrinter) {
-            easyRTC.debugPrinter("Saw onremote hangup event");
-        }
-        if (easyRTC.peerConns[caller]) {
-            easyRTC.peerConns[caller].cancelled = true;
-            if (easyRTC.peerConns[caller].startedAV) {
-                if (easyRTC.onStreamClosed) {
-                    easyRTC.onStreamClosed(caller);
-                }
-            }
-            else {
-                if (easyRTC.callCancelled) {
-                    easyRTC.callCancelled(caller, true);
-                }
-            }
-            try {
-                easyRTC.peerConns[caller].pc.close();
-            } catch (anyErrors) {
-            }
-            ;
-            delete easyRTC.peerConns[caller];
-            easyRTC.updateConfigurationInfo();
-        }
-        else {
-            if (easyRTC.callCancelled) {
-                easyRTC.callCancelled(caller, true);
-            }
-        }
-    };
-
-
-//
-// the queuedMessages logic is cruft leftover from the early days of using the appengine.
-// The app engine has many machines running in parallel. This means when
-//  a client sends a sequence of messages to another client via the server,
-//  one at a time, they don't necessarily arrive in the same order in which
-// they were sent. In particular, candidates arriving before an offer can throw
-// a wrench in the gears. So we queue the messages up until we are ready for them.
-//
-    var queuedMessages = {};
-
->>>>>>> d6c8ffe0
-    var clearQueuedMessages = function(caller) {
-        queuedMessages[caller] = {
-            candidates: []
-        };
-    };
-
-<<<<<<< HEAD
-    function processConnectedList(connectedList) {
-        for (var i in easyrtc.peerConns) {
-            if (typeof connectedList[i] === 'undefined') {
-                if (easyrtc.peerConns[i].startedAV) {
-                    onRemoteHangup(i);
-                    clearQueuedMessages(i);
-                }
-            }
-        }
-    }
-    ;
-
-    function processList(roomName, list) {
-        var isPrimaryOwner = easyrtc.cookieOwner ? true : false;
-        easyrtc.reducedList = {};
-        for (var id in list) {
-            var item = list[id];
-            if (item.isOwner &&
-                    item.roomJoinTime < list[easyrtc.myEasyrtcid].roomJoinTime) {
-                isPrimaryOwner = false;
-            }
-            if (id !== easyrtc.myEasyrtcid) {
-                easyrtc.reducedList[id] = list[id];
-            }
-        }
-        processConnectedList(easyrtc.reducedList);
-        if (easyrtc.roomOccupantListener) {
-            easyrtc.roomOccupantListener(roomName, easyrtc.reducedList, isPrimaryOwner);
-        }
-    }
-
-
-
-    var onChannelMsg = function(msg) {
-        if (easyrtc.receivePeerCB) {
-            var targetting = {};
-            if (msg.targetEasyrtcId) {
-                targetting.targetEasyrtcId = msg.targetEasyrtcId;
-            }
-            if (msg.targetRoom) {
-                targetting.targetRoom = msg.targetRoom;
-            }
-            if (msg.targetGroup) {
-                targetting.targetGroup = msg.targetGroup;
-            }
-            easyrtc.receivePeerCB(msg.senderEasyrtcid, msg.msgType, msg.msgData, targetting);
-        }
-    };
-
-    var onChannelMessage = function(msg) {
-
-        if (easyrtc.receivePeerCB) {
-            var targetting = {};
-            if (msg.targetEasyrtcId) {
-                targetting.targetEasyrtcId = msg.targetEasyrtcId;
-            }
-            if (msg.targetRoom) {
-                targetting.targetRoom = msg.targetRoom;
-            }
-            if (msg.targetGroup) {
-                targetting.targetGroup = msg.targetGroup;
-            }
-            if (easyrtc.receivePeerCB) {
-                easyrtc.receivePeerCB(msg.senderEasyrtcid, msg.msgType, msg.msgData, targetting);
-            }
-        }
-        else {
-            if (easyrtc.receiveServerCB) {
-                easyrtc.receiveServerCB(msg);
-            }
-        }
-    };
-
-
-    var onChannelCmd = function(msg, ackAcceptorFn) {
-        if (easyrtc.debugPrinter) {
-            easyrtc.debugPrinter("received message from socket server=" + JSON.stringify(msg));
-        }
-
-        var caller = msg.senderEasyrtcid;
-        var msgType = msg.msgType;
-        var msgData = msg.msgData;
-        var pc;
-        if (easyrtc.debugPrinter) {
-            easyrtc.debugPrinter('received message of type ' + msgType);
-=======
-
-    var onChannelMessage = function(msg) {
-
-        if (msg.senderId && msg.senderId !== "server") {
-            if (easyRTC.receivePeerCB) {
-                easyRTC.receivePeerCB(msg.senderId, msg.msgData);
-            }
-        }
-        else {
-            if (easyRTC.receiveServerCB) {
-                easyRTC.receiveServerCB(msg);
-            }
-        }
-    };
-
-
-
-    var onChannelCmd = function(msg) {
-        if (easyRTC.debugPrinter) {
-            easyRTC.debugPrinter("received message from socket server=" + JSON.stringify(msg));
-        }
-
-        var caller = msg.senderId;
-        var msgType = msg.msgType;
-        var actualData = msg.msgData;
-        var pc;
-
-        if (easyRTC.debugPrinter) {
-            easyRTC.debugPrinter('received message of type ' + msgType);
->>>>>>> d6c8ffe0
-        }
-
-        if (typeof queuedMessages[caller] === "undefined") {
-            clearQueuedMessages(caller);
-        }
-
-<<<<<<< HEAD
-
-
-        var processCandidate = function(caller, msgData) {
-            var candidate = null;
-            if (window.mozRTCIceCandidate) {
-                candidate = new mozRTCIceCandidate({
-                    sdpMLineIndex: msgData.label,
-                    candidate: msgData.candidate
-=======
-        var processConnectedList = function(connectedList) {
-            for (var i in easyRTC.peerConns) {
-                if (typeof connectedList[i] === 'undefined') {
-                    if (easyRTC.peerConns[i].startedAV) {
-                        onRemoteHangup(i);
-                        clearQueuedMessages(i);
-                    }
-                }
-            }
-        };
-
-
-        var processCandidate = function(actualData) {
-            var candidate = null;
-            if (window.mozRTCIceCandidate) {
-                candidate = new mozRTCIceCandidate({
-                    sdpMLineIndex: actualData.label,
-                    candidate: actualData.candidate
->>>>>>> d6c8ffe0
-                });
-            }
-            else {
-                candidate = new RTCIceCandidate({
-<<<<<<< HEAD
-                    sdpMLineIndex: msgData.label,
-                    candidate: msgData.candidate
-                });
-            }
-            pc = easyrtc.peerConns[caller].pc;
-            pc.addIceCandidate(candidate);
-        };
-=======
-                    sdpMLineIndex: actualData.label,
-                    candidate: actualData.candidate
-                });
-            }
-            pc = easyRTC.peerConns[caller].pc;
-            pc.addIceCandidate(candidate);
-        };
-
-
->>>>>>> d6c8ffe0
-        var flushCachedCandidates = function(caller) {
-            if (queuedMessages[caller]) {
-                for (var i = 0; i < queuedMessages[caller].candidates.length; i++) {
-                    processCandidate(queuedMessages[caller].candidates[i]);
-                }
-                delete queuedMessages[caller];
-            }
-        };
-<<<<<<< HEAD
-        var processOffer = function(caller, msgData) {
-
-            var helper = function(wasAccepted) {
-                if (easyrtc.debugPrinter) {
-                    easyrtc.debugPrinter("offer accept=" + wasAccepted);
-                }
-                delete easyrtc.offersPending[caller];
-                if (wasAccepted) {
-                    doAnswer(caller, msgData);
-                    flushCachedCandidates(caller);
-                }
-                else {
-                    sendSignalling(caller, "reject", null, null, null);
-                    clearQueuedMessages(caller);
-                }
-            };
-=======
-
-
-        var processOffer = function(caller, actualData) {
-
-            var helper = function(wasAccepted) {
-                if (easyRTC.debugPrinter) {
-                    easyRTC.debugPrinter("offer accept=" + wasAccepted);
-                }
-                delete easyRTC.offersPending[caller];
-
-                if (wasAccepted) {
-                    doAnswer(caller, actualData);
-                    flushCachedCandidates(caller);
-
-                }
-                else {
-                    sendMessage(caller, "reject", {
-                        rejected: true
-                    }, function() {
-                    }, function() {
-                    });
-                    clearQueuedMessages(caller);
-                }
-            };
-
->>>>>>> d6c8ffe0
-            // 
-            // There is a very rare case of two callers sending each other offers
-            // before receiving the others offer. In such a case, the caller with the
-            // greater valued easyrtcid will delete its pending call information and do a 
-            // simple answer to the other caller's offer.
-            //
-<<<<<<< HEAD
-            if (easyrtc.acceptancePending[caller] && caller < easyrtc.myEasyrtcid) {
-                delete easyrtc.acceptancePending[caller];
-                if (queuedMessages[caller]) {
-                    delete queuedMessages[caller];
-                }
-                if (easyrtc.peerConns[caller].wasAcceptedCB) {
-                    easyrtc.peerConns[caller].wasAcceptedCB(true, caller);
-                }
-                delete easyrtc.peerConns[caller];
-=======
-            if (easyRTC.acceptancePending[caller] && caller < easyRTC.myEasyrtcid) {
-                delete easyRTC.acceptancePending[caller];
-                if (queuedMessages[caller]) {
-                    delete queuedMessages[caller];
-                }
-                if (easyRTC.peerConns[caller].wasAcceptedCB) {
-                    easyRTC.peerConns[caller].wasAcceptedCB(true, caller);
-                }
-                delete easyRTC.peerConns[caller];
->>>>>>> d6c8ffe0
-                helper(true);
-                return;
-            }
-
-<<<<<<< HEAD
-            easyrtc.offersPending[caller] = msgData;
-            if (!easyrtc.acceptCheck) {
-                helper(true);
-            }
-            else {
-                easyrtc.acceptCheck(caller, helper);
-            }
-        };
-
-        function processReject(caller) {
-            delete easyrtc.acceptancePending[caller];
-            if (queuedMessages[caller]) {
-                delete queuedMessages[caller];
-            }
-            if (easyrtc.peerConns[caller]) {
-                if (easyrtc.peerConns[caller].wasAcceptedCB) {
-                    easyrtc.peerConns[caller].wasAcceptedCB(false, caller);
-                }
-                delete easyrtc.peerConns[caller];
-            }
-        }
-
-        function processAnswer(caller, msgData) {
-            delete easyrtc.acceptancePending[caller];
-            if (easyrtc.peerConns[caller].wasAcceptedCB) {
-                easyrtc.peerConns[caller].wasAcceptedCB(true, caller);
-            }
-            easyrtc.peerConns[caller].startedAV = true;
-            for (var i = 0; i < easyrtc.peerConns[caller].candidatesToSend.length; i++) {
-                sendSignalling(caller, "candidate", easyrtc.peerConns[caller].candidatesToSend[i],
-                        null,
-                        function(errorCode, errorText) {
-                            if (easyrtc.peerConns[caller]) {
-                                delete easyrtc.peerConns[caller];
-                            }
-                            easyrtc.showError(errorCode, errorText);
-                        }
-                );
-            }
-
-            pc = easyrtc.peerConns[caller].pc;
-            var sd = null;
-            if (window.mozRTCSessionDescription) {
-                sd = new mozRTCSessionDescription(msgData);
-            }
-            else {
-                sd = new RTCSessionDescription(msgData);
-=======
-            easyRTC.offersPending[caller] = actualData;
-
-
-            if (!easyRTC.acceptCheck) {
-                helper(true);
-            }
-            else {
-                easyRTC.acceptCheck(caller, helper);
-            }
-        };
-
-
-        if (msgType === 'token') {
-            easyRTC.myEasyrtcid = msg.easyrtcid;
-            //
-            // There are two formats that the iceserver may be coming down in:
-            //   {url:"turn:username@host", credential:"password"}
-            //   or {url:"turn:host", username:"username", credential:"password"}
-            //   if it's the former, we split it to look like the latter.
-            // 
-
-            easyRTC.pc_config = {iceServers: []};
-            for (var i in msg.iceConfig.iceServers) {
-                var item = msg.iceConfig.iceServers[i];
-                var fixedItem;
-                if (item.url.indexOf('turn:') == 0) {
-                    if (item.username) {
-                        fixedItem = createIceServer(item.url, item.username, item.credential);
-                    }
-                    else {
-                        var parts = item.url.substring("turn:".length).split("@");
-                        if (parts.length != 2) {
-                            easyRTC.showError("badparam", "turn server url looked like " + item.url);
-                        }
-                        var username = parts[0];
-                        var url = "turn:" + parts[1];
-                        fixedItem = createIceServer(url, username, item.credential);
-                    }
-                }
-                else { // is stun server entry
-                    fixedItem = item;
-                }
-                easyRTC.pc_config.iceServers.push(fixedItem); 
-            }
-
-
-            easyRTC.cookieOwner = msg.isOwner ? true : false;
-            easyRTC.roomCanNotifyOwner = msg.canNotifyOwner;
-            easyRTC.roomHasPassword = msg.hasPassword;
-            easyRTC.room = msg.room ? msg.room : null;
-
-            if (easyRTC.sipConfig) {
-                if (!easyRTC.initSipUa) {
- //                  console.log("SIP connection parameters provided but no sip stuff");
-                }
-                easyRTC.initSipUa();
-
-
-            }
-
-
-            if (successCallback) {
-                successCallback(easyRTC.myEasyrtcid, easyRTC.cookieOwner);
-            }
-        }
-        else if (msgType === 'updateInfo') {
-            easyRTC.updateConfigurationInfo();
-        }
-        else if (msgType === 'list') {
-            var isPrimaryOwner = easyRTC.cookieOwner ? true : false;
-            for (id in actualData.connections) {
-                var item = actualData.connections[id];
-                if (item.isOwner &&
-                        item.clientConnectTime < actualData.connections[easyRTC.myEasyrtcid].clientConnectTime) {
-                    isPrimaryOwner = false;
-                }
-            }
-            delete actualData.connections[easyRTC.myEasyrtcid];
-            easyRTC.lastLoggedInList = actualData.connections;
-            processConnectedList(actualData.connections);
-            if (easyRTC.loggedInListener) {
-                easyRTC.loggedInListener(actualData.connections, isPrimaryOwner);
-            }
-        }
-        else if (msgType === 'forwardToUrl') {
-            if (actualData.newWindow) {
-                window.open(actualData.url);
-            }
-            else {
-                window.location.href = actualData.url;
-            }
-        }
-        else if (msgType === 'offer') {
-            processOffer(caller, actualData);
-        }
-        else if (msgType === 'reject') {
-            delete easyRTC.acceptancePending[caller];
-            if (queuedMessages[caller]) {
-                delete queuedMessages[caller];
-            }
-            if (easyRTC.peerConns[caller]) {
-                if (easyRTC.peerConns[caller].wasAcceptedCB) {
-                    easyRTC.peerConns[caller].wasAcceptedCB(false, caller);
-                }
-                delete easyRTC.peerConns[caller];
-            }
-        }
-        else if (msgType === 'answer') {
-            delete easyRTC.acceptancePending[caller];
-            if (easyRTC.peerConns[caller].wasAcceptedCB) {
-                easyRTC.peerConns[caller].wasAcceptedCB(true, caller);
-            }
-            easyRTC.peerConns[caller].startedAV = true;
-            for (var i = 0; i < easyRTC.peerConns[caller].candidatesToSend.length; i++) {
-                sendMessage(caller, "candidate", easyRTC.peerConns[caller].candidatesToSend[i]);
-            }
-
-            pc = easyRTC.peerConns[caller].pc;
-            var sd = null;
-            if (window.mozRTCSessionDescription) {
-                sd = new mozRTCSessionDescription(actualData.actualData);
-            }
-            else {
-                sd = new RTCSessionDescription(actualData.actualData);
->>>>>>> d6c8ffe0
-            }
-            if (!sd) {
-                throw "Could not create the RTCSessionDescription";
-            }
-<<<<<<< HEAD
-
-            if (easyrtc.debugPrinter) {
-                easyrtc.debugPrinter("about to call initiating setRemoteDescription");
-            }
-            pc.setRemoteDescription(sd, function() {
-                if (pc.connectDataConnection) {
-                    if (easyrtc.debugPrinter) {
-                        easyrtc.debugPrinter("calling connectDataConnection(5001,5002)");
-=======
-            //            limitBandWidth(sd);
-            if (easyRTC.debugPrinter) {
-                easyRTC.debugPrinter("about to call initiating setRemoteDescription");
-            }
-            pc.setRemoteDescription(sd, function() {
-                if (pc.connectDataConnection && easyRTC.dataEnabled ) {
-                    if (easyRTC.debugPrinter) {
-                        easyRTC.debugPrinter("calling connectDataConnection(5001,5002)");
->>>>>>> d6c8ffe0
-                    }
-                    pc.connectDataConnection(5001, 5002); // these are like ids for data channels
-                }
-            });
-            flushCachedCandidates(caller);
-        }
-<<<<<<< HEAD
-
-        function processCandidate(caller, msgData) {
-            if (easyrtc.peerConns[caller] && easyrtc.peerConns[caller].startedAV) {
-                processCandidate(msgData);
-            }
-            else {
-                if (!easyrtc.peerConns[caller]) {
-=======
-        else if (msgType === 'candidate') {
-            if (easyRTC.peerConns[caller] && easyRTC.peerConns[caller].startedAV) {
-                processCandidate(actualData.actualData);
-            }
-            else {
-                if (!easyRTC.peerConns[caller]) {
->>>>>>> d6c8ffe0
-                    queuedMessages[caller] = {
-                        candidates: []
-                    };
-                }
-<<<<<<< HEAD
-                queuedMessages[caller].candidates.push(msgData);
-            }
-        }
-
-
-        switch (msgType) {
-            case "roomData":
-                processRoomData(msgData.roomData);
-                break;
-            case "list":
-                processList(msgData);
-                break;
-            case "forwardToUrl":
-                if (msgData.newWindow) {
-                    window.open(msgData.forwardToUrl.url);
-                }
-                else {
-                    window.location.href = msgData.forwardToUrl.url;
-                }
-                break;
-            case "offer":
-                processOffer(caller, msgData);
-                break;
-            case "reject":
-                processReject(caller);
-                break;
-            case "answer":
-                processAnswer(caller, msgData);
-                break;
-            case "candidate":
-                processCandidate(caller, msgData);
-                break;
-            case "hangup":
-                onRemoteHangup(caller);
-                clearQueuedMessages(caller);
-                break;
-            case "error":
-                easyrtc.showError(msg.errorCode, msg.errorText);
-                break;
-            default:
-                alert("received unknown message type from server, msgType is " + msgType);
-                return;
-                break;
-        }
-        if (ackAcceptorFn) {
-            ackAcceptorFn(easyrtc.ackMessage);
-        }
-    };
-    if (!window.io) {
-        easyrtc.onError("Your HTML has not included the socket.io.js library");
-    }
-
-    function connectToWSServer(successCallback, errorCallback) {
-
-        if (!easyrtc.webSocket) {
-            easyrtc.webSocket = io.connect(easyrtc.serverPath, {
-                'connect timeout': 10000
-            });
-            if (!easyrtc.webSocket) {
-                throw "io.connect failed";
-            }
-        }
-        else {
-            for (var i in easyrtc.websocketListeners) {
-                easyrtc.webSocket.removeEventListener(easyrtc.websocketListeners[i].event,
-                        easyrtc.websocketListeners[i].handler);
-            }
-        }
-        easyrtc.websocketListeners = [];
-        function addSocketListener(event, handler) {
-            easyrtc.webSocket.on(event, handler);
-            easyrtc.websocketListeners.push({event: event, handler: handler});
-        }
-
-        addSocketListener('error', function() {
-            if (easyrtc.myEasyrtcid) {
-                easyrtc.showError(easyrtc.errCodes.SIGNAL_ERROR, "Miscellaneous error from signalling server. It may be ignorable.");
-            }
-            else {
-                errorCallback(easyrtc.errCodes.CONNECT_ERR, "Unable to reach the EasyRTC signalling server.");
-            }
-        });
-
-        addSocketListener("connect", function(event) {
-
-            easyrtc.webSocketConnected = true;
-            if (!easyrtc.webSocket || !easyrtc.webSocket.socket || !easyrtc.webSocket.socket.sessionid) {
-                easyrtc.showError(easyrtc.errCodes.CONNECT_ERR, "Socket.io connect event fired with bad websocket.");
-            }
-
-            if (easyrtc.debugPrinter) {
-                easyrtc.debugPrinter("saw socketserver onconnect event");
-            }
-            if (easyrtc.webSocketConnected) {
-                // sendAuthenticate();
-                sendAuthenticate(successCallback, errorCallback);
-            }
-            else {
-                errorCallback(easyrtc.errCodes.SIGNAL_ERROR, "Internal communications failure.");
-            }
-        }
-        );
-        addSocketListener("easyrtcMsg", onChannelMsg);
-        addSocketListener("easyrtcCmd", onChannelCmd);
-        addSocketListener("disconnect", function(code, reason, wasClean) {
-            easyrtc.webSocketConnected = false;
-            easyrtc.updateConfigurationInfo = function() {
-            }; // dummy update function 
-            easyrtc.oldConfig = {};
-            easyrtc.disconnectBody();
-            if (easyrtc.disconnectListener) {
-                easyrtc.disconnectListener();
-            }
-        });
-    }
-    connectToWSServer(successCallback, errorCallback);
-=======
-                queuedMessages[caller].candidates.push(actualData.actualData);
-            }
-        }
-        else if (msgType === 'hangup') {
-            onRemoteHangup(caller);
-            clearQueuedMessages(caller);
-        }
-        else if (msgType === 'error') {
-            easyRTC.showError(actualData.errorCode, actualData.errorText);
-        }
-    };
-
-
-
-
-    if (!window.io) {
-        easyRTC.onError("Your HTML has not included the socket.io.js library");
-    }
-
-
-    function connectToWSServer() {
-//        easyRTC.webSocket = io.connect(easyRTC.serverPath, {
-//            'force new connection': true, 'connect timeout': 10000
-//        });
-        easyRTC.webSocket = io.connect(easyRTC.serverPath, {
-            'connect timeout': 10000
-        });
-        if (!easyRTC.webSocket) {
-            throw "io.connect failed";
-        }
-
-        easyRTC.webSocket.on('error', function() {
-            if (easyRTC.myEasyrtcid) {
-                easyRTC.showError(easyRTC.errCodes.SIGNAL_ERROR, "Miscellaneous error from signalling server. It may be ignorable.");
-            }
-            else {
-                errorCallback("Unable to reach the easyRTC signalling server.");
-            }
-        });
-
-        easyRTC.webSocket.on("connect", function(event) {
-
-            easyRTC.webSocketConnected = true;
-            if (!easyRTC.webSocket || !easyRTC.webSocket.socket || !easyRTC.webSocket.socket.sessionid) {
-                easyRTC.showError(easyRTC.errCodes.CONNECT_ERR, "Socket.io connect event fired with bad websocket.");
-            }
-
-            if (easyRTC.debugPrinter) {
-                easyRTC.debugPrinter("saw socketserver onconnect event");
-            }
-            if (easyRTC.webSocketConnected) {
-                // sendAuthenticate();
-                easyRTC.updateConfigurationInfo = updateConfiguration;
-                updateConfiguration();
-            }
-            else {
-                errorCallback("Internal communications failure.");
-            }
-        }
-        );
-        easyRTC.webSocket.on("message", onChannelMessage);
-        easyRTC.webSocket.on("easyRTCCmd", onChannelCmd);
-        easyRTC.webSocket.on("easyrtcCmd", onChannelCmd);
-        easyRTC.webSocket.on("disconnect", function(code, reason, wasClean) {
-            easyRTC.webSocketConnected = false;
-            easyRTC.updateConfigurationInfo = function() {
-            };
-            easyRTC.oldConfig = {};
-            easyRTC.disconnectBody();
-            if (easyRTC.disconnectListener) {
-                easyRTC.disconnectListener();
-            }
-        });
-    }
-    connectToWSServer();
-
-
->>>>>>> d6c8ffe0
-
-    function  getStatistics(pc, track, results) {
-        var successcb = function(stats) {
-            for (var i in stats) {
-                results[i] = stats[i];
-            }
-        };
-        var failurecb = function(event) {
-            results.error = event;
-        };
-        pc.getStats(track, successcb, failurecb);
-    }
-
-
-    function DeltaRecord(added, deleted, modified) {
-        function objectNotEmpty(obj) {
-            for (var i in obj) {
-                return true;
-            }
-            return false;
-        }
-
-        var result = {};
-        if (objectNotEmpty(added)) {
-            result.added = added;
-        }
-
-        if (objectNotEmpty(deleted)) {
-            result.deleted = deleted;
-        }
-
-        if (objectNotEmpty(result)) {
-            return result;
-        }
-        else {
-            return null;
-        }
-    }
-
-    function findDeltas(oldVersion, newVersion) {
-        var i;
-        var added = {}, deleted = {};
-<<<<<<< HEAD
-=======
-
->>>>>>> d6c8ffe0
-        for (i in newVersion) {
-            if (oldVersion === null || typeof oldVersion[i] === 'undefined') {
-                added[i] = newVersion[i];
-            }
-            else if (typeof newVersion[i] === 'object') {
-                var subPart = findDeltas(oldVersion[i], newVersion[i]);
-                if (subPart !== null) {
-                    added[i] = newVersion[i];
-                }
-            }
-            else if (newVersion[i] !== oldVersion[i]) {
-                added[i] = newVersion[i];
-<<<<<<< HEAD
-=======
-
->>>>>>> d6c8ffe0
-            }
-        }
-        for (i in oldVersion) {
-            if (typeof newVersion[i] === 'undefined') {
-                deleted = oldVersion[i];
-            }
-        }
-
-        return  new DeltaRecord(added, deleted);
-    }
-
-<<<<<<< HEAD
-    easyrtc.oldConfig = {}; // used internally by updateConfiguration
-
-    //
-    // this function collects configuration info that will be sent to the server.
-    // It returns that information, leaving it the responsibility of the caller to
-    // do the actual sending.
-    //
-    easyrtc.collectConfigurationInfo = function(forAuthentication) {
-        var p2pList = {};
-        for (var i in easyrtc.peerConns) {
-            p2pList[i] = {
-                connectTime: easyrtc.peerConns[i].connectTime,
-                isInitiator: easyrtc.peerConns[i].isInitiator ? true : false
-            };
-
-        }
-
-        var newConfig = {
-            userSettings: {
-                sharingAudio: easyrtc.haveAudioVideo.audio ? true : false,
-                sharingVideo: easyrtc.haveAudioVideo.video ? true : false,
-                sharingData: easyrtc.dataEnabled ? true : false,
-                nativeVideoWidth: easyrtc.nativeVideoWidth,
-                nativeVideoHeight: easyrtc.nativeVideoHeight,
-                windowWidth: window.innerWidth,
-                windowHeight: window.innerHeight,
-                screenWidth: window.screen.width,
-                screenHeight: window.screen.height,
-                cookieEnabled: navigator.cookieEnabled,
-                os: navigator.oscpu,
-                language: navigator.language
-            }
-        };
-        if (!isEmptyObj(easyrtc.appDefinedFields)) {
-            newConfig.apiField = easyrtc.appDefinedFields;
-        }
-        if ( !isEmptyObj(p2pList)) {
-            newConfig.p2pList = p2pList;
-        }
-        return newConfig;
-    };
-    function updateConfiguration() {
-
-        var newConfig = easyrtc.collectConfigurationInfo(false);
-=======
-    easyRTC.oldConfig = {}; // used internally by updateConfiguration
-
-//
-// this function collects configuration info that will be sent to the server.
-// It returns that information, leaving it the responsibility of the caller to
-// do the actual sending.
-//
-    easyRTC.collectExternalConnections = function() {
-        return {};
-    };
-
-    easyRTC.collectConfigurationInfo = function() {
-        var connectionList = {};
-        for (var i in easyRTC.peerConns) {
-            connectionList[i] = {
-                connectTime: easyRTC.peerConns[i].connectTime,
-                isInitiator: easyRTC.peerConns[i].isInitiator ? true : false
-            };
-        }
-        var externalConnections = easyRTC.collectExternalConnections();
-        for (var i in externalConnections) {
-            connectionList[i] = {
-                connectTime: externalConnections[i].connectTime,
-                isInitiator: externalConnections[i].isInitiator ? true : false
-            };
-        }
-
-        var newConfig = {
-            sharingAudio: easyRTC.haveAudioVideo.audio ? true : false,
-            sharingVideo: easyRTC.haveAudioVideo.video ? true : false,
-            sharingData: easyRTC.dataEnabled ? true : false,
-            nativeVideoWidth: easyRTC.nativeVideoWidth,
-            nativeVideoHeight: easyRTC.nativeVideoHeight,
-            windowWidth: window.innerWidth,
-            windowHeight: window.innerHeight,
-            apiKey: easyRTC.apiKey,
-            appDefinedFields: easyRTC.appDefinedFields,
-            connectionList: connectionList,
-            applicationName: applicationName,
-            screenWidth: window.screen.width,
-            screenHeight: window.screen.height,
-            cookieEnabled: navigator.cookieEnabled,
-            os: navigator.oscpu,
-            language: navigator.language
-        };
-        if (easyRTC.cookieId && document.cookie) {
-            var cookies = document.cookie.split(/[; ]/);
-            var target = easyRTC.cookieId + "=";
-
-            for (var i in cookies) {
-                if (cookies[i].indexOf(target) === 0) {
-                    var cookie = cookies[i].substring(target.length);
-                    cookieData = cookie.split(".");
-                    newConfig.easyrtcsid = cookieData[0];
-                }
-            }
-        }
-
-        if (easyRTC.referer) {
-            newConfig.referer = easyRTC.referer;
-        }
-
-        if (easyRTC.userName) {
-            newConfig.userName = easyRTC.userName;
-        }
-        return newConfig;
-    };
-
-
-    function updateConfiguration() {
-        var newConfig = easyRTC.collectConfigurationInfo();
->>>>>>> d6c8ffe0
-        //
-        // we need to give the getStats calls a chance to fish out the data. 
-        // The longest I've seen it take is 5 milliseconds so 100 should be overkill.
-        //
-        var sendDeltas = function() {
-<<<<<<< HEAD
-            var alteredData = findDeltas(easyrtc.oldConfig, newConfig);
-            //
-            // send all the configuration information that changes during the session
-            //
-            if (easyrtc.debugPrinter) {
-                easyrtc.debugPrinter("cfg=" + JSON.stringify(alteredData.added));
-            }
-            if (easyrtc.webSocket) {
-                sendSignalling(null, "setUserCfg", {setUserCfg: alteredData.added}, null, null);
-            }
-            easyrtc.oldConfig = newConfig;
-        };
-        if (easyrtc.oldConfig === {}) {
-=======
-            var alteredData = findDeltas(easyRTC.oldConfig, newConfig);
-
-            //
-            // send all the configuration information that changes during the session
-            //
-            if (easyRTC.debugPrinter) {
-                easyRTC.debugPrinter("cfg=" + JSON.stringify(alteredData.added));
-            }
-            easyRTC.sendEasyrtcCmd('setUserCfg', alteredData.added);
-            easyRTC.oldConfig = newConfig;
-        };
-
-        if (easyRTC.oldConfig === {}) {
->>>>>>> d6c8ffe0
-            sendDeltas();
-        }
-        else {
-            setTimeout(sendDeltas, 100);
-        }
-    }
-<<<<<<< HEAD
-    easyrtc.updateConfigurationInfo = function() {
-        updateConfiguration();
-    };
-
-    /**
-     * Sets the presence state on the server.
-     * @param {String} state - one of 'away','chat','dnd','xa'
-     * @param {String} statusText - User configurable status string. May be length limited.
-     * @example   easyrtc.updatePresence('dnd', 'sleeping');
-     */
-    easyrtc.updatePresence = function(state, statusText) {
-        easyrtc.presenceShow = state;
-        easyrtc.presenceStatus = statusText;
-        if (easyrtc.webSocketConnected) {
-            sendSignalling(null, 'setPresence', {setPresence: {'show': state, 'status': statusText}}, null);
-        }
-    };
-
-
-    function processRoomData(roomData) {
-        for (var roomname in roomData) {
-            easyrtc.roomHasPassword = roomData[roomname].hasPassword;
-            if (roomData[roomname].roomStatus === "join") {
-                if (easyrtc.roomEntryListener) {
-                    easyrtc.roomEntryListener(true, roomname);
-                }
-                if (!(easyrtc.roomJoin[roomname])) {
-                    easyrtc.roomJoin[roomname] = roomData[roomname];
-                }
-            }
-            else if (roomData[roomname].roomStatus === "leave") {
-                if (easyrtc.roomEntryListener) {
-                    easyrtc.roomEntryListener(false, roomname);
-                }
-                delete easyrtc.roomJoin[roomname];
-                continue;
-            }
-            if (roomData[roomname].field && roomData[roomname].field.isOwner) {
-                easyrtc.cookieOwner = true;
-            }
-
-            if (roomData[roomname].clientList) {
-                easyrtc.lastLoggedInList[roomname] = roomData[roomname].clientList;
-            }
-            else if (roomData[roomname].clientListDelta) {
-                var stuffToAdd = roomData[roomname].clientListDelta.updateClient;
-                if (stuffToAdd) {
-                    for (var id in stuffToAdd) {
-                        easyrtc.lastLoggedInList[roomname][id] = stuffToAdd[id];
-                    }
-                }
-                var stuffToRemove = roomData[roomname].clientListDelta.removeClient;
-                if (stuffToRemove) {
-                    for (var removeId in stuffToRemove) {
-                        delete easyrtc.lastLoggedInList[roomname][removeId];
-                    }
-                }
-            }
-            processList(roomname, easyrtc.lastLoggedInList[roomname]);
-        }
-    }
-
-
-    function processToken(msg) {
-        if (easyrtc.debugPrinter) {
-            easyrtc.debugPrinter("entered process token");
-        }
-
-        var msgData = msg.msgData;
-        if (msgData.easyrtcid) {
-            easyrtc.myEasyrtcid = msgData.easyrtcid;
-        }
-        if (msgData.iceConfig) {
-
-            easyrtc.pc_config = {iceServers: []};
-            for (var i in msgData.iceConfig.iceServers) {
-                var item = msgData.iceConfig.iceServers[i];
-                var fixedItem;
-                if (item.url.indexOf('turn:') === 0) {
-                    if (item.username) {
-                        fixedItem = createIceServer(item.url, item.username, item.credential);
-                    }
-                    else {
-                        var parts = item.url.substring("turn:".length).split("@");
-                        if (parts.length != 2) {
-                            easyrtc.showError("badparam", "turn server url looked like " + item.url);
-                        }
-                        var username = parts[0];
-                        var url = parts[1];
-                        fixedItem = createIceServer(url, username, item.credential);
-                    }
-                }
-                else { // is stun server entry
-                    fixedItem = item;
-                }
-                easyrtc.pc_config.iceServers.push(fixedItem);
-            }
-        }
-
-
-
-        if (msgData.roomData) {
-            processRoomData(msg.msgData.roomData);
-        }
-
-    }
-
-    function sendAuthenticate(successCallback, errorCallback) {
-
-        //
-        // find our easyrtsid
-        //
-        var easyrtcsid = null;
-        if (easyrtc.cookieId && document.cookie) {
-            var cookies = document.cookie.split("[; ]");
-            var target = easyrtc.cookieId + "=";
-            for (var i in cookies) {
-                if (cookies[i].indexOf(target) === 0) {
-                    var cookie = cookies[i].substring(target.length);
-                    easyrtcsid = cookie;
-                }
-            }
-        }
-
-        if (!easyrtc.roomJoin) {
-            easyrtc.roomJoin = {};
-        }
-
-        var msgData = {
-            apiVersion: easyrtc.apiVersion,
-            applicationName: applicationName,
-            setUserCfg: easyrtc.collectConfigurationInfo(true)
-        };
-        if (easyrtc.presenceShow) {
-            msgData.setPresence = {show: easyrtc.presenceShow, status: easyrtc.presenceStatus};
-        }
-        if (easyrtc.userName) {
-            msgData.username = easyrtc.userName;
-        }
-        if (easyrtc.roomJoin && !isEmptyObj(easyrtc.roomJoin)) {
-            msgData.roomJoin = easyrtc.roomJoin;
-        }
-        if (easyrtc.easyrtcsid) {
-            msgData.easyrtcsid = easyrtc.easyrtcsid;
-        }
-        if (easyrtc.credential) {
-            msgData.credential = easyrtc.credential;
-        }
-
-        easyrtc.webSocket.json.emit("easyrtcAuth",
-                {msgType: "authenticate",
-                    msgData: msgData
-                },
-            function(msg) {
-                if (msg.msgType === "error") {
-                    errorCallback(msg.msgData.errorCode, msg.msgData.errorText);
-                    easyrtc.roomJoin = {};
-                }
-                else {
-                    processToken(msg);                
-                    if (successCallback) {
-                        successCallback(easyrtc.myEasyrtcid, easyrtc.cookieOwner);
-                    }
-                }
-            }
-        );
-    }
-
-
-};
-=======
-
-
-
-};
-
->>>>>>> d6c8ffe0
-// this flag controls whether the initManaged routine adds close buttons to the caller
-// video objects
-
-/** @private */
-<<<<<<< HEAD
-easyrtc.autoAddCloseButtons = true;
-/** By default, the initManaged routine sticks a "close" button on top of each caller
- * video object that it manages. Call this function (before calling initManaged) to disable that particular feature.
- * @example
- *    easyrtc.dontAddCloseButtons();
- */
-easyrtc.dontAddCloseButtons = function() {
-    easyrtc.autoAddCloseButtons = false;
-};
-/**
- * Provides a layer on top of the easyrtc.initMediaSource and easyrtc.connect, assign the local media stream to
-=======
-easyRTC.autoAddCloseButtons = true;
-
-/** By default, the initManaged routine sticks a "close" button on top of each caller
- * video object that it manages. Call this function (before calling initManaged) to disable that particular feature.
- * 
- */
-easyRTC.dontAddCloseButtons = function() {
-    easyRTC.autoAddCloseButtons = false;
-}
-/**
- * Provides a layer on top of the easyRTC.initMediaSource and easyRTC.connect, assign the local media stream to
->>>>>>> d6c8ffe0
- * the video object identified by monitorVideoId, assign remote video streams to
- * the video objects identified by videoIds, and then call onReady. One of it's
- * side effects is to add hangup buttons to the remote video objects, buttons
- * that only appear when you hover over them with the mouse cursor. This method will also add the 
-<<<<<<< HEAD
- * easyrtcMirror class to the monitor video object so that it behaves like a mirror.
-=======
- * easyRTCMirror class to the monitor video object so that it behaves like a mirror.
->>>>>>> d6c8ffe0
- *  @param {String} applicationName - name of the application.
- *  @param {String} monitorVideoId - the id of the video object used for monitoring the local stream.
- *  @param {Array} videoIds - an array of video object ids (strings)
- *  @param {Function} onReady - a callback function used on success.
- *  @param {Function} onFailure - a callbackfunction used on failure (failed to get local media or a connection of the signaling server).
- *  @example
-<<<<<<< HEAD
- *     easyrtc.initManaged('multiChat', 'selfVideo', ['remote1', 'remote2', 'remote3'], 
- *              function() {
- *                  console.log("successfully connected.");
- *              },
- *              function(errorCode, errorText) {
- *                  console.log(errorText);
- *              );
- */
-easyrtc.initManaged = function(applicationName, monitorVideoId, videoIds, onReady, onFailure) {
-    var numPEOPLE = videoIds.length;
-    var refreshPane = 0;
-    var onCall = null, onHangup = null, gotMediaCallback = null, gotConnectionCallback = null;
-=======
- *     easyRTC.initManaged('multiChat', 'selfVideo', ['remote1', 'remote2', 'remote3'], 
- *              function() {
- *                  console.log("successfully connected.");
- *              });
- */
-easyRTC.initManaged = function(applicationName, monitorVideoId, videoIds, onReady, onFailure) {
-    var numPEOPLE = videoIds.length;
-    var refreshPane = 0;
-    var onCall = null, onHangup = null, gotMediaCallback = null, gotConnectionCallback = null;
-
->>>>>>> d6c8ffe0
-    if (videoIds === null) {
-        videoIds = [];
-    }
-
-<<<<<<< HEAD
-// verify that video ids were not typos.    
-    if (monitorVideoId && !document.getElementById(monitorVideoId)) {
-        easyrtc.showError(easyrtc.errCodes.DEVELOPER_ERR, "The monitor video id passed to initManaged was bad, saw " + monitorVideoId);
-=======
-    // verify that video ids were not typos.    
-    if (monitorVideoId && !document.getElementById(monitorVideoId)) {
-        easyRTC.showError(easyRTC.errCodes.DEVELOPER_ERR, "The monitor video id passed to initManaged was bad, saw " + monitorVideoId);
->>>>>>> d6c8ffe0
-        return;
-    }
-
-    document.getElementById(monitorVideoId).muted = "muted";
-<<<<<<< HEAD
-    for (var i in videoIds) {
-        var name = videoIds[i];
-        if (!document.getElementById(name)) {
-            easyrtc.showError(easyrtc.errCodes.DEVELOPER_ERR, "The caller video id '" + name + "' passed to initManaged was bad.");
-            return;
-        }
-    }
-    /** Sets an event handler that gets called when the local media stream is
-     *  created or not. Can only be called after calling easyrtc.initManaged.
-     *  @param {Function} gotMediaCB has the signature function(gotMedia, why)
-     *  @example 
-     *     easyrtc.setGotMedia( function(gotMediaCB, why) {
-=======
-
-    for (var i in videoIds) {
-        var name = videoIds[i];
-        var video = document.getElementById(name);
-        if (!video) {
-            easyRTC.showError(easyRTC.errCodes.DEVELOPER_ERR, "The caller video id '" + name + "' passed to initManaged was bad.");
-            return;
-        }
-        else {
-            video.caller = "";
-        }
-    }
-    /** Sets an event handler that gets called when the local media stream is
-     *  created or not. Can only be called after calling easyRTC.initManaged.
-     *  @param {Function} gotMediaCB has the signature function(gotMedia, why)
-     *  @example 
-     *     easyRTC.setGotMedia( function(gotMediaCB, why) {
->>>>>>> d6c8ffe0
-     *         if( gotMedia ) {
-     *             console.log("Got the requested user media");
-     *         }
-     *         else {
-     *             console.log("Failed to get media because: " +  why);
-     *         }
-     *     });
-     */
-<<<<<<< HEAD
-    easyrtc.setGotMedia = function(gotMediaCB) {
-        gotMediaCallback = gotMediaCB;
-    };
-    /** Sets an event handler that gets called when a connection to the signaling
-     * server has or has not been made. Can only be called after calling easyrtc.initManaged.
-     * @param {Function} gotConnectionCB has the signature (gotConnection, why)
-     * @example 
-     *    easyrtc.setGotConnection( function(gotConnection, why) {
-     *        if( gotConnection ) {
-     *            console.log("Successfully connected to signaling server");
-     *        }
-     *        else {
-     *            console.log("Failed to connect to signaling server because: " + why);
-     *        }
-     *    });
-     */
-    easyrtc.setGotConnection = function(gotConnectionCB) {
-        gotConnectionCallback = gotConnectionCB;
-    };
-    /** Sets an event handler that gets called when a call is established.
-     * It's only purpose (so far) is to support transitions on video elements.
-     * This function is only defined after easyrtc.initManaged is called.
-     * The slot argument is the index into the array of video ids.
-     * @param {Function} cb has the signature function(easyrtcid, slot) {}
-     * @example
-     *   easyrtc.setOnCall( function(easyrtcid, slot) { 
-     *      console.log("call with " + easyrtcid + "established");
-     *   }); 
-     */
-    easyrtc.setOnCall = function(cb) {
-        onCall = cb;
-    };
-    /** Sets an event handler that gets called when a call is ended.
-     * it's only purpose (so far) is to support transitions on video elements.
-     x     * this function is only defined after easyrtc.initManaged is called.
-     * The slot is parameter is the index into the array of video ids.
-     * Note: if you call easyrtc.getConnectionCount() from inside your callback
-     * it's count will reflect the number of connections before the hangup started.
-     * @param {Function} cb has the signature function(easyrtcid, slot) {}
-     * @example
-     *   easyrtc.setOnHangup( function(easyrtcid, slot) { 
-     *      console.log("call with " + easyrtcid + "ended");
-     *   }); 
-     */
-    easyrtc.setOnHangup = function(cb) {
-        onHangup = cb;
-    };
-=======
-    easyRTC.setGotMedia = function(gotMediaCB) {
-        gotMediaCallback = gotMediaCB;
-    };
-
-
-    /** Sets an event handler that gets called when a connection to the signalling
-     * server has or has not been made. Can only be called after calling easyRTC.initManaged.
-     * @param {Function} gotConnectionCB has the signature (gotConnection, why)
-     * @example 
-     *    easyRTC.setGotConnection( function(gotConnection, why) {
-     *        if( gotConnection ) {
-     *            console.log("Successfully connected to signalling server");
-     *        }
-     *        else {
-     *            console.log("Failed to connect to signalling server because: " + why);
-     *        }
-     *    });
-     */
-    easyRTC.setGotConnection = function(gotConnectionCB) {
-        gotConnectionCallback = gotConnectionCB;
-    };
-
-    /** Sets an event handler that gets called when a call is established.
-     * It's only purpose (so far) is to support transitions on video elements.
-     * This function is only defined after easyRTC.initManaged is called.
-     * The slot argument is the index into the array of video ids.
-     * @param {Function} cb has the signature function(easyrtcid, slot) {}
-     * @example
-     *   easyRTC.setOnCall( function(easyrtcid, slot) { 
-     *      console.log("call with " + easyrtcid + "established");
-     *   }); 
-     */
-    easyRTC.setOnCall = function(cb) {
-        onCall = cb;
-    };
-
-    /** Sets an event handler that gets called when a call is ended.
-     * it's only purpose (so far) is to support transitions on video elements.
-     x     * this function is only defined after easyRTC.initManaged is called.
-     * The slot is parameter is the index into the array of video ids.
-     * Note: if you call easyRTC.getConnectionCount() from inside your callback
-     * it's count will reflect the number of connections before the hangup started.
-     * @param {Function} cb has the signature function(easyrtcid, slot) {}
-     * @example
-     *   easyRTC.setOnHangup( function(easyrtcid, slot) { 
-     *      console.log("call with " + easyrtcid + "ended");
-     *   }); 
-     */
-    easyRTC.setOnHangup = function(cb) {
-        onHangup = cb;
-    };
-
-
->>>>>>> d6c8ffe0
-    function getIthVideo(i) {
-        if (videoIds[i]) {
-            return document.getElementById(videoIds[i]);
-        }
-        else {
-            return null;
-        }
-    }
-
-
-<<<<<<< HEAD
-    easyrtc.getIthCaller = function(i) {
-=======
-    easyRTC.getIthCaller = function(i) {
->>>>>>> d6c8ffe0
-        if (i < 0 || i > videoIds.length) {
-            return null;
-        }
-        return getIthVideo(i).caller;
-    };
-<<<<<<< HEAD
-    easyrtc.getSlotOfCaller = function(easyrtcid) {
-        for (var i = 0; i < numPEOPLE; i++) {
-            if (easyrtc.getIthCaller(i) === easyrtcid) {
-=======
-
-    easyRTC.getSlotOfCaller = function(easyrtcid) {
-        for (var i = 0; i < numPEOPLE; i++) {
-            if (easyRTC.getIthCaller(i) === easyrtcid) {
->>>>>>> d6c8ffe0
-                return i;
-            }
-        }
-        return -1; // caller not connected
-    };
-<<<<<<< HEAD
-    easyrtc.setOnStreamClosed(function(caller) {
-        for (var i = 0; i < numPEOPLE; i++) {
-            var video = getIthVideo(i);
-            if (video.caller === caller) {
-                easyrtc.setVideoObjectSrc(video, "");
-=======
-
-    easyRTC.setOnStreamClosed(function(caller) {
-        for (var i = 0; i < numPEOPLE; i++) {
-            var video = getIthVideo(i);
-            if (video.caller === caller) {
-                easyRTC.setVideoObjectSrc(video, "");
->>>>>>> d6c8ffe0
-                video.caller = "";
-                if (onHangup) {
-                    onHangup(caller, i);
-                }
-            }
-        }
-    });
-<<<<<<< HEAD
-=======
-
-
->>>>>>> d6c8ffe0
-    //
-    // Only accept incoming calls if we have a free video object to display
-    // them in. 
-    //
-<<<<<<< HEAD
-    easyrtc.setAcceptChecker(function(caller, helper) {
-        for (var i = 0; i < numPEOPLE; i++) {
-            var video = getIthVideo(i);
-            if (video.caller === "") {
-=======
-    easyRTC.setAcceptChecker(function(caller, helper) {
-        for (var i = 0; i < numPEOPLE; i++) {
-            var video = getIthVideo(i);
-            if (video.caller == "") {
->>>>>>> d6c8ffe0
-                helper(true);
-                return;
-            }
-        }
-        helper(false);
-    });
-<<<<<<< HEAD
-    easyrtc.setStreamAcceptor(function(caller, stream) {
-        if (easyrtc.debugPrinter) {
-            easyrtc.debugPrinter("stream acceptor called");
-        }
-        var i, video;
-        if (refreshPane && refreshPane.caller === "") {
-            easyrtc.setVideoObjectSrc(video, stream);
-=======
-
-
-
-    easyRTC.setStreamAcceptor(function(caller, stream) {
-        if (easyRTC.debugPrinter) {
-            easyRTC.debugPrinter("stream acceptor called");
-        }
-        var i, video;
-        if (refreshPane && refreshPane.caller == "") {
-            easyRTC.setVideoObjectSrc(video, stream);
->>>>>>> d6c8ffe0
-            if (onCall) {
-                onCall(caller);
-            }
-            refreshPane = null;
-            return;
-        }
-        for (i = 0; i < numPEOPLE; i++) {
-            video = getIthVideo(i);
-<<<<<<< HEAD
-            if (video.caller === caller) {
-                easyrtc.setVideoObjectSrc(video, stream);
-                if (onCall) {
-                    onCall(caller, i);
-                }
-=======
-            if (video.caller == caller) {
-                easyRTC.setVideoObjectSrc(video, stream);
-//                if (onCall) {
-//                    onCall(caller, i);
-//                }
->>>>>>> d6c8ffe0
-                return;
-            }
-        }
-
-        for (i = 0; i < numPEOPLE; i++) {
-            video = getIthVideo(i);
-<<<<<<< HEAD
-            if (!video.caller || video.caller === "") {
-=======
-            if (!video.caller || video.caller == "") {
->>>>>>> d6c8ffe0
-                video.caller = caller;
-                if (onCall) {
-                    onCall(caller, i);
-                }
-<<<<<<< HEAD
-                easyrtc.setVideoObjectSrc(video, stream);
-                return;
-            }
-        }
-//
-// no empty slots, so drop whatever caller we have in the first slot and use that one.
-//
-        video = getIthVideo(0);
-        if (video) {
-            easyrtc.hangup(video.caller);
-            easyrtc.setVideoObjectSrc(video, stream);
-=======
-                easyRTC.setVideoObjectSrc(video, stream);
-                return;
-            }
-        }
-        //
-        // no empty slots, so drop whatever caller we have in the first slot and use that one.
-        //
-        video = getIthVideo(0);
-        if (video) {
-            easyRTC.hangup(video.caller);
-            easyRTC.setVideoObjectSrc(video, stream);
->>>>>>> d6c8ffe0
-            if (onCall) {
-                onCall(caller, 0);
-            }
-        }
-        video.caller = caller;
-    });
-<<<<<<< HEAD
-    if (easyrtc.autoAddCloseButtons) {
-=======
-
-
-    if (easyRTC.autoAddCloseButtons) {
->>>>>>> d6c8ffe0
-        var addControls = function(video) {
-            var parentDiv = video.parentNode;
-            video.caller = "";
-            var closeButton = document.createElement("div");
-<<<<<<< HEAD
-            closeButton.className = "easyrtc_closeButton";
-            closeButton.onclick = function() {
-                if (video.caller) {
-                    easyrtc.hangup(video.caller);
-                    easyrtc.setVideoObjectSrc(video, "");
-=======
-            closeButton.className = "closeButton";
-            closeButton.onclick = function() {
-                if (video.caller) {
-                    easyRTC.hangup(video.caller);
-                    easyRTC.setVideoObjectSrc(video, "");
->>>>>>> d6c8ffe0
-                    video.caller = "";
-                }
-            };
-            parentDiv.appendChild(closeButton);
-        };
-<<<<<<< HEAD
-=======
-
->>>>>>> d6c8ffe0
-        for (var i = 0; i < numPEOPLE; i++) {
-            addControls(getIthVideo(i));
-        }
-    }
-
-    var monitorVideo = null;
-<<<<<<< HEAD
-    if (easyrtc.videoEnabled && monitorVideoId !== null) {
-=======
-
-    if (easyRTC.videoEnabled && monitorVideoId !== null) {
->>>>>>> d6c8ffe0
-        monitorVideo = document.getElementById(monitorVideoId);
-        if (!monitorVideo) {
-            alert("Programmer error: no object called " + monitorVideoId);
-            return;
-        }
-        monitorVideo.muted = "muted";
-        monitorVideo.defaultMuted = true;
-    }
-
-
-    var nextInitializationStep;
-
-<<<<<<< HEAD
-=======
-
-    if (easyRTC.debugPrinter) {
-        easyRTC.debugPrinter("No sip initialization ");
-    }
->>>>>>> d6c8ffe0
-    nextInitializationStep = function(token, isOwner) {
-        if (gotConnectionCallback) {
-            gotConnectionCallback(true, "");
-        }
-<<<<<<< HEAD
-        onReady(easyrtc.myEasyrtcid, easyrtc.cookieOwner);
-    };
-    easyrtc.initMediaSource(
-=======
-        onReady(easyRTC.myEasyrtcid, easyRTC.cookieOwner);
-    };
-
-    easyRTC.initMediaSource(
->>>>>>> d6c8ffe0
-            function() {
-                if (gotMediaCallback) {
-                    gotMediaCallback(true, null);
-                }
-                if (monitorVideo !== null) {
-<<<<<<< HEAD
-                    easyrtc.setVideoObjectSrc(monitorVideo, easyrtc.getLocalStream());
-                }
-                function connectError(errorCode, errorText) {
-                    if (gotConnectionCallback) {
-                        gotConnectionCallback(false, errorText);
-                    }
-                    else {
-                        easyrtc.showError(easyrtc.errCodes.CONNECT_ERR, errorText);
-                    }
-                    if (onFailure) {
-                        onFailure(easyrtc.errCodes.CONNECT_ERR, errorText);
-                    }
-                }
-                easyrtc.connect(applicationName, nextInitializationStep, connectError);
-            },
-            function(errorText) {
-                if (gotMediaCallback) {
-                    gotMediaCallback(false, errorText);
-                }
-                else {
-                    easyrtc.showError(easyrtc.errCodes.MEDIA_ERR, errorText);
-                }
-                if (onFailure) {
-                    onFailure(easyrtc.errCodes.MEDIA_ERR, errorText);
-                }
-            }
-    );
-};
-
-var easyrtc = easyrtc; // an alias for the deprecated name 
-
-=======
-                    easyRTC.setVideoObjectSrc(monitorVideo, easyRTC.getLocalStream());
-                }
-                function connectError(why) {
-                    if (gotConnectionCallback) {
-                        gotConnectionCallback(false, why);
-                    }
-                    else {
-                        easyRTC.showError(easyRTC.errCodes.CONNECT_ERR, why);
-                    }
-                    if (onFailure) {
-                        onFailure(why);
-                    }
-                }
-                easyRTC.connect(applicationName, nextInitializationStep, connectError);
-            },
-            function(errmesg) {
-                if (gotMediaCallback) {
-                    gotMediaCallback(false, errmesg);
-                }
-                else {
-                    easyRTC.showError(easyRTC.errCodes.MEDIA_ERR, errmesg);
-                }
-                if (onFailure) {
-                    onFailure(errmesg);
-                }
-            }
-    );
-};
-
->>>>>>> d6c8ffe0
-//
-// the below code is a copy of the standard polyfill adapter.js
-//
-var RTCPeerConnection = null;
-var getUserMedia = null;
-var attachMediaStream = null;
-var reattachMediaStream = null;
-var webrtcDetectedBrowser = null;
-var webrtcDetectedVersion = null;
-
-
-if (navigator.mozGetUserMedia) {
-    // console.log("This appears to be Firefox");
-
-    webrtcDetectedBrowser = "firefox";
-
-    webrtcDetectedVersion =
-            parseInt(navigator.userAgent.match(/Firefox\/([0-9]+)\./)[1]);
-
-    // The RTCPeerConnection object.
-    RTCPeerConnection = mozRTCPeerConnection;
-
-    // The RTCSessionDescription object.
-    RTCSessionDescription = mozRTCSessionDescription;
-
-    // The RTCIceCandidate object.
-    RTCIceCandidate = mozRTCIceCandidate;
-
-    // Get UserMedia (only difference is the prefix).
-    // Code from Adam Barth.
-    getUserMedia = navigator.mozGetUserMedia.bind(navigator);
-
-    // Creates iceServer from the url for FF.
-    createIceServer = function(url, username, password) {
-        var iceServer = null;
-        var url_parts = url.split(':');
-        if (url_parts[0].indexOf('stun') === 0) {
-            // Create iceServer with stun url.
-            iceServer = {'url': url};
-        } else if (url_parts[0].indexOf('turn') === 0 &&
-                (url.indexOf('transport=udp') !== -1 ||
-                        url.indexOf('?transport') === -1)) {
-            // Create iceServer with turn url.
-            // Ignore the transport parameter from TURN url.
-            var turn_url_parts = url.split("?");
-            iceServer = {'url': turn_url_parts[0],
-                'credential': password,
-                'username': username};
-        }
-        return iceServer;
-    };
-
-    // Attach a media stream to an element.
-    attachMediaStream = function(element, stream) {
-//        console.log("Attaching media stream");
-        element.mozSrcObject = stream;
-        element.play();
-    };
-
-    reattachMediaStream = function(to, from) {
-//        console.log("Reattaching media stream");
-        to.mozSrcObject = from.mozSrcObject;
-        to.play();
-    };
-
-<<<<<<< HEAD
-    if (webrtcDetectedVersion < 23) {
-=======
-    if( webrtcDetectedVersion < 23) {
->>>>>>> d6c8ffe0
-        // Fake get{Video,Audio}Tracks
-        MediaStream.prototype.getVideoTracks = function() {
-            return [];
-        };
-
-        MediaStream.prototype.getAudioTracks = function() {
-            return [];
-        };
-    }
-} else if (navigator.webkitGetUserMedia) {
-//    console.log("This appears to be Chrome");
-
-    webrtcDetectedBrowser = "chrome";
-    webrtcDetectedVersion =
-            parseInt(navigator.userAgent.match(/Chrom(e|ium)\/([0-9]+)\./)[2]);
-
-    // Creates iceServer from the url for Chrome.
-    createIceServer = function(url, username, password) {
-        var iceServer = null;
-        var url_parts = url.split(':');
-        if (url_parts[0].indexOf('stun') === 0) {
-            // Create iceServer with stun url.
-            iceServer = {'url': url};
-        } else if (url_parts[0].indexOf('turn') === 0) {
-            if (webrtcDetectedVersion < 28) {
-                // For pre-M28 chrome versions use old TURN format.
-                var url_turn_parts = url.split("turn:");
-                iceServer = {'url': 'turn:' + username + '@' + url_turn_parts[1],
-                    'credential': password};
-            } else {
-                // For Chrome M28 & above use new TURN format.
-                iceServer = {'url': url,
-                    'credential': password,
-                    'username': username};
-            }
-        }
-        return iceServer;
-    };
-
-    // The RTCPeerConnection object.
-    RTCPeerConnection = webkitRTCPeerConnection;
-
-    // Get UserMedia (only difference is the prefix).
-    // Code from Adam Barth.
-    getUserMedia = navigator.webkitGetUserMedia.bind(navigator);
-
-    // Attach a media stream to an element.
-    attachMediaStream = function(element, stream) {
-        if (typeof element.srcObject !== 'undefined') {
-            element.srcObject = stream;
-        } else if (typeof element.mozSrcObject !== 'undefined') {
-            element.mozSrcObject = stream;
-        } else if (typeof element.src !== 'undefined') {
-            element.src = URL.createObjectURL(stream);
-        } else {
-            console.log('Error attaching stream to element.');
-        }
-    };
-
-    reattachMediaStream = function(to, from) {
-        to.src = from.src;
-    };
-
-    // The representation of tracks in a stream is changed in M26.
-    // Unify them for earlier Chrome versions in the coexisting period.
-    if (!webkitMediaStream.prototype.getVideoTracks) {
-        webkitMediaStream.prototype.getVideoTracks = function() {
-            return this.videoTracks;
-        };
-        webkitMediaStream.prototype.getAudioTracks = function() {
-            return this.audioTracks;
-        };
-    }
-
-    // New syntax of getXXXStreams method in M26.
-    if (!webkitRTCPeerConnection.prototype.getLocalStreams) {
-        webkitRTCPeerConnection.prototype.getLocalStreams = function() {
-            return this.localStreams;
-        };
-        webkitRTCPeerConnection.prototype.getRemoteStreams = function() {
-            return this.remoteStreams;
-        };
-    }
-} else {
-    console.log("Browser does not appear to be WebRTC-capable");
-}
-
-//
-// This is the end of the polyfill adapter.js
-<<<<<<< HEAD
-//
-=======
-//
-
->>>>>>> d6c8ffe0
+/** @class
+ *@version 0.9.0 
+ *<p>
+ * Provides client side support for the easyRTC framework.
+ * Please see the easyrtc_client_api.md and easyrtc_client_tutorial.md
+ * for more details.</p>
+ *
+ *</p>
+ *copyright Copyright (c) 2013, Priologic Software Inc.
+ *All rights reserved.</p>
+ *
+ *<p>
+ *Redistribution and use in source and binary forms, with or without
+ *modification, are permitted provided that the following conditions are met:
+ *</p>
+ * <ul>
+ *   <li> Redistributions of source code must retain the above copyright notice,
+ *      this list of conditions and the following disclaimer. </li>
+ *   <li> Redistributions in binary form must reproduce the above copyright
+ *      notice, this list of conditions and the following disclaimer in the
+ *      documentation and/or other materials provided with the distribution. </li>
+ *</ul>
+ *<p>
+ *THIS SOFTWARE IS PROVIDED BY THE COPYRIGHT HOLDERS AND CONTRIBUTORS "AS IS"
+ *AND ANY EXPRESS OR IMPLIED WARRANTIES, INCLUDING, BUT NOT LIMITED TO, THE
+ *IMPLIED WARRANTIES OF MERCHANTABILITY AND FITNESS FOR A PARTICULAR PURPOSE
+ *ARE DISCLAIMED. IN NO EVENT SHALL THE COPYRIGHT HOLDER OR CONTRIBUTORS BE
+ *LIABLE FOR ANY DIRECT, INDIRECT, INCIDENTAL, SPECIAL, EXEMPLARY, OR
+ *CONSEQUENTIAL DAMAGES (INCLUDING, BUT NOT LIMITED TO, PROCUREMENT OF
+ *SUBSTITUTE GOODS OR SERVICES; LOSS OF USE, DATA, OR PROFITS; OR BUSINESS
+ *INTERRUPTION) HOWEVER CAUSED AND ON ANY THEORY OF LIABILITY, WHETHER IN
+ *CONTRACT, STRICT LIABILITY, OR TORT (INCLUDING NEGLIGENCE OR OTHERWISE)
+ *ARISING IN ANY WAY OUT OF THE USE OF THIS SOFTWARE, EVEN IF ADVISED OF THE
+ *POSSIBILITY OF SUCH DAMAGE.
+ *</p>
+ */
+
+
+
+var easyRTC = {};
+
+/** Error codes that the easyRTC will use in the errCode field of error object passed
+ *  to error handler set by easyRTC.setOnError. The error codes are short printable strings.
+ * @type {object}.
+ * @property {string} BAD_NAME - a user name wasn't of the desired form 
+ * @property {string} DEVELOPER_ERR - the developer using the easyRTC library made a mistake
+ * @property {string} SYSTEM_ERR - probably an error related to the network
+ * @property {string} CONNECT_ERR - error occured when trying to create a connection
+ * @property {string} MEDIA_ERR - unable to get the local media
+ * @property {string} MEDIA_WARNING - didn't get the desired resolution
+ * @property {string} INTERNAL_ERR -
+ * @property {string} SIP_ERR - something went wrong with a sip session
+ */
+easyRTC.errCodes = {
+    BAD_NAME: "BAD_NAME", // 
+    DEVELOPER_ERR: "DEVELOPER_ERR", 
+    SYSTEM_ERR: "SYSTEM_ERR", 
+    CONNECT_ERR: "CONNECT_ERR", 
+    MEDIA_ERR: "MEDIA_ERR", 
+    MEDIA_WARNING: "MEDIA_WARNING",
+    INTERNAL_ERR: "INTERNAL_ERR",
+    SIP_ERR: "SIP_ERR"
+};
+
+easyRTC.apiVersion = "0.8.0";
+
+/** Regular expression pattern for user ids. This will need modification to support non US character sets */
+easyRTC.userNamePattern = /^[a-zA-Z0-9][a-zA-Z0-9_.-]{0,30}[a-zA-Z0-9]$/;
+
+/** @private */
+easyRTC.userName = null;
+
+/** @private */
+easyRTC.loggingOut = false;
+
+/** @private */
+easyRTC.disconnecting = false;
+
+/** @private */
+easyRTC.localStream = null;
+
+/** @private */
+easyRTC.videoFeatures = true; // default video 
+
+/** @private */
+easyRTC.isMozilla = navigator.mozGetUserMedia ? true : false;
+
+/** @private */
+easyRTC.audioEnabled = true;
+
+/** @private */
+easyRTC.videoEnabled = true;
+
+/** @private */
+easyRTC.datachannelName = "dc";
+
+/** @private */
+easyRTC.debugPrinter = null;
+
+/** @private */
+easyRTC.myEasyrtcid = "";
+
+/** @private */
+easyRTC.oldConfig = {};
+
+/** @private */
+easyRTC.offersPending = {};
+
+/** private */
+easyRTC.cookieId = "easyrtcsid";
+
+/** @private */
+easyRTC.filterOutTurn = false;
+
+easyRTC.sipUA = null;  // JSSIP user agent if SIP is supported.
+
+/** The height of the local media stream video in pixels. This field is set an indeterminate period 
+ * of time after easyRTC.initMediaSource succeeds.
+ */
+easyRTC.nativeVideoHeight = 0;
+
+/** The width of the local media stream video in pixels. This field is set an indeterminate period 
+ * of time after easyRTC.initMediaSource succeeds.
+ */
+easyRTC.nativeVideoWidth = 0;
+
+/** @private */
+easyRTC.apiKey = "cmhslu5vo57rlocg"; // default key for now
+
+/** The name user is in. This only applies to room oriented applications and is set at the same
+ * time a token is received.
+ */
+easyRTC.room = null;
+
+/** Checks if the supplied string is a valid user name (standard identifier rules)
+ * @param {String} name
+ * @return {Boolean} true for a valid user name
+ * @example
+ *    var name = document.getElementById('nameField').value;
+ *    if( !easyRTC.isNameValid(name)) {
+ *        alert("Bad user name");
+ *    }
+ */
+easyRTC.isNameValid = function(name) {
+    return easyRTC.userNamePattern.test(name);
+};
+
+
+/** This function allows you to select whether turn servers are filtered out of the
+ * peer connection configuration. It's primary purpose to is to allow you to easily determine
+ * whether you need a turn server to form a connection.
+ * @param {boolean} filterOut is true to filter out turn servers, false to include them.
+ * @returns {undefined}
+ */
+easyRTC.setFilterOutTurn = function(filterOutTurn) {
+    easyRTC.filterOutTurn = !!filterOutTurn;
+}
+/**
+ * This function sets the name of the cookie that client side library will look for
+ * and transmit back to the server as it's easyrtcsid in the first message.
+ * @param {type} cookieId
+ */
+easyRTC.setCookieId = function(cookieId) {
+    easyRTC.cookieId = cookieId;
+};
+/** This function is used to set the dimensions of the local camera, usually to get HD.
+ *  If called, it must be called before calling easyRTC.initMediaSource (explicitly or implicitly).
+ *  assuming it is supported. If you don't pass any parameters, it will default to 720p dimensions.
+ * @param {Number} width in pixels
+ * @param {Number} height in pixels
+ * @example
+ *    easyRTC.setVideoDims(1280,720);
+ * @example
+ *    easyRTC.setVideoDims();
+ */
+easyRTC.setVideoDims = function(width, height) {
+    if (!width) {
+        width = 1280;
+        height = 720;
+    }
+
+    easyRTC.videoFeatures = {
+        mandatory: {
+            minWidth: width,
+            minHeight: height,
+            maxWidth: width,
+            maxHeight: height
+        },
+        optional: []
+    };
+};
+
+
+/** This function requests that screen capturing be used to provide the local media source
+ * rather than a webcam. If you have multiple screens, they are composited side by side.
+ * @example
+ *    easyRTC.setScreenCapture();
+ */
+easyRTC.setScreenCapture = function() {
+    easyRTC.videoFeatures = {
+        mandatory: {
+            chromeMediaSource: "screen"
+        },
+        optional: []
+    };
+};
+
+/** Set the API Key. The API key identifies the owner of the application. 
+ *  The API key has no meaning for the Open Source server.
+ * @param {String} key 
+ * @example
+ *      easyRTC.setApiKey('cmhslu5vo57rlocg');
+ */
+easyRTC.setApiKey = function(key) {
+    easyRTC.apiKey = key;
+};
+
+
+/** Set the application name. Applications can only communicate with other applications
+ * that share the sname API Key and application name. There is no predefined set of application
+ * names. Maximum length is
+ * @param {String} name
+ * @example
+ *    easyRTC.setApplicationName('simpleAudioVideo');
+ */
+easyRTC.setApplicationName = function(name) {
+    easyRTC.applicationName = name;
+};
+
+
+
+/** Setup the JsSIP User agent.
+ * 
+ * @param {type} connectConfig is a dictionary that contains the following fields: { ws_servers, uri, password }
+ * @returns {undefined}
+ */
+easyRTC.setSipConfig = function(connectConfig)
+{
+    easyRTC.sipConfig = connectConfig ? JSON.parse(JSON.stringify(connectConfig)) : null;
+};
+
+easyRTC.getSipConnectionCount = function() {
+    return 0;
+}
+
+/** Enable or disable logging to the console. 
+ * Note: if you want to control the printing of debug messages, override the
+ *    easyRTC.debugPrinter variable with a function that takes a message string as it's argument.
+ *    This is exactly what easyRTC.enableDebug does when it's enable argument is true.
+ * @param {Boolean} enable - true to turn on debugging, false to turn off debugging. Default is false.
+ * @example
+ *    easyRTC.enableDebug(true);  
+ */
+easyRTC.enableDebug = function(enable) {
+    if (enable) {
+        easyRTC.debugPrinter = function(message) {
+            var stackString = new Error().stack;
+            var srcLine = "location unknown";
+            if (stackString) {
+                var stackFrameStrings = new Error().stack.split('\n');
+                srcLine = "";
+                if (stackFrameStrings.length >= 3) {
+                    srcLine = stackFrameStrings[2];
+                }
+            }
+            console.log("debug " + (new Date()).toISOString() + " : " + message + " [" + srcLine + "]");
+        };
+    }
+    else {
+        easyRTC.debugPrinter = null;
+    }
+};
+
+
+/**
+ * Determines if the local browser supports WebRTC GetUserMedia (access to camera and microphone).
+ * @returns {Boolean} True getUserMedia is supported.
+ */
+easyRTC.supportsGetUserMedia = function() {
+    return !!getUserMedia;
+};
+/**
+ * Determines if the local browser supports WebRTC Peer connections to the extent of being able to do video chats.
+ * @returns {Boolean} True if Peer connections are supported.
+ */
+easyRTC.supportsPeerConnection = function() {
+    if (!easyRTC.supportsGetUserMedia()) {
+        return false;
+    }
+    if (!window.RTCPeerConnection) {
+        return false;
+    }
+    try {
+        easyRTC.createRTCPeerConnection({"iceServers": []}, null);
+    } catch (oops) {
+        return false;
+    }
+    return true;
+};
+/** @private
+ * @param pc_config ice configuration array
+ * @param optionalStuff peer constraints.
+ */
+easyRTC.createRTCPeerConnection = function(pc_config, optionalStuff) {
+    if (RTCPeerConnection) {
+        return new RTCPeerConnection(pc_config, optionalStuff);
+    }
+    else {
+        throw "Your browser doesn't support webRTC (RTCPeerConnection)";
+    }
+};
+
+//
+// 
+//
+if (easyRTC.isMozilla) {
+    easyRTC.datachannelConstraints = {};
+}
+else {
+    easyRTC.datachannelConstraints = {
+        reliable: false
+    };
+}
+
+/** @private */
+easyRTC.haveAudioVideo = {
+    audio: false,
+    video: false
+};
+
+/** @private */
+easyRTC.dataEnabled = false;
+/** @private */
+easyRTC.serverPath = null;
+/** @private */
+easyRTC.loggedInListener = null;
+/** @private */
+easyRTC.onDataChannelOpen = null;
+/** @private */
+easyRTC.onDataChannelClose = null;
+/** @private */
+easyRTC.lastLoggedInList = {};
+
+/** @private */
+easyRTC.receivePeerCB = null;
+
+/** @private */
+easyRTC.receiveServerCB = null;
+
+
+/** @private */
+easyRTC.appDefinedFields = {};
+
+/** @private */
+easyRTC.updateConfigurationInfo = function() {
+};  // dummy placeholder for when we aren't connected
+//
+//
+//  easyRTC.peerConns is a map from caller names to the below object structure
+//     {  startedAV: boolean,  -- true if we have traded audio/video streams
+//        dataChannelS: RTPDataChannel for outgoing messages if present
+//        dataChannelR: RTPDataChannel for incoming messages if present
+//        dataChannelReady: true if the data channel can be used for sending yet
+//        connectTime: timestamp when the connection was started
+//        sharingAudio: true if audio is being shared
+//        sharingVideo: true if video is being shared
+//        cancelled: temporarily true if a connection was cancelled by the peer asking to initiate it.
+//        candidatesToSend: SDP candidates temporarily queued 
+//        pc: RTCPeerConnection
+//        mediaStream: mediaStream
+//	  function callSuccessCB(string) - see the easyRTC.call documentation.
+//        function callFailureCB(string) - see the easyRTC.call documentation.
+//        function wasAcceptedCB(boolean,string) - see the easyRTC.call documentation.
+//     }
+//
+/** @private */
+easyRTC.peerConns = {};
+
+//
+// a map keeping track of whom we've requested a call with so we don't try to 
+// call them a second time before they've responded.
+//
+/** @private */
+easyRTC.acceptancePending = {};
+
+
+/* 
+ * the maximum length of the appDefinedFields. This is defined on the
+ * server side as well, so changing it here alone is insufficient.
+ */
+/** @private */
+var maxAppDefinedFieldsLength = 128;
+
+/**
+ * Disconnect from the easyRTC server.
+ */
+easyRTC.disconnect = function() {
+};
+
+/** @private
+ * @param caller
+ * @param helper
+ */
+easyRTC.acceptCheck = function(caller, helper) {
+    helper(true);
+};
+
+/** @private
+ * @param easyrtcid
+ * @param stream
+ */
+easyRTC.streamAcceptor = function(easyrtcid, stream) {
+};
+
+/** @private
+ * @param easyrtcid
+ */
+easyRTC.onStreamClosed = function(easyrtcid) {
+};
+
+/** @private
+ * @param easyrtcid
+ */
+easyRTC.callCancelled = function(easyrtcid) {
+};
+
+/** Provide a set of application defined fields that will be part of this instances
+ * configuration information. This data will get sent to other peers via the websocket
+ * path. 
+ * @param {type} fields just be JSON serializable to a length of not more than 128 bytes.
+ * @example 
+ *   easyRTC.setAppDefinedFields( { favorite_alien:'Mr Spock'});
+ *   easyRTC.setLoggedInListener( function(list) {
+ *      for( var i in list ) {
+ *         console.log("easyrtcid=" + i + " favorite alien is " + list[i].appDefinedFields.favorite_alien);
+ *      }
+ *   });
+ */
+easyRTC.setAppDefinedFields = function(fields) {
+    var fieldAsString = JSON.stringify(fields);
+    if (JSON.stringify(fieldAsString).length <= 128) {
+        easyRTC.appDefinedFields = JSON.parse(fieldAsString);
+        easyRTC.updateConfigurationInfo();
+    }
+    else {
+        alert("Developer error: your appDefinedFields were too big");
+    }
+};
+
+/** Default error reporting function. The default implementation displays error messages
+ *  in a programatically created div with the id easyRTCErrorDialog. The div has title
+ *  component with a classname of easyRTCErrorDialog_title. The error messages get added to a
+ *  container with the id easyRTCErrorDialog_body. Each error message is a text node inside a div
+ *  with a class of easyRTCErrorDialog_element. There is an "okay" button with the className of easyRTCErrorDialog_okayButton.
+ *  @param {String} messageCode An error message code
+ *  @param {String} message the error message text without any markup.
+ *  @example
+ *      easyRTC.showError("BAD_NAME", "Invalid username");
+ */
+easyRTC.showError = function(messageCode, message) {
+    easyRTC.onError({errCode: messageCode, errText: message});
+};
+
+/** @private 
+ * @param errorObject
+ */
+easyRTC.onError = function(errorObject) {
+    if (easyRTC.debugPrinter) {
+        easyRTC.debugPrinter("saw error " + errorObject.errText);
+    }
+    var errorDiv = document.getElementById('easyRTCErrorDialog');
+    var errorBody;
+    if (!errorDiv) {
+        errorDiv = document.createElement("div");
+        errorDiv.id = 'easyRTCErrorDialog';
+
+        var title = document.createElement("div");
+        title.innerHTML = "Error messages";
+        title.className = "easyRTCErrorDialog_title";
+        errorDiv.appendChild(title);
+
+        errorBody = document.createElement("div");
+        errorBody.id = "easyRTCErrorDialog_body";
+        errorDiv.appendChild(errorBody);
+
+        var clearButton = document.createElement("button");
+        clearButton.appendChild(document.createTextNode("Okay"));
+        clearButton.className = "easyRTCErrorDialog_okayButton";
+        clearButton.onclick = function() {
+            errorBody.innerHTML = ""; // remove all inner nodes
+            errorDiv.style.display = "none";
+        };
+        errorDiv.appendChild(clearButton);
+        document.body.appendChild(errorDiv);
+    }
+    ;
+
+    errorBody = document.getElementById("easyRTCErrorDialog_body");
+    var messageNode = document.createElement("div");
+
+    messageNode.className = 'easyRTCErrorDialog_element';
+    messageNode.appendChild(document.createTextNode(errorObject.errText));
+    errorBody.appendChild(messageNode);
+
+    errorDiv.style.display = "block";
+};
+
+
+//
+// add the style sheet to the head of the document. That way, developers
+// can overide it.
+//
+(function() {
+    //
+    // check to see if we already have an easyrtc.css file loaded
+    // if we do, we can exit immediately.
+    //
+    var links = document.getElementsByTagName("link");
+
+    for (var cssindex in links) {
+        var css = links[cssindex];
+        if (css.href && (css.href.match("\/easyrtc.css") || css.href.match("\/easyrtc.css\?"))) {
+            return;
+        }
+    }
+    //
+    // add the easyrtc.css file since it isn't present
+    //
+    var easySheet = document.createElement("link");
+    easySheet.setAttribute("rel", "stylesheet");
+    easySheet.setAttribute("type", "text/css");
+    easySheet.setAttribute("href", "/easyrtc/easyrtc.css");
+    var headSection = document.getElementsByTagName("head")[0];
+    var firstHead = headSection.childNodes[0];
+    headSection.insertBefore(easySheet, firstHead);
+})();
+
+/** @private */
+easyRTC.videoBandwidthString = "b=AS:50"; // default video band width is 50kbps
+
+//
+// easyRTC.createObjectURL builds a URL from a media stream.
+// Arguments:
+//     mediaStream - a media stream object.
+// The video object in Chrome expects a URL.
+//
+/** @private 
+ * @param mediaStream */
+easyRTC.createObjectURL = function(mediaStream) {
+    if (window.URL && window.URL.createObjectURL) {
+        return window.URL.createObjectURL(mediaStream);
+    }
+    else if (window.webkitURL && window.webkitURL.createObjectURL) {
+        return window.webkit.createObjectURL(mediaStream);
+    }
+    else {
+        var errMessage = "Your browsers does not support URL.createObjectURL.";
+        if (easyRTC.debugPrinter) {
+            easyRTC.debugPrinter("saw exception " + errMessage);
+        }
+        throw errMessage;
+    }
+};
+
+
+/**
+ * A convenience function to ensure that a string doesn't have symbols that will be interpreted by HTML.
+ * @param {String} idString
+ * @return {String}
+ * @example
+ *     console.log( easyRTC.cleanId('&hello'));
+ */
+easyRTC.cleanId = function(idString) {
+    var MAP = {
+        '&': '&amp;',
+        '<': '&lt;',
+        '>': '&gt;'
+    };
+
+    return idString.replace(/[&<>]/g, function(c) {
+        return MAP[c];
+    });
+};
+
+
+
+
+/** Set the callback that will be invoked when the list of people logged in changes.
+ * The callback expects to receive a map whose ideas are easyrtcids and whose values are in turn maps
+ * supplying user specific information. The inner maps have the following keys:
+ *  userName, applicationName, browserFamily, browserMajor, osFamily, osMajor, deviceFamily.
+ * The callback also receives a boolean that indicates whether the owner is the primary owner of a room.
+ * @param {Function} listener
+ * @example
+ *   easyRTC.setLoggedInListener( function(list, isPrimaryOwner) {
+ *      for( var i in list ) {
+ *         ("easyrtcid=" + i + " belongs to user " + list[i].userName);
+ *      }
+ *   });
+ */
+easyRTC.setLoggedInListener = function(listener) {
+    easyRTC.loggedInListener = listener;
+};
+
+
+
+/**
+ * Sets a callback that is called when a data channel is open and ready to send data.
+ * The callback will be called with an easyrtcid as it's sole argument.
+ * @param {Function} listener
+ * @example
+ *    easyRTC.setDataChannelOpenListener( function(easyrtcid) {
+ *         easyRTC.sendDataP2P(easyrtcid, "hello");
+ *    });
+ */
+easyRTC.setDataChannelOpenListener = function(listener) {
+    easyRTC.onDataChannelOpen = listener;
+};
+
+
+/** Sets a callback that is called when a previously open data channel closes.
+ * The callback will be called with an easyrtcid as it's sole argument.
+ * @param {Function} listener
+ * @example
+ *    easyRTC.setDataChannelCloseListener( function(easyrtcid) {
+ *            ("No longer connected to " + easyRTC.idToName(easyrtcid));       
+ *    });
+ */
+easyRTC.setDataChannelCloseListener = function(listener) {
+    easyRTC.onDataChannelClose = listener;
+};
+
+/** Returns the number of live peer connections the client has.
+ * @return {Number}
+ * @example
+ *    ("You have " + easyRTC.getConnectionCount() + " peer connections");
+ */
+easyRTC.getConnectionCount = function() {
+    var count = 0;
+    for (var i in easyRTC.peerConns) {
+        if (easyRTC.peerConns[i].startedAV) {
+            count++;
+        }
+    }
+    return count + easyRTC.getSipConnectionCount();
+};
+
+
+/** Sets whether audio is transmitted by the local user in any subsequent calls.
+ * @param {Boolean} enabled true to include audio, false to exclude audio. The default is true.
+ * @example
+ *      easyRTC.enableAudio(false);
+ */
+easyRTC.enableAudio = function(enabled) {
+    easyRTC.audioEnabled = enabled;
+};
+
+
+/**
+ *Sets whether video is transmitted by the local user in any subsequent calls.
+ * @param {Boolean} enabled - true to include video, false to exclude video. The default is true.
+ * @example
+ *      easyRTC.enableVideo(false);
+ */
+easyRTC.enableVideo = function(enabled) {
+    easyRTC.videoEnabled = enabled;
+};
+
+
+/**
+ * Sets whether webrtc data channels are used to send inter-client messages.
+ * This is only the messages that applications explicitly send to other applications, not the webrtc signalling messages.
+ * @param {Boolean} enabled  true to use data channels, false otherwise. The default is false.
+ * @example
+ *     easyRTC.enableDataChannels(true);
+ */
+easyRTC.enableDataChannels = function(enabled) {
+    easyRTC.dataEnabled = enabled;
+};
+
+
+/**
+ * Returns a URL for your local camera and microphone.
+ *  It can be called only after easyRTC.initMediaSource has succeeded.
+ *  It returns a url that can be used as a source by the chrome video element or the &lt;canvas&gt; element.
+ *  @return {URL}
+ *  @example
+ *      document.getElementById("myVideo").src = easyRTC.getLocalStreamAsUrl();
+ */
+easyRTC.getLocalStreamAsUrl = function() {
+    if (easyRTC.localStream === null) {
+        alert("Developer error: attempt to get a mediastream without invoking easyRTC.initMediaSource successfully");
+    }
+    return easyRTC.createObjectURL(easyRTC.localStream);
+};
+
+
+/**
+ * Returns a media stream for your local camera and microphone.
+ *  It can be called only after easyRTC.initMediaSource has succeeded.
+ *  It returns a stream that can be used as an argument to easyRTC.setVideoObjectSrc.
+ * @return {MediaStream}
+ * @example
+ *    easyRTC.setVideoObjectSrc( document.getElementById("myVideo"), easyRTC.getLocalStream());    
+ */
+easyRTC.getLocalStream = function() {
+    return easyRTC.localStream;
+};
+
+/**
+ * Sends a easyrtcCmd command to the server, rather than another client. 
+ * @param {string} instruction
+ * @param {object} data
+ * @returns {undefined}
+ */
+easyRTC.sendEasyrtcCmd = function(instruction, data) {
+    if (!easyRTC.webSocketConnected) {
+        throw "Attempt to send message without a valid connection to the server."
+    }
+    else {
+        var dataToShip = {
+            msgType: instruction,
+            msgData: data
+        };
+
+        if (easyRTC.debugPrinter) {
+            easyRTC.debugPrinter("sending server message " + JSON.stringify(dataToShip));
+        }
+        easyRTC.webSocket.json.emit("easyrtcCmd", dataToShip);
+    }
+};
+
+easyRTC.sendServerMessage = function(instruction, data) {
+    if (!easyRTC.webSocketConnected) {
+        throw "Attempt to send message without a valid connection to the server."
+    }
+    else {
+        var dataToShip = {
+            msgType: instruction,
+            msgData: data
+        };
+
+        if (easyRTC.debugPrinter) {
+            easyRTC.debugPrinter("sending server message " + JSON.stringify(dataToShip));
+        }
+        easyRTC.webSocket.json.emit("message", dataToShip);
+    }
+};
+
+/** Clears the media stream on a video object.
+ * 
+ * @param {type} element the video object.
+ * @returns {undefined}
+ */
+easyRTC.clearMediaStream = function(element) {
+    if (typeof element.srcObject !== 'undefined') {
+        element.srcObject = null;
+    } else if (typeof element.mozSrcObject !== 'undefined') {
+        element.mozSrcObject = null;
+    } else if (typeof element.src !== 'undefined') {
+        element.src = null;
+    } else {
+    }
+};
+
+/**
+ *  Sets a video or audio object from a media stream.
+ *  Chrome uses the src attribute and expects a URL, while firefox
+ *  uses the mozSrcObject and expects a stream. This procedure hides
+ *  that from you.
+ *  If the media stream is from a local webcam, you may want to add the 
+ *  easyRTCMirror class to the video object so it looks like a proper mirror.
+ *  The easyRTCMirror class is defined in easyrtc.css, which is automatically added
+ *  when you add the easyrtc.js file to an HTML file.
+ *  @param {DOMObject} videoObject an HTML5 video object 
+ *  @param {MediaStream} stream a media stream as returned by easyRTC.getLocalStream or your stream acceptor.
+ * @example
+ *    easyRTC.setVideoObjectSrc( document.getElementById("myVideo"), easyRTC.getLocalStream());    
+ *     
+ */
+easyRTC.setVideoObjectSrc = function(videoObject, stream) {
+    if (stream && stream != "") {
+        videoObject.autoplay = true;
+        attachMediaStream(videoObject, stream);
+        videoObject.play();
+    }
+    else {
+        easyRTC.clearMediaStream(videoObject);
+    }
+};
+/** @private
+ * @param {String} x */
+easyRTC.formatError = function(x) {
+    if (x === null || typeof x === 'undefined') {
+        message = "null";
+    }
+    if (typeof x === 'string') {
+        return x;
+    }
+    else if (x.type && x.description) {
+        return x.type + " : " + x.description;
+    }
+    else if (typeof x === 'object') {
+        try {
+            return JSON.stringify(x);
+        }
+        catch (oops) {
+            var result = "{";
+            for (var name in x) {
+                if (typeof x[name] === 'string') {
+                    result = result + name + "='" + x[name] + "' ";
+                }
+            }
+            result = result + "}";
+            return result;
+        }
+    }
+    else {
+        return "Strange case";
+    }
+};
+
+
+
+
+/** Initializes your access to a local camera and microphone.
+ *  Failure could be caused a browser that didn't support webrtc, or by the user
+ * not granting permission.
+ * If you are going to call easyRTC.enableAudio or easyRTC.enableVideo, you need to do it before
+ * calling easyRTC.initMediaSource. 
+ * @param {Function} successCallback - will be called when the media source is ready.
+ * @param {Function} errorCallback - is called with a message string if the attempt to get media failed.
+ * @example
+ *       easyRTC.initMediaSource(
+ *          function() { 
+ *              easyRTC.setVideoObjectSrc( document.getElementById("mirrorVideo"), easyRTC.getLocalStream()); 
+ *          },
+ *          function() {
+ *               easyRTC.showError("no-media", "Unable to get local media");
+ *          });
+ *          
+ */
+easyRTC.initMediaSource = function(successCallback, errorCallback) {
+
+    if (easyRTC.debugPrinter) {
+        easyRTC.debugPrinter("about to request local media");
+    }
+
+    if (!window.getUserMedia) {
+        errorCallback("Your browser doesn't appear to support WebRTC.");
+    }
+
+    if (errorCallback === null) {
+        errorCallback = function(x) {
+            var message = "easyRTC.initMediaSource: " + easyRTC.formatError(x);
+            if (easyRTC.debugPrinter) {
+                easyRTC.debugPrinter(message);
+            }
+            easyRTC.showError("no-media", message);
+        };
+    }
+
+    if (!successCallback) {
+        alert("easyRTC.initMediaSource not supplied a successCallback");
+        return;
+    }
+
+
+
+    var mode = {'audio': (easyRTC.audioEnabled ? true : false),
+        'video': ((easyRTC.videoEnabled) ? (easyRTC.videoFeatures) : false)};
+
+    /** @private
+     * @param {Stream} stream
+     *  */
+    var onUserMediaSuccess = function(stream) {
+        if (easyRTC.debugPrinter) {
+            easyRTC.debugPrinter("getUserMedia success callback entered");
+        }
+//     console.log("getusermedia succeeded");
+// the below commented out checks were for Chrome. However, Mozilla nightly started 
+// implementing the getAudioTracks method as well, except their implementation appears to 
+// be asychronous, the audioTracks.length are zero initially and filled later.
+// 
+//        if (easyRTC.audioEnabled && stream.getAudioTracks) {
+//            var audioTracks = stream.getAudioTracks();
+//            if (!audioTracks || audioTracks.length === 0) {
+//                errorCallback("The application requested audio but the system didn't supply it");
+//                return;
+//            }
+//        }
+//        if (easyRTC.videoEnabled && stream.getVideoTracks) {
+//            var videoTracks = stream.getVideoTracks();
+//            if (!videoTracks || videoTracks.length === 0) {
+//                errorCallback("The application requested video but the system didn't supply it");
+//                return;
+//            }
+//        }
+
+        if (easyRTC.debugPrinter) {
+            easyRTC.debugPrinter("successfully got local media");
+        }
+        easyRTC.localStream = stream;
+        if (easyRTC.haveAudioVideo.video) {
+            var videoObj = document.createElement('video');
+            videoObj.muted = true;
+            var triesLeft = 30;
+            var tryToGetSize = function() {
+                if (videoObj.videoWidth > 0 || triesLeft < 0) {
+                    easyRTC.nativeVideoWidth = videoObj.videoWidth;
+                    easyRTC.nativeVideoHeight = videoObj.videoHeight;
+                    if (easyRTC.videoFeatures.mandatory &&
+                            easyRTC.videoFeatures.mandatory.minHeight &&
+                            (easyRTC.nativeVideoHeight != easyRTC.videoFeatures.mandatory.minHeight ||
+                                    easyRTC.nativeVideoWidth != easyRTC.videoFeatures.mandatory.minWidth)) {
+                        easyRTC.showError(easyRTC.errCodes.MEDIA_WARNING,
+                                "requested video size of " + easyRTC.videoFeatures.mandatory.minWidth + "x" + easyRTC.videoFeatures.mandatory.minHeight +
+                                " but got size of " + easyRTC.nativeVideoWidth + "x" + easyRTC.nativeVideoHeight);
+                    }
+                    easyRTC.setVideoObjectSrc(videoObj, "");
+                    if (videoObj.removeNode) {
+                        videoObj.removeNode(true);
+                    }
+                    else {
+                        var ele = document.createElement('div');
+                        ele.appendChild(videoObj);
+                        ele.removeChild(videoObj);
+                    }
+
+// easyRTC.updateConfigurationInfo();
+                    if (successCallback) {
+                        successCallback();
+                    }
+                }
+                else {
+                    triesLeft -= 1;
+                    setTimeout(tryToGetSize, 100);
+                }
+            };
+            easyRTC.setVideoObjectSrc(videoObj, stream);
+            tryToGetSize();
+        }
+        else {
+            easyRTC.updateConfigurationInfo();
+            if (successCallback) {
+                successCallback();
+            }
+        }
+    };
+    /** @private
+     * @param {String} error
+     */
+    var onUserMediaError = function(error) {
+        console.log("getusermedia failed");
+        if (easyRTC.debugPrinter) {
+            easyRTC.debugPrinter("failed to get local media");
+        }
+        if (errorCallback) {
+            errorCallback("Failed to get access to local media. Error code was " + error.code + ".");
+        }
+        easyRTC.localStream = null;
+        easyRTC.haveAudioVideo = {
+            audio: false,
+            video: false
+        };
+        easyRTC.updateConfigurationInfo();
+    };
+    if (!easyRTC.audioEnabled && !easyRTC.videoEnabled) {
+        onUserMediaError("At least one of audio and video must be provided");
+        return;
+    }
+
+    /** @private */
+    easyRTC.haveAudioVideo = {
+        audio: easyRTC.audioEnabled,
+        video: easyRTC.videoEnabled
+    };
+    if (easyRTC.videoEnabled || easyRTC.audioEnabled) {
+//
+// getUserMedia usually fails the first time I call it. I suspect it's a page loading
+// issue. So I'm going to try adding a 1 second delay to allow things to settle down first.
+// 
+        setTimeout(function() {
+            try {
+                getUserMedia(mode, onUserMediaSuccess, onUserMediaError);
+            } catch (e) {
+                errorCallback("getUserMedia failed with exception: " + e.message);
+            }
+        }, 1000);
+    }
+    else {
+        onUserMediaSuccess(null);
+    }
+};
+
+
+/**
+ * easyRTC.setAcceptChecker sets the callback used to decide whether to accept or reject an incoming call.
+ * @param {Function} acceptCheck takes the arguments (callerEasyrtcid, function():boolean ) {}
+ * The acceptCheck callback is passed (as it's second argument) a function that should be called with either
+ * a true value (accept the call) or false value( reject the call).
+ * @example
+ *      easyRTC.setAcceptChecker( function(easyrtcid, acceptor) {
+ *           if( easyRTC.idToName(easyrtcid) === 'Fred' ) {
+ *              acceptor(true);
+ *           }
+ *           else if( easyRTC.idToName(easyrtcid) === 'Barney' ) {
+ *              setTimeout( function() {  acceptor(true)}, 10000);
+ *           }
+ *           else {
+ *              acceptor(false);
+ *           }
+ *      });
+ */
+easyRTC.setAcceptChecker = function(acceptCheck) {
+    easyRTC.acceptCheck = acceptCheck;
+};
+
+
+/**
+ * easyRTC.setStreamAcceptor sets a callback to receive media streams from other peers, independent
+ * of where the call was initiated (caller or callee).
+ * @param {Function} acceptor takes arguments (caller, mediaStream)
+ * @example
+ *  easyRTC.setStreamAcceptor(function(easyrtcid, stream) {
+ *     document.getElementById('callerName').innerHTML = easyRTC.idToName(easyrtcid);
+ *     easyRTC.setVideoObjectSrc( document.getElementById("callerVideo"), stream); 
+ *  });
+ */
+easyRTC.setStreamAcceptor = function(acceptor) {
+    easyRTC.streamAcceptor = acceptor;
+};
+
+
+/** Sets the easyRTC.onError field to a user specified function.
+ * @param {Function} errListener takes an object of the form { errCode: String, errText: String}
+ * @example
+ *    easyRTC.setOnError( function(errorObject) {
+ *        document.getElementById("errMessageDiv").innerHTML += errorObject.errText;
+ *    });
+ */
+easyRTC.setOnError = function(errListener) {
+    easyRTC.onError = errListener;
+};
+
+
+/**
+ * Sets the callCancelled callback. This will be called when a remote user 
+ * initiates a call to you, but does a "hangup" before you have a chance to get his video stream.
+ * @param {Function} callCancelled takes an easyrtcid as an argument and a boolean that indicates whether
+ *  the call was explicitly cancelled remotely (true), or actually accepted by the user attempting a call to 
+ *  the same party.
+ * @example
+ *     easyRTC.setCallCancelled( function(easyrtcid, explicitlyCancelled) {
+ *        if( explicitlyCancelled ) {
+ *            console..log(easyrtc.idToName(easyrtcid) + " stopped trying to reach you");
+ *         }
+ *         else {
+ *            console.log("Implicitly called "  + easyrtc.idToName(easyrtcid));
+ *         }
+ *     });
+ */
+easyRTC.setCallCancelled = function(callCancelled) {
+    easyRTC.callCancelled = callCancelled;
+};
+
+/**  Sets a callback to receive notification of a media stream closing. The usual
+ *  use of this is to clear the source of your video object so you aren't left with 
+ *  the last frame of the video displayed on it.
+ *  @param {Function} onStreamClosed takes an easyrtcid as it's first parameter.
+ *  @example
+ *     easyRTC.setOnStreamClosed( function(easyrtcid) {
+ *         easyRTC.setVideoObjectSrc( document.getElementById("callerVideo"), "");
+ *         ( easyRTC.idToName(easyrtcid) + " went away");
+ *     });
+ */
+easyRTC.setOnStreamClosed = function(onStreamClosed) {
+    easyRTC.onStreamClosed = onStreamClosed;
+};
+
+
+/**
+ * Sets the bandwidth for sending video data.
+ * Setting the rate too low will cause connection attempts to fail. 40 is probably good lower limit.
+ * The default is 50. A value of zero will remove bandwidth limits.
+ * @param {Number} kbitsPerSecond is rate in kilobits per second.
+ * @example
+ *    easyRTC.setVideoBandwidth( 40);
+ */
+easyRTC.setVideoBandwidth = function(kbitsPerSecond) {
+    if (easyRTC.debugPrinter) {
+        easyRTC.debugPrinter("video bandwidth set to " + kbitsPerSecond + " kbps");
+    }
+    if (kbitsPerSecond > 0) {
+        easyRTC.videoBandwidthString = "b=AS:" + kbitsPerSecond;
+    }
+    else {
+        easyRTC.videoBandwidthString = "";
+    }
+};
+
+
+/**
+ * Sets a listener for data sent from another client (either peer to peer or via websockets).
+ * @param {Function} listener has the signature (easyrtcid, data)
+ * @example
+ *     easyRTC.setPeerListener( function(easyrtcid, data) {
+ *         ("From " + easyRTC.idToName(easyrtcid) + 
+ *             " sent the follow data " + JSON.stringify(data));
+ *     });
+ *     
+ *     
+ */
+easyRTC.setPeerListener = function(listener) {
+    easyRTC.receivePeerCB = listener;
+};
+/**
+ * Sets a listener for data sent from another client (either peer to peer or via websockets).
+ * @deprecated This is now a synonym for setPeerListener.
+ * @param {Function} listener has the signature (easyrtcid, data)
+ * @example
+ *     easyRTC.setDataListener( function(easyrtcid, data) {
+ *         ("From " + easyRTC.idToName(easyrtcid) + 
+ *             " sent the follow data " + JSON.stringify(data));
+ *     });
+ *     
+ *     
+ */
+easyRTC.setDataListener = easyRTC.setPeerListener;
+
+/**
+ * Sets a listener for messages from the server.
+ * @param {Function} listener has the signature (data)
+ * @example
+ *     easyRTC.setPeerListener( function(data) {
+ *         ("From Server sent the follow data " + JSON.stringify(data));
+ *     });     
+ */
+easyRTC.setServerListener = function(listener) {
+    easyRTC.receiveServerCB = listener;
+};
+
+
+
+/**
+ * Sets the url of the Socket server.
+ * The node.js server is great as a socket server, but it doesn't have
+ * all the hooks you'd like in a general web server, like PHP or Python
+ * plug-ins. By setting the serverPath your application can get it's regular
+ * pages from a regular webserver, but the easyRTC library can still reach the
+ * socket server.
+ * @param {DOMString} socketUrl
+ * @example
+ *     easyRTC.setSocketUrl(":8080");
+ */
+easyRTC.setSocketUrl = function(socketUrl) {
+    if (easyRTC.debugPrinter) {
+        easyRTC.debugPrinter("webrtc signaling server URL set to " + socketUrl);
+    }
+    easyRTC.serverPath = socketUrl;
+};
+
+/** 
+ * Sets the user name associated with the connection.
+ * @param {String} userName must obey standard identifier conventions.
+ * @returns {Boolean} true if the call succeeded, false if the username was invalid.
+ * @example
+ *    if ( !easyRTC.setUserName("JohnSmith") ) {
+ *        alert("bad user name);
+ *    
+ */
+easyRTC.setUserName = function(userName) {
+    if (easyRTC.isNameValid(userName)) {
+        easyRTC.userName = userName;
+        return true;
+    }
+    else {
+        easyRTC.showError(easyRTC.errCodes.BAD_NAME, "Illegal username " + userName);
+        return false;
+    }
+};
+
+/**
+ * Sets the listener for socket disconnection by external (to the API) reasons.
+ * @param {Function} disconnectListener takes no arguments and is not called as a result of calling easyRTC.disconnect.
+ * @example
+ *    easyRTC.setDisconnectListener(function() {
+ *        easyRTC.showError("SYSTEM-ERROR", "Lost our connection to the socket server");
+ *    });
+ */
+easyRTC.setDisconnectListener = function(disconnectListener) {
+    easyRTC.disconnectListener = disconnectListener;
+};
+
+
+
+/**
+ * Convert an easyrtcid to a user name. This is useful for labelling buttons and messages
+ * regarding peers.
+ * @param {String} easyrtcid
+ * @return {String}
+ * @example
+ *    console.log(easyrtcid + " is actually " + easyRTC.idToName(easyrtcid));
+ */
+easyRTC.idToName = function(easyrtcid) {
+    if (easyRTC.lastLoggedInList) {
+        if (easyRTC.lastLoggedInList[easyrtcid]) {
+            if (easyRTC.lastLoggedInList[easyrtcid].userName) {
+                return easyRTC.lastLoggedInList[easyrtcid].userName;
+            }
+            else {
+                return easyrtcid;
+            }
+        }
+    }
+    return "--" + easyrtcid + "--";
+};
+
+
+
+easyRTC.haveTracks = function(easyrtcid, checkAudio) {
+    var stream;
+
+    if (easyrtcid) {
+        var peerConnObj = easyRTC.peerConns[easyrtcid];
+        if (!peerConnObj) {
+            return true;
+        }
+        var stream = peerConnObj.stream;
+    }
+    else {
+        stream = easyRTC.localStream;
+    }
+
+    if (!stream) {
+        return false;
+    }
+
+    var tracks;
+    try {
+        if (checkAudio) {
+            tracks = stream.getAudioTracks();
+        }
+        else {
+            tracks = stream.getVideoTracks();
+        }
+    } catch (oops) {
+        return true;
+    }
+    if (!tracks)
+        return false;
+    return tracks.length > 0;
+}
+
+
+
+/** Determines if a particular peer2peer connection has an audio track.
+ * @param easyrtcid - the id of the other caller in the connection. Null for local media stream.
+ * @return {boolean} 
+ */
+easyRTC.haveAudioTrack = function(easyrtcid) {
+    return easyRTC.haveTracks(easyrtcid, true);
+};
+
+
+
+
+/** Determines if a particular peer2peer connection has a video track.
+ * @param easyrtcid - the id of the other caller in the connection. Null for local media stream.
+ * @return {string} "yes", "no", "unknown"
+ */
+easyRTC.haveVideoTrack = function(easyrtcid) {
+    return easyRTC.haveTracks(easyrtcid, false);
+};
+
+
+
+/* used in easyRTC.connect */
+/** @private */
+easyRTC.webSocket = null;
+easyRTC.webSocketConnected = false;
+
+/** @private  */
+easyRTC.pc_config = {};
+/** @private  */
+easyRTC.closedChannel = null;
+
+/**
+ * easyRTC.connect(args) performs the connection to the server. You must connect before trying to
+ * call other users.
+ * @param {String} applicationName is a string that identifies the application so that different applications can have different
+ *        lists of users.
+ * @param {Function} successCallback (actualName, cookieOwner) - is called on successful connect. actualName is guaranteed to be unique.
+ *       cookieOwner is true if the server sent back a isOwner:true field in response to a cookie.
+ * @param {Function} errorCallback (msgString) - is called on unsuccessful connect. if null, an alert is called instead.
+ */
+easyRTC.connect = function(applicationName, successCallback, errorCallback) {
+    easyRTC.webSocketConnected = false;
+    easyRTC.pc_config = {};
+    easyRTC.closedChannel = null;
+
+
+    if (easyRTC.debugPrinter) {
+        easyRTC.debugPrinter("attempt to connect to webrtc signalling server with application name=" + applicationName);
+    }
+    var mediaConstraints = {
+        'mandatory': {
+            'OfferToReceiveAudio': true,
+            'OfferToReceiveVideo': true
+        },
+        'optional': [{
+                RtpDataChannels: easyRTC.dataEnabled
+            }]
+    };
+
+    //
+    // easyRTC.disconnect performs a clean disconnection of the client from the server.
+    //
+    easyRTC.disconnectBody = function() {
+
+        easyRTC.loggingOut = true;
+        easyRTC.closedChannel = easyRTC.webSocket;
+        easyRTC.hangupAll();
+        if (easyRTC.loggedInListener) {
+            easyRTC.loggedInListener({}, false);
+        }
+        easyRTC.loggingOut = false;
+        easyRTC.oldConfig = {};
+    };
+
+    easyRTC.disconnect = function() {
+        if (easyRTC.debugPrinter) {
+            easyRTC.debugPrinter("attempt to disconnect from webrtc signalling server");
+        }
+
+        easyRTC.hangupAll();
+        easyRTC.loggingOut = true;
+        // 
+        // The hangupAll may try to send configuration information back to the server.
+        // Collecting that information is asynchronous, we don't actually close the 
+        // connection until it's had a chance to be sent. We allocate 100ms for collecting
+        // the info, so 250ms should be sufficient for the disconnecting.
+        // 
+        setTimeout(function() {
+            if (easyRTC.webSocketConnected) {
+                try {
+                    easyRTC.webSocket.disconnect();
+                } catch (e) {
+                    // we don't really care if this fails. 
+                }
+                ;
+                easyRTC.closedChannel = easyRTC.webSocket;
+                easyRTC.webSocketConnected = false;
+
+            }
+            easyRTC.loggingOut = false;
+            easyRTC.disconnecting = false;
+            if (easyRTC.loggedInListener) {
+                easyRTC.loggedInListener({}, false);
+            }
+            easyRTC.oldConfig = {};
+        }, 250);
+    };
+
+
+
+    if (errorCallback === null) {
+        errorCallback = function(x) {
+            alert("easyRTC.connect: " + x);
+        };
+    }
+
+    var sendMessage = function(destUser, instruction, data, successCallback, errorCallback) {
+
+        if (!easyRTC.webSocketConnected) {
+            throw "Attempt to send message without a valid connection to the server."
+        }
+        else {
+            var dataToShip = {
+                msgType: instruction,
+                senderId: easyRTC.myEasyrtcid,
+                targetId: destUser,
+                msgData: {
+                    from: easyRTC.myEasyrtcid,
+                    type: instruction,
+                    actualData: data
+                }
+            };
+
+            if (easyRTC.debugPrinter) {
+                easyRTC.debugPrinter("sending socket message " + JSON.stringify(dataToShip));
+            }
+            easyRTC.webSocket.json.emit("easyrtcCmd", dataToShip);
+        }
+    };
+
+
+
+    /**
+     *Sends data to another user using previously established data channel. This method will
+     * fail if no data channel has been established yet. Unlike the easyRTC.sendWS method, 
+     * you can't send a dictionary, convert dictionaries to strings using JSON.stringify first. 
+     * What datatypes you can send, and how large a datatype depends on your browser.
+     * @param {String} destUser (an easyrtcid)
+     * @param {Object} data - an object which can be JSON'ed.
+     * @example
+     *     easyRTC.sendDataP2P(someEasyrtcid, {room:499, bldgNum:'asd'});
+     */
+    easyRTC.sendDataP2P = function(destUser, data) {
+        if (easyRTC.debugPrinter) {
+            easyRTC.debugPrinter("sending p2p message to " + destUser + " with data=" + JSON.stringify(data));
+        }
+
+        if (!easyRTC.peerConns[destUser]) {
+            easyRTC.showError(easyRTC.errCodes.DEVELOPER_ERR, "Attempt to send data peer to peer without a connection to " + destUser + ' first.');
+        }
+        else if (!easyRTC.peerConns[destUser].dataChannelS) {
+            easyRTC.showError(easyRTC.errCodes.DEVELOPER_ERR, "Attempt to send data peer to peer without establishing a data channel to " + destUser + ' first.');
+        }
+        else if (!easyRTC.peerConns[destUser].dataChannelReady) {
+            easyRTC.showError(easyRTC.errCodes.DEVELOPER_ERR, "Attempt to use data channel to " + destUser + " before it's ready to send.");
+        }
+        else {
+            var flattenedData = JSON.stringify(data);
+            easyRTC.peerConns[destUser].dataChannelS.send(flattenedData);
+        }
+    };
+
+
+    /** Sends data to another user using websockets.
+     * @param {String} destUser (an easyrtcid)
+     * @param {String} data - an object which can be JSON'ed.
+     * @example 
+     *    easyRTC.sendDataWS(someEasyrtcid, {room:499, bldgNum:'asd'});
+     */
+    easyRTC.sendDataWS = function(destUser, data) {
+        if (easyRTC.debugPrinter) {
+            easyRTC.debugPrinter("sending client message via websockets to " + destUser + " with data=" + JSON.stringify(data));
+        }
+        if (easyRTC.webSocketConnected) {
+            easyRTC.webSocket.json.emit("message", {
+                targetId: destUser,
+                msgData: data
+            });
+        }
+        else {
+            if (easyRTC.debugPrinter) {
+                easyRTC.debugPrinter("websocket failed because no connection to server");
+            }
+            throw "Attempt to send message without a valid connection to the server.";
+        }
+    };
+
+
+    /** Sends data to another user. This method uses datachannels if one has been set up, or websockets otherwise.
+     * @param {String} destUser (an easyrtcid)
+     * @param {String} data - an object which can be JSON'ed.
+     * @example 
+     *    easyRTC.sendData(someEasyrtcid, {room:499, bldgNum:'asd'});
+     */
+    easyRTC.sendData = function(destUser, data) {
+        if (easyRTC.peerConns[destUser] && easyRTC.peerConns[destUser].dataChannelReady) {
+            easyRTC.sendDataP2P(destUser, data);
+        }
+        else {
+            easyRTC.sendDataWS(destUser, data);
+        }
+    };
+
+
+
+    /** Value returned by easyRTC.getConnectStatus if the other user isn't connected. */
+    easyRTC.NOT_CONNECTED = "not connected";
+
+    /** Value returned by easyRTC.getConnectStatus if the other user is in the process of getting connected */
+    easyRTC.BECOMING_CONNECTED = "connection in progress";
+
+    /** Value returned by easyRTC.getConnectStatus if the other user is connected. */
+    easyRTC.IS_CONNECTED = "is connected";
+
+    /**
+     * Return true if the client has a peer-2-peer connection to another user.
+     * The return values are text strings so you can use them in debugging output.
+     *  @param {String} otherUser - the easyrtcid of the other user.
+     *  @return {String} one of the following values: easyRTC.NOT_CONNECTED, easyRTC.BECOMING_CONNECTED, easyRTC.IS_CONNECTED
+     *  @example
+     *     if( easyRTC.getConnectStatus(otherEasyrtcid) == easyRTC.NOT_CONNECTED ) {
+     *         easyRTC.connect(otherEasyrtcid, 
+     *                  function() { console.log("success"); },
+     *                  function() { console.log("failure"); });
+     *     }
+     */
+    easyRTC.getConnectStatus = function(otherUser) {
+        if (typeof easyRTC.peerConns[otherUser] === 'undefined') {
+            return easyRTC.NOT_CONNECTED;
+        }
+        var peer = easyRTC.peerConns[otherUser];
+        if ((peer.sharingAudio || peer.sharingVideo) && !peer.startedAV) {
+            return easyRTC.BECOMING_CONNECTED;
+        }
+        else if (peer.sharingData && !peer.dataChannelReady) {
+            return easyRTC.BECOMING_CONNECTED;
+        }
+        else {
+            return easyRTC.IS_CONNECTED;
+        }
+    };
+
+
+    //
+    // Builds the constraints object for creating peer connections. This used to be
+    // inline but it's needed by the jssip connector as well.
+    //
+
+    /**
+     * @private
+     */
+    easyRTC.buildPeerConstraints = function() {
+        var options = [];
+
+        options.push({'DtlsSrtpKeyAgreement': 'true'}); // for interoperability
+
+        if (easyRTC.dataEnabled) {
+            options.push({RtpDataChannels: true});
+        }
+
+        return {optional: options};
+
+    };
+
+
+    /**
+     *  Initiates a call to another user. If it succeeds, the streamAcceptor callback will be called.
+     * @param {String} otherUser - the easyrtcid of the peer being called.
+     * @param {Function} callSuccessCB (otherCaller, mediaType) - is called when the datachannel is established or the mediastream is established. mediaType will have a value of "audiovideo" or "datachannel"
+     * @param {Function} callFailureCB (errMessage) - is called if there was a system error interfering with the call.
+     * @param {Function} wasAcceptedCB (wasAccepted:boolean,otherUser:string) - is called when a call is accepted or rejected by another party. It can be left null.
+     * @example
+     *    easyRTC.call( otherEasyrtcid, 
+     *        function(easyrtcid, mediaType) {
+     *           console.log("Got mediatype " + mediaType + " from " + easyRTC.idToName(easyrtcid);
+     *        },
+     *        function(errMessage) {
+     *           console.log("call to  " + easyRTC.idToName(otherEasyrtcid) + " failed:" + errMessage);
+     *        },
+     *        function(wasAccepted, easyrtcid) {
+     *            if( wasAccepted ) {
+     *               console.log("call accepted by " + easyRTC.idToName(easyrtcid));
+     *            }
+     *            else {
+     *                console.log("call rejected" + easyRTC.idToName(easyrtcid));
+     *            }
+     *        });       
+     */
+    easyRTC.call = function(otherUser, callSuccessCB, callFailureCB, wasAcceptedCB) {
+        if (easyRTC.debugPrinter) {
+            easyRTC.debugPrinter("initiating peer to peer call to " + otherUser +
+                    " audio=" + easyRTC.audioEnabled +
+                    " video=" + easyRTC.videoEnabled +
+                    " data=" + easyRTC.dataEnabled);
+        }
+        var i;
+        //
+        // If we are sharing audio/video and we haven't allocated the local media stream yet,
+        // we'll do so, recalling ourself on success.
+        //
+        if (easyRTC.localStream === null && (easyRTC.audioEnabled || easyRTC.videoEnabled)) {
+            easyRTC.initMediaSource(function() {
+                easyRTC.call(otherUser, callSuccessCB, callFailureCB, wasAcceptedCB);
+            }, callFailureCB);
+            return;
+        }
+
+
+        if (!easyRTC.webSocketConnected) {
+            var message = "Attempt to make a call prior to connecting to service";
+            if (easyRTC.debugPrinter) {
+                easyRTC.debugPrinter(message);
+            }
+            throw message;
+        }
+
+        if (easyRTC.sipUA) {
+            //
+            // The standard sip address starts with "sip:". 
+            //
+            for (i in easyRTC.sipProtocols) {
+                if (otherUser.indexOf(i) === 0) {
+                    easyRTC.sipCall(otherUser, callSuccessCB, callFailureCB, wasAcceptedCB);
+                    return;
+                }
+            }
+        }
+
+        //
+        // If B calls A, and then A calls B before accepting, then A should treat the attempt to 
+        // call B as a positive offer to B's offer.
+        //
+        if (easyRTC.offersPending[otherUser]) {
+            wasAcceptedCB(true);
+            doAnswer(otherUser, easyRTC.offersPending[otherUser]);
+            delete easyRTC.offersPending[otherUser];
+            easyRTC.callCancelled(otherUser, false);
+            return;
+        }
+
+        // do we already have a pending call?
+        if (typeof easyRTC.acceptancePending[otherUser] !== 'undefined') {
+            message = "Call already pending acceptance";
+            if (easyRTC.debugPrinter) {
+                easyRTC.debugPrinter(message);
+            }
+            callFailureCB(message);
+            return;
+        }
+
+        easyRTC.acceptancePending[otherUser] = true;
+
+        var pc = buildPeerConnection(otherUser, true, callFailureCB);
+        if (!pc) {
+            message = "buildPeerConnection failed, call not completed";
+            if (easyRTC.debugPrinter) {
+                easyRTC.debugPrinter(message);
+            }
+            return;
+        }
+        easyRTC.peerConns[otherUser].callSuccessCB = callSuccessCB;
+        easyRTC.peerConns[otherUser].callFailureCB = callFailureCB;
+        easyRTC.peerConns[otherUser].wasAcceptedCB = wasAcceptedCB;
+
+        var peerConnObj = easyRTC.peerConns[otherUser];
+
+        var setLocalAndSendMessage = function(sessionDescription) {
+            if (peerConnObj.cancelled) {
+                return;
+            }
+            var sendOffer = function(successCB, errorCB) {
+                sendMessage(otherUser, "offer", sessionDescription, successCB, callFailureCB);
+            };
+
+            pc.setLocalDescription(sessionDescription, sendOffer, callFailureCB);
+        };
+
+
+        pc.createOffer(setLocalAndSendMessage, null, mediaConstraints);
+    };
+
+
+
+    function limitBandWidth(sd) {
+        if (easyRTC.videoBandwidthString !== "") {
+            var pieces = sd.sdp.split('\n');
+            for (var i = pieces.length - 1; i >= 0; i--) {
+                if (pieces[i].indexOf("m=video") === 0) {
+                    for (var j = i; j < i + 10 && pieces[j].indexOf("a=") === -1 &&
+                            pieces[j].indexOf("k=") === -1; j++) {
+                    }
+                    pieces.splice(j, 0, (easyRTC.videoBandwidthString + "\r"));
+                }
+            }
+            sd.sdp = pieces.join("\n");
+        }
+    }
+
+
+
+    function hangupBody(otherUser) {
+        if (easyRTC.debugPrinter) {
+            easyRTC.debugPrinter("Hanging up on " + otherUser);
+        }
+        clearQueuedMessages(otherUser);
+        if (easyRTC.peerConns[otherUser]) {
+            if (easyRTC.peerConns[otherUser].startedAV) {
+                try {
+                    easyRTC.peerConns[otherUser].pc.close();
+                } catch (ignoredError) {
+                }
+
+                if (easyRTC.onStreamClosed) {
+                    easyRTC.onStreamClosed(otherUser);
+                }
+            }
+
+            easyRTC.peerConns[otherUser].cancelled = true;
+
+            delete easyRTC.peerConns[otherUser];
+            if (easyRTC.webSocketConnected) {
+                sendMessage(otherUser, "hangup", {}, function() {
+                }, function(msg) {
+                    if (easyRTC.debugPrinter) {
+                        debugPrinter("hangup failed:" + msg);
+                    }
+                });
+            }
+            if (easyRTC.acceptancePending[otherUser]) {
+                delete easyRTC.acceptancePending[otherUser];
+            }
+        }
+    }
+
+    /**
+     * Collects statistics on a particular connection. 
+     * @param {string} otherUser - the easyrtcid the connection is attached to.
+     * @param {function} collector - a function that will be invoked with a map of statistics values
+     * @param {DOMObject} fieldsOfInterest - a map listing just the statistics to be reported. Can be null in which case all statics are reported.
+     * @return {boolean} true if statistics are collectable, false if not.
+     */
+    easyRTC.getStats = function(otherUser, collector, fieldsOfInterest) {
+        if (!easyRTC.peerConns[otherUser] || !easyRTC.peerConns[otherUser].pc || !easyRTC.peerConns[otherUser].pc.getStats) {
+            console.log("no getstats");
+            return false;
+        }
+        else {
+//            console.log("invoking getstats");
+            easyRTC.peerConns[otherUser].pc.getStats(function(stats) {
+                var reports = stats.result();
+                var results = {};
+                var i;
+                for (i = 0; i < reports.length; i++) {
+                    var report = reports[i];
+                    var names = report.names();
+                    for (var j = 0; j < names.length; j++) {
+                        key = names[j];
+                        console.log("saw stats key = " + key);
+                        if (!fieldsOfInterest || fieldsOfInterest[key]) {
+                            results[key] = report.stat(key);
+                        }
+                    }
+                }
+ //               console.log("callback with results");
+                collector(results);
+            });
+            return true;
+        }
+    };
+    /**
+     * Hang up on a particular user or all users.
+     *  @param {String} otherUser - the easyrtcid of the person to hang up on.
+     *  @example
+     *     easyRTC.hangup(someEasyrtcid);
+     */
+    easyRTC.hangup = function(otherUser) {
+        hangupBody(otherUser);
+        easyRTC.updateConfigurationInfo();
+    };
+
+
+    /** @private */
+    easyRTC.hangupAllExternal = function() {
+        return false;
+    };
+    /**
+     * Hangs up on all current connections.
+     * @example
+     *    easyRTC.hangupAll();
+     */
+    easyRTC.hangupAll = function() {
+        var sawAConnection = false;
+        for (otherUser in easyRTC.peerConns) {
+            sawAConnection = true;
+            hangupBody(otherUser);
+            if (easyRTC.webSocketConnected) {
+                sendMessage(otherUser, "hangup", {}, function() {
+                }, function(msg) {
+                    if (easyRTC.debugPrinter) {
+                        easyRTC.debugPrinter("hangup failed:" + msg);
+                    }
+                });
+            }
+        }
+        sawAConnection = sawAConnection || easyRTC.hangupAllExternal();
+        if (sawAConnection) {
+            easyRTC.updateConfigurationInfo();
+        }
+    };
+
+    /**
+     * This method adds a new stream to an existing connection. 
+     * @param {string} otherUser - the easyrtcid of the other party in the connection.
+     * @param {MediaStream} stream - the other local media stream.
+     */
+    easyRTC.addNewStream = function(otherUser, stream) {
+        if (!easyRTC.peerConns[otherUser]) {
+            alert("Programmer error: addNewStream: no connection to " + otherUser);
+        }
+        else if (!stream) {
+            alert("Programmer error: addNewStream: stream to add is null");
+        }
+        else {
+            var pc = easyRTC.peerConns[otherUser].pc;
+            pc.addStream(stream);
+        }
+    }
+
+
+    var buildPeerConnection = function(otherUser, isInitiator, failureCB) {
+        var pc;
+        var message;
+
+        if (easyRTC.debugPrinter) {
+            easyRTC.debugPrinter("building peer connection to " + otherUser);
+        }
+
+
+        try {
+            pc = easyRTC.createRTCPeerConnection(easyRTC.pc_config, easyRTC.buildPeerConstraints());
+            if (!pc) {
+                message = "Unable to create PeerConnection object, check your ice configuration(" +
+                        JSON.stringify(easyRTC.pc_config) + ")";
+                if (easyRTC.debugPrinter) {
+                    easyRTC.debugPrinter(message);
+                }
+                throw(message);
+            }
+
+            //
+            // turn off data channel support if the browser doesn't support it.
+            //
+            if (easyRTC.dataEnabled && typeof pc.createDataChannel === 'undefined') {
+                easyRTC.dataEnabled = false;
+            }
+
+
+            pc.onconnection = function() {
+                if (easyRTC.debugPrinter) {
+                    easyRTC.debugPrinter("onconnection called prematurely");
+                }
+            };
+
+            var newPeerConn = {
+                pc: pc,
+                candidatesToSend: [],
+                startedAV: false,
+                isInitiator: isInitiator
+            };
+
+            pc.onicecandidate = function(event) {
+//                if (easyRTC.debugPrinter) {
+//                    easyRTC.debugPrinter("saw ice message:\n" + event.candidate);
+//                }
+                if (newPeerConn.cancelled) {
+                    return;
+                }
+                if (event.candidate && easyRTC.peerConns[otherUser]) {
+                    var candidateData = {
+                        type: 'candidate',
+                        label: event.candidate.sdpMLineIndex,
+                        id: event.candidate.sdpMid,
+                        candidate: event.candidate.candidate
+                    };
+                    if (easyRTC.peerConns[otherUser].startedAV) {
+                        sendMessage(otherUser, "candidate", candidateData);
+                    }
+                    else {
+                        easyRTC.peerConns[otherUser].candidatesToSend.push(candidateData);
+                    }
+                }
+            };
+
+            pc.onaddstream = function(event) {
+                if (easyRTC.debugPrinter) {
+                    easyRTC.debugPrinter("saw incoming media stream");
+                }
+                if (newPeerConn.cancelled)
+                    return;
+                easyRTC.peerConns[otherUser].startedAV = true;
+                easyRTC.peerConns[otherUser].sharingAudio = easyRTC.haveAudioVideo.audio;
+                easyRTC.peerConns[otherUser].sharingVideo = easyRTC.haveAudioVideo.video;
+                easyRTC.peerConns[otherUser].connectTime = new Date().getTime();
+                easyRTC.peerConns[otherUser].stream = event.stream;
+
+                if (easyRTC.peerConns[otherUser].callSuccessCB) {
+                    if (easyRTC.peerConns[otherUser].sharingAudio || easyRTC.peerConns[otherUser].sharingVideo) {
+                        easyRTC.peerConns[otherUser].callSuccessCB(otherUser, "audiovideo");
+                    }
+                }
+                if (easyRTC.audioEnabled || easyRTC.videoEnabled) {
+                    updateConfiguration();
+                }
+                if (easyRTC.streamAcceptor) {
+                    easyRTC.streamAcceptor(otherUser, event.stream);
+                }
+            };
+
+            pc.onremovestream = function(event) {
+                if (easyRTC.debugPrinter) {
+                    easyRTC.debugPrinter("saw remove on remote media stream");
+                }
+//                console.log("saw onremovestream ", event);
+                if (easyRTC.peerConns[otherUser]) {
+                    easyRTC.peerConns[otherUser].stream = null;
+                    if (easyRTC.onStreamClosed) {
+                        easyRTC.onStreamClosed(otherUser);
+                    }
+                    delete easyRTC.peerConns[otherUser];
+                    easyRTC.updateConfigurationInfo();
+                }
+
+            };
+            easyRTC.peerConns[otherUser] = newPeerConn;
+
+        } catch (e) {
+            if (easyRTC.debugPrinter) {
+                easyRTC.debugPrinter(JSON.stringify(e));
+            }
+            failureCB(e.message);
+            return null;
+        }
+
+        if (easyRTC.videoEnabled || easyRTC.audioEnabled) {
+            if (easyRTC.localStream === null) {
+                message = "Application program error: attempt to share audio or video before calling easyRTC.initMediaSource.";
+                if (easyRTC.debugPrinter) {
+                    easyRTC.debugPrinter(message);
+                }
+                alert(message);
+            }
+            else {
+                if (easyRTC.debugPrinter) {
+                    easyRTC.debugPrinter("adding local media stream to peer connection");
+                }
+                pc.addStream(easyRTC.localStream);
+            }
+        }
+
+
+        function initOutGoingChannel(otherUser) {
+            if (easyRTC.debugPrinter) {
+                easyRTC.debugPrinter("saw initOutgoingChannel call");
+            }
+            var dataChannel = pc.createDataChannel(easyRTC.datachannelName, easyRTC.datachannelConstraints);
+            easyRTC.peerConns[otherUser].dataChannelS = dataChannel;
+            if (!easyRTC.isMozilla) {
+                easyRTC.peerConns[otherUser].dataChannelR = dataChannel;
+            }
+
+            if (!easyRTC.isMozillia) {
+                dataChannel.onmessage = function(event) {
+                    if (easyRTC.debugPrinter) {
+                        easyRTC.debugPrinter("saw dataChannel.onmessage event");
+                    }
+                    if (easyRTC.receivePeerCB) {
+                        easyRTC.receivePeerCB(otherUser, JSON.parse(event.data), null);
+                    }
+                };
+
+            }
+            //   dataChannel.binaryType = "blob";
+
+            dataChannel.onopen = function(event) {
+                if (easyRTC.debugPrinter) {
+                    easyRTC.debugPrinter("saw dataChannel.onopen event");
+                }
+                if (easyRTC.peerConns[otherUser]) {
+                    easyRTC.peerConns[otherUser].dataChannelReady = true;
+
+                    if (easyRTC.peerConns[otherUser].callSuccessCB) {
+                        easyRTC.peerConns[otherUser].callSuccessCB(otherUser, "datachannel");
+                    }
+                    if (easyRTC.onDataChannelOpen) {
+                        easyRTC.onDataChannelOpen(otherUser);
+                    }
+                    easyRTC.updateConfigurationInfo();
+                }
+            };
+            dataChannel.onclose = function(event) {
+                if (easyRTC.debugPrinter) {
+                    easyRTC.debugPrinter("saw dataChannelS.onclose event");
+                }
+                if (easyRTC.peerConns[otherUser]) {
+                    easyRTC.peerConns[otherUser].dataChannelReady = false;
+                    delete easyRTC.peerConns[otherUser].dataChannelS;
+                }
+                if (easyRTC.onDataChannelClose) {
+                    easyRTC.onDataChannelClose(otherUser);
+                }
+
+                easyRTC.updateConfigurationInfo();
+            };
+        }
+
+        function initIncomingChannel(otherUser) {
+            if (easyRTC.debugPrinter) {
+                easyRTC.debugPrinter("initializing incoming channel handler for " + otherUser);
+            }
+            easyRTC.peerConns[otherUser].pc.ondatachannel = function(event) {
+                if (easyRTC.debugPrinter) {
+                    easyRTC.debugPrinter("saw incoming data channel");
+                }
+
+                var dataChannel = event.channel;
+                easyRTC.peerConns[otherUser].dataChannelR = dataChannel;
+                if (!easyRTC.isMozilla) {
+                    easyRTC.peerConns[otherUser].dataChannelS = dataChannel;
+                    easyRTC.peerConns[otherUser].dataChannelReady = true;
+                }
+                dataChannel.onmessage = function(event) {
+                    if (easyRTC.debugPrinter) {
+                        easyRTC.debugPrinter("saw dataChannel.onmessage event");
+                    }
+                    if (easyRTC.receivePeerCB) {
+                        easyRTC.receivePeerCB(otherUser, JSON.parse(event.data), null);
+                    }
+                };
+                dataChannel.onclose = function(event) {
+                    if (easyRTC.debugPrinter) {
+                        easyRTC.debugPrinter("saw dataChannelR.onclose event");
+                    }
+                    if (easyRTC.peerConns[otherUser]) {
+                        easyRTC.peerConns[otherUser].dataChannelReady = false;
+                        delete easyRTC.peerConns[otherUser].dataChannelR;
+                    }
+                    if (easyRTC.onDataChannelClose) {
+                        easyRTC.onDataChannelClose(openUser);
+                    }
+                    easyRTC.updateConfigurationInfo();
+                };
+            };
+        }
+
+
+        //
+        //  added for interoperability
+        //
+        if (easyRTC.isMozilla) {
+            if (!easyRTC.dataEnabled) {
+                mediaConstraints.mandatory.MozDontOfferDataChannel = true;
+            }
+            else {
+                delete mediaConstraints.mandatory.MozDontOfferDataChannel;
+            }
+        }
+
+        if (easyRTC.dataEnabled) {
+            if (isInitiator || easyRTC.isMozilla) {
+                try {
+                    initOutGoingChannel(otherUser);
+                } catch (channelErrorEvent) {
+                    failureCB(easyRTC.formatError(channelErrorEvent));
+                }
+            }
+            if (!isInitiator || easyRTC.isMozilla) {
+                initIncomingChannel(otherUser);
+            }
+        }
+
+
+
+        pc.onconnection = function() {
+            if (easyRTC.debugPrinter) {
+                easyRTC.debugPrinter("setup pc.onconnection ");
+            }
+        };
+        return pc;
+
+    };
+
+
+
+    var doAnswer = function(caller, msg) {
+
+        if (!easyRTC.localStream && (easyRTC.videoEnabled || easyRTC.audioEnabled)) {
+            easyRTC.initMediaSource(
+                    function(s) {
+                        doAnswer(caller, msg);
+                    },
+                    function(err) {
+                        easyRTC.showError(easyRTC.errCodes.MEDIA_ERR, "Error getting local media stream: " + err);
+                    });
+            return;
+        }
+
+
+        var pc = buildPeerConnection(caller, false, function(message) {
+            easyRTC.showError(easyRTC.errCodes.SYSTEM_ERR, message);
+        });
+
+        var newPeerConn = easyRTC.peerConns[caller];
+
+        if (!pc) {
+            if (easyRTC.debugPrinter) {
+                easyRTC.debugPrinter("buildPeerConnection failed. Call not answered");
+            }
+            return;
+        }
+        var setLocalAndSendMessage = function(sessionDescription) {
+            if (newPeerConn.cancelled)
+                return;
+
+            var sendAnswer = function() {
+                if (easyRTC.debugPrinter) {
+                    easyRTC.debugPrinter("sending answer");
+                }
+                sendMessage(caller, "answer", sessionDescription, function() {
+                }, easyRTC.onError);
+                easyRTC.peerConns[caller].startedAV = true;
+                if (pc.connectDataConnection && easyRTC.dataEnabled ) {
+                    if (easyRTC.debugPrinter) {
+                        easyRTC.debugPrinter("calling connectDataConnection(5002,5001)");
+                    }
+                    pc.connectDataConnection(5002, 5001);
+                }
+            };
+            pc.setLocalDescription(sessionDescription, sendAnswer, function(message) {
+                easyRTC.showError(easyRTC.errCodes.INTERNAL_ERR, "setLocalDescription: " + message);
+            });
+        };
+        var sd = null;
+
+        if (window.mozRTCSessionDescription) {
+            sd = new mozRTCSessionDescription(msg.actualData);
+        }
+        else {
+            sd = new RTCSessionDescription(msg.actualData);
+        }
+        if (easyRTC.debugPrinter) {
+            easyRTC.debugPrinter("sdp ||  " + JSON.stringify(sd));
+        }
+        var invokeCreateAnswer = function() {
+            if (newPeerConn.cancelled)
+                return;
+            pc.createAnswer(setLocalAndSendMessage,
+                    function(message) {
+                        easyRTC.showError(easyRTC.errCodes.INTERNAL_ERR, "create-answer: " + message);
+                    },
+                    mediaConstraints);
+        };
+        if (easyRTC.debugPrinter) {
+            easyRTC.debugPrinter("about to call setRemoteDescription in doAnswer");
+        }
+        try {
+            //    limitBandWidth(sd);
+            pc.setRemoteDescription(sd, invokeCreateAnswer, function(message) {
+                easyRTC.showError(easyRTC.errCodes.INTERNAL_ERR, "set-remote-description: " + message);
+            });
+        } catch (srdError) {
+            if (easyRTC.debugPrinter) {
+                easyRTC.debugPrinter("saw exception in setRemoteDescription");
+            }
+            easyRTC.showError(easyRTC.errCodes.INTERNAL_ERR, "setRemoteDescription failed: " + srdError.message);
+        }
+    };
+
+
+    var onRemoteHangup = function(caller) {
+        delete easyRTC.offersPending[caller];
+        if (easyRTC.debugPrinter) {
+            easyRTC.debugPrinter("Saw onremote hangup event");
+        }
+        if (easyRTC.peerConns[caller]) {
+            easyRTC.peerConns[caller].cancelled = true;
+            if (easyRTC.peerConns[caller].startedAV) {
+                if (easyRTC.onStreamClosed) {
+                    easyRTC.onStreamClosed(caller);
+                }
+            }
+            else {
+                if (easyRTC.callCancelled) {
+                    easyRTC.callCancelled(caller, true);
+                }
+            }
+            try {
+                easyRTC.peerConns[caller].pc.close();
+            } catch (anyErrors) {
+            }
+            ;
+            delete easyRTC.peerConns[caller];
+            easyRTC.updateConfigurationInfo();
+        }
+        else {
+            if (easyRTC.callCancelled) {
+                easyRTC.callCancelled(caller, true);
+            }
+        }
+    };
+
+
+//
+// the queuedMessages logic is cruft leftover from the early days of using the appengine.
+// The app engine has many machines running in parallel. This means when
+//  a client sends a sequence of messages to another client via the server,
+//  one at a time, they don't necessarily arrive in the same order in which
+// they were sent. In particular, candidates arriving before an offer can throw
+// a wrench in the gears. So we queue the messages up until we are ready for them.
+//
+    var queuedMessages = {};
+
+    var clearQueuedMessages = function(caller) {
+        queuedMessages[caller] = {
+            candidates: []
+        };
+    };
+
+
+    var onChannelMessage = function(msg) {
+
+        if (msg.senderId && msg.senderId !== "server") {
+            if (easyRTC.receivePeerCB) {
+                easyRTC.receivePeerCB(msg.senderId, msg.msgData);
+            }
+        }
+        else {
+            if (easyRTC.receiveServerCB) {
+                easyRTC.receiveServerCB(msg);
+            }
+        }
+    };
+
+
+
+    var onChannelCmd = function(msg) {
+        if (easyRTC.debugPrinter) {
+            easyRTC.debugPrinter("received message from socket server=" + JSON.stringify(msg));
+        }
+
+        var caller = msg.senderId;
+        var msgType = msg.msgType;
+        var actualData = msg.msgData;
+        var pc;
+
+        if (easyRTC.debugPrinter) {
+            easyRTC.debugPrinter('received message of type ' + msgType);
+        }
+
+        if (typeof queuedMessages[caller] === "undefined") {
+            clearQueuedMessages(caller);
+        }
+
+        var processConnectedList = function(connectedList) {
+            for (var i in easyRTC.peerConns) {
+                if (typeof connectedList[i] === 'undefined') {
+                    if (easyRTC.peerConns[i].startedAV) {
+                        onRemoteHangup(i);
+                        clearQueuedMessages(i);
+                    }
+                }
+            }
+        };
+
+
+        var processCandidate = function(actualData) {
+            var candidate = null;
+            if (window.mozRTCIceCandidate) {
+                candidate = new mozRTCIceCandidate({
+                    sdpMLineIndex: actualData.label,
+                    candidate: actualData.candidate
+                });
+            }
+            else {
+                candidate = new RTCIceCandidate({
+                    sdpMLineIndex: actualData.label,
+                    candidate: actualData.candidate
+                });
+            }
+            pc = easyRTC.peerConns[caller].pc;
+            pc.addIceCandidate(candidate);
+        };
+
+
+        var flushCachedCandidates = function(caller) {
+            if (queuedMessages[caller]) {
+                for (var i = 0; i < queuedMessages[caller].candidates.length; i++) {
+                    processCandidate(queuedMessages[caller].candidates[i]);
+                }
+                delete queuedMessages[caller];
+            }
+        };
+
+
+        var processOffer = function(caller, actualData) {
+
+            var helper = function(wasAccepted) {
+                if (easyRTC.debugPrinter) {
+                    easyRTC.debugPrinter("offer accept=" + wasAccepted);
+                }
+                delete easyRTC.offersPending[caller];
+
+                if (wasAccepted) {
+                    doAnswer(caller, actualData);
+                    flushCachedCandidates(caller);
+
+                }
+                else {
+                    sendMessage(caller, "reject", {
+                        rejected: true
+                    }, function() {
+                    }, function() {
+                    });
+                    clearQueuedMessages(caller);
+                }
+            };
+
+            // 
+            // There is a very rare case of two callers sending each other offers
+            // before receiving the others offer. In such a case, the caller with the
+            // greater valued easyrtcid will delete its pending call information and do a 
+            // simple answer to the other caller's offer.
+            //
+            if (easyRTC.acceptancePending[caller] && caller < easyRTC.myEasyrtcid) {
+                delete easyRTC.acceptancePending[caller];
+                if (queuedMessages[caller]) {
+                    delete queuedMessages[caller];
+                }
+                if (easyRTC.peerConns[caller].wasAcceptedCB) {
+                    easyRTC.peerConns[caller].wasAcceptedCB(true, caller);
+                }
+                delete easyRTC.peerConns[caller];
+                helper(true);
+                return;
+            }
+
+            easyRTC.offersPending[caller] = actualData;
+
+
+            if (!easyRTC.acceptCheck) {
+                helper(true);
+            }
+            else {
+                easyRTC.acceptCheck(caller, helper);
+            }
+        };
+
+
+        if (msgType === 'token') {
+            easyRTC.myEasyrtcid = msg.easyrtcid;
+            //
+            // There are two formats that the iceserver may be coming down in:
+            //   {url:"turn:username@host", credential:"password"}
+            //   or {url:"turn:host", username:"username", credential:"password"}
+            //   if it's the former, we split it to look like the latter.
+            // 
+
+            easyRTC.pc_config = {iceServers: []};
+            for (var i in msg.iceConfig.iceServers) {
+                var item = msg.iceConfig.iceServers[i];
+                var fixedItem;
+                if (item.url.indexOf('turn:') == 0) {
+                    if (item.username) {
+                        fixedItem = createIceServer(item.url, item.username, item.credential);
+                    }
+                    else {
+                        var parts = item.url.substring("turn:".length).split("@");
+                        if (parts.length != 2) {
+                            easyRTC.showError("badparam", "turn server url looked like " + item.url);
+                        }
+                        var username = parts[0];
+                        var url = "turn:" + parts[1];
+                        fixedItem = createIceServer(url, username, item.credential);
+                    }
+                }
+                else { // is stun server entry
+                    fixedItem = item;
+                }
+                easyRTC.pc_config.iceServers.push(fixedItem); 
+            }
+
+
+            easyRTC.cookieOwner = msg.isOwner ? true : false;
+            easyRTC.roomCanNotifyOwner = msg.canNotifyOwner;
+            easyRTC.roomHasPassword = msg.hasPassword;
+            easyRTC.room = msg.room ? msg.room : null;
+
+            if (easyRTC.sipConfig) {
+                if (!easyRTC.initSipUa) {
+ //                  console.log("SIP connection parameters provided but no sip stuff");
+                }
+                easyRTC.initSipUa();
+
+
+            }
+
+
+            if (successCallback) {
+                successCallback(easyRTC.myEasyrtcid, easyRTC.cookieOwner);
+            }
+        }
+        else if (msgType === 'updateInfo') {
+            easyRTC.updateConfigurationInfo();
+        }
+        else if (msgType === 'list') {
+            var isPrimaryOwner = easyRTC.cookieOwner ? true : false;
+            for (id in actualData.connections) {
+                var item = actualData.connections[id];
+                if (item.isOwner &&
+                        item.clientConnectTime < actualData.connections[easyRTC.myEasyrtcid].clientConnectTime) {
+                    isPrimaryOwner = false;
+                }
+            }
+            delete actualData.connections[easyRTC.myEasyrtcid];
+            easyRTC.lastLoggedInList = actualData.connections;
+            processConnectedList(actualData.connections);
+            if (easyRTC.loggedInListener) {
+                easyRTC.loggedInListener(actualData.connections, isPrimaryOwner);
+            }
+        }
+        else if (msgType === 'forwardToUrl') {
+            if (actualData.newWindow) {
+                window.open(actualData.url);
+            }
+            else {
+                window.location.href = actualData.url;
+            }
+        }
+        else if (msgType === 'offer') {
+            processOffer(caller, actualData);
+        }
+        else if (msgType === 'reject') {
+            delete easyRTC.acceptancePending[caller];
+            if (queuedMessages[caller]) {
+                delete queuedMessages[caller];
+            }
+            if (easyRTC.peerConns[caller]) {
+                if (easyRTC.peerConns[caller].wasAcceptedCB) {
+                    easyRTC.peerConns[caller].wasAcceptedCB(false, caller);
+                }
+                delete easyRTC.peerConns[caller];
+            }
+        }
+        else if (msgType === 'answer') {
+            delete easyRTC.acceptancePending[caller];
+            if (easyRTC.peerConns[caller].wasAcceptedCB) {
+                easyRTC.peerConns[caller].wasAcceptedCB(true, caller);
+            }
+            easyRTC.peerConns[caller].startedAV = true;
+            for (var i = 0; i < easyRTC.peerConns[caller].candidatesToSend.length; i++) {
+                sendMessage(caller, "candidate", easyRTC.peerConns[caller].candidatesToSend[i]);
+            }
+
+            pc = easyRTC.peerConns[caller].pc;
+            var sd = null;
+            if (window.mozRTCSessionDescription) {
+                sd = new mozRTCSessionDescription(actualData.actualData);
+            }
+            else {
+                sd = new RTCSessionDescription(actualData.actualData);
+            }
+            if (!sd) {
+                throw "Could not create the RTCSessionDescription";
+            }
+            //            limitBandWidth(sd);
+            if (easyRTC.debugPrinter) {
+                easyRTC.debugPrinter("about to call initiating setRemoteDescription");
+            }
+            pc.setRemoteDescription(sd, function() {
+                if (pc.connectDataConnection && easyRTC.dataEnabled ) {
+                    if (easyRTC.debugPrinter) {
+                        easyRTC.debugPrinter("calling connectDataConnection(5001,5002)");
+                    }
+                    pc.connectDataConnection(5001, 5002); // these are like ids for data channels
+                }
+            });
+            flushCachedCandidates(caller);
+        }
+        else if (msgType === 'candidate') {
+            if (easyRTC.peerConns[caller] && easyRTC.peerConns[caller].startedAV) {
+                processCandidate(actualData.actualData);
+            }
+            else {
+                if (!easyRTC.peerConns[caller]) {
+                    queuedMessages[caller] = {
+                        candidates: []
+                    };
+                }
+                queuedMessages[caller].candidates.push(actualData.actualData);
+            }
+        }
+        else if (msgType === 'hangup') {
+            onRemoteHangup(caller);
+            clearQueuedMessages(caller);
+        }
+        else if (msgType === 'error') {
+            easyRTC.showError(actualData.errorCode, actualData.errorText);
+        }
+    };
+
+
+
+
+    if (!window.io) {
+        easyRTC.onError("Your HTML has not included the socket.io.js library");
+    }
+
+
+    function connectToWSServer() {
+//        easyRTC.webSocket = io.connect(easyRTC.serverPath, {
+//            'force new connection': true, 'connect timeout': 10000
+//        });
+        easyRTC.webSocket = io.connect(easyRTC.serverPath, {
+            'connect timeout': 10000
+        });
+        if (!easyRTC.webSocket) {
+            throw "io.connect failed";
+        }
+
+        easyRTC.webSocket.on('error', function() {
+            if (easyRTC.myEasyrtcid) {
+                easyRTC.showError(easyRTC.errCodes.SIGNAL_ERROR, "Miscellaneous error from signalling server. It may be ignorable.");
+            }
+            else {
+                errorCallback("Unable to reach the easyRTC signalling server.");
+            }
+        });
+
+        easyRTC.webSocket.on("connect", function(event) {
+
+            easyRTC.webSocketConnected = true;
+            if (!easyRTC.webSocket || !easyRTC.webSocket.socket || !easyRTC.webSocket.socket.sessionid) {
+                easyRTC.showError(easyRTC.errCodes.CONNECT_ERR, "Socket.io connect event fired with bad websocket.");
+            }
+
+            if (easyRTC.debugPrinter) {
+                easyRTC.debugPrinter("saw socketserver onconnect event");
+            }
+            if (easyRTC.webSocketConnected) {
+                // sendAuthenticate();
+                easyRTC.updateConfigurationInfo = updateConfiguration;
+                updateConfiguration();
+            }
+            else {
+                errorCallback("Internal communications failure.");
+            }
+        }
+        );
+        easyRTC.webSocket.on("message", onChannelMessage);
+        easyRTC.webSocket.on("easyRTCCmd", onChannelCmd);
+        easyRTC.webSocket.on("easyrtcCmd", onChannelCmd);
+        easyRTC.webSocket.on("disconnect", function(code, reason, wasClean) {
+            easyRTC.webSocketConnected = false;
+            easyRTC.updateConfigurationInfo = function() {
+            };
+            easyRTC.oldConfig = {};
+            easyRTC.disconnectBody();
+            if (easyRTC.disconnectListener) {
+                easyRTC.disconnectListener();
+            }
+        });
+    }
+    connectToWSServer();
+
+
+
+    function  getStatistics(pc, track, results) {
+        var successcb = function(stats) {
+            for (var i in stats) {
+                results[i] = stats[i];
+            }
+        };
+        var failurecb = function(event) {
+            results.error = event;
+        };
+        pc.getStats(track, successcb, failurecb);
+    }
+
+
+    function DeltaRecord(added, deleted, modified) {
+        function objectNotEmpty(obj) {
+            for (var i in obj) {
+                return true;
+            }
+            return false;
+        }
+
+        var result = {};
+        if (objectNotEmpty(added)) {
+            result.added = added;
+        }
+
+        if (objectNotEmpty(deleted)) {
+            result.deleted = deleted;
+        }
+
+        if (objectNotEmpty(result)) {
+            return result;
+        }
+        else {
+            return null;
+        }
+    }
+
+    function findDeltas(oldVersion, newVersion) {
+        var i;
+        var added = {}, deleted = {};
+
+        for (i in newVersion) {
+            if (oldVersion === null || typeof oldVersion[i] === 'undefined') {
+                added[i] = newVersion[i];
+            }
+            else if (typeof newVersion[i] === 'object') {
+                var subPart = findDeltas(oldVersion[i], newVersion[i]);
+                if (subPart !== null) {
+                    added[i] = newVersion[i];
+                }
+            }
+            else if (newVersion[i] !== oldVersion[i]) {
+                added[i] = newVersion[i];
+
+            }
+        }
+        for (i in oldVersion) {
+            if (typeof newVersion[i] === 'undefined') {
+                deleted = oldVersion[i];
+            }
+        }
+
+        return  new DeltaRecord(added, deleted);
+    }
+
+    easyRTC.oldConfig = {}; // used internally by updateConfiguration
+
+//
+// this function collects configuration info that will be sent to the server.
+// It returns that information, leaving it the responsibility of the caller to
+// do the actual sending.
+//
+    easyRTC.collectExternalConnections = function() {
+        return {};
+    };
+
+    easyRTC.collectConfigurationInfo = function() {
+        var connectionList = {};
+        for (var i in easyRTC.peerConns) {
+            connectionList[i] = {
+                connectTime: easyRTC.peerConns[i].connectTime,
+                isInitiator: easyRTC.peerConns[i].isInitiator ? true : false
+            };
+        }
+        var externalConnections = easyRTC.collectExternalConnections();
+        for (var i in externalConnections) {
+            connectionList[i] = {
+                connectTime: externalConnections[i].connectTime,
+                isInitiator: externalConnections[i].isInitiator ? true : false
+            };
+        }
+
+        var newConfig = {
+            sharingAudio: easyRTC.haveAudioVideo.audio ? true : false,
+            sharingVideo: easyRTC.haveAudioVideo.video ? true : false,
+            sharingData: easyRTC.dataEnabled ? true : false,
+            nativeVideoWidth: easyRTC.nativeVideoWidth,
+            nativeVideoHeight: easyRTC.nativeVideoHeight,
+            windowWidth: window.innerWidth,
+            windowHeight: window.innerHeight,
+            apiKey: easyRTC.apiKey,
+            appDefinedFields: easyRTC.appDefinedFields,
+            connectionList: connectionList,
+            applicationName: applicationName,
+            screenWidth: window.screen.width,
+            screenHeight: window.screen.height,
+            cookieEnabled: navigator.cookieEnabled,
+            os: navigator.oscpu,
+            language: navigator.language
+        };
+        if (easyRTC.cookieId && document.cookie) {
+            var cookies = document.cookie.split(/[; ]/);
+            var target = easyRTC.cookieId + "=";
+
+            for (var i in cookies) {
+                if (cookies[i].indexOf(target) === 0) {
+                    var cookie = cookies[i].substring(target.length);
+                    cookieData = cookie.split(".");
+                    newConfig.easyrtcsid = cookieData[0];
+                }
+            }
+        }
+
+        if (easyRTC.referer) {
+            newConfig.referer = easyRTC.referer;
+        }
+
+        if (easyRTC.userName) {
+            newConfig.userName = easyRTC.userName;
+        }
+        return newConfig;
+    };
+
+
+    function updateConfiguration() {
+        var newConfig = easyRTC.collectConfigurationInfo();
+        //
+        // we need to give the getStats calls a chance to fish out the data. 
+        // The longest I've seen it take is 5 milliseconds so 100 should be overkill.
+        //
+        var sendDeltas = function() {
+            var alteredData = findDeltas(easyRTC.oldConfig, newConfig);
+
+            //
+            // send all the configuration information that changes during the session
+            //
+            if (easyRTC.debugPrinter) {
+                easyRTC.debugPrinter("cfg=" + JSON.stringify(alteredData.added));
+            }
+            easyRTC.sendEasyrtcCmd('setUserCfg', alteredData.added);
+            easyRTC.oldConfig = newConfig;
+        };
+
+        if (easyRTC.oldConfig === {}) {
+            sendDeltas();
+        }
+        else {
+            setTimeout(sendDeltas, 100);
+        }
+    }
+
+
+
+};
+
+// this flag controls whether the initManaged routine adds close buttons to the caller
+// video objects
+
+/** @private */
+easyRTC.autoAddCloseButtons = true;
+
+/** By default, the initManaged routine sticks a "close" button on top of each caller
+ * video object that it manages. Call this function (before calling initManaged) to disable that particular feature.
+ * 
+ */
+easyRTC.dontAddCloseButtons = function() {
+    easyRTC.autoAddCloseButtons = false;
+}
+/**
+ * Provides a layer on top of the easyRTC.initMediaSource and easyRTC.connect, assign the local media stream to
+ * the video object identified by monitorVideoId, assign remote video streams to
+ * the video objects identified by videoIds, and then call onReady. One of it's
+ * side effects is to add hangup buttons to the remote video objects, buttons
+ * that only appear when you hover over them with the mouse cursor. This method will also add the 
+ * easyRTCMirror class to the monitor video object so that it behaves like a mirror.
+ *  @param {String} applicationName - name of the application.
+ *  @param {String} monitorVideoId - the id of the video object used for monitoring the local stream.
+ *  @param {Array} videoIds - an array of video object ids (strings)
+ *  @param {Function} onReady - a callback function used on success.
+ *  @param {Function} onFailure - a callbackfunction used on failure (failed to get local media or a connection of the signaling server).
+ *  @example
+ *     easyRTC.initManaged('multiChat', 'selfVideo', ['remote1', 'remote2', 'remote3'], 
+ *              function() {
+ *                  console.log("successfully connected.");
+ *              });
+ */
+easyRTC.initManaged = function(applicationName, monitorVideoId, videoIds, onReady, onFailure) {
+    var numPEOPLE = videoIds.length;
+    var refreshPane = 0;
+    var onCall = null, onHangup = null, gotMediaCallback = null, gotConnectionCallback = null;
+
+    if (videoIds === null) {
+        videoIds = [];
+    }
+
+    // verify that video ids were not typos.    
+    if (monitorVideoId && !document.getElementById(monitorVideoId)) {
+        easyRTC.showError(easyRTC.errCodes.DEVELOPER_ERR, "The monitor video id passed to initManaged was bad, saw " + monitorVideoId);
+        return;
+    }
+
+    document.getElementById(monitorVideoId).muted = "muted";
+
+    for (var i in videoIds) {
+        var name = videoIds[i];
+        var video = document.getElementById(name);
+        if (!video) {
+            easyRTC.showError(easyRTC.errCodes.DEVELOPER_ERR, "The caller video id '" + name + "' passed to initManaged was bad.");
+            return;
+        }
+        else {
+            video.caller = "";
+        }
+    }
+    /** Sets an event handler that gets called when the local media stream is
+     *  created or not. Can only be called after calling easyRTC.initManaged.
+     *  @param {Function} gotMediaCB has the signature function(gotMedia, why)
+     *  @example 
+     *     easyRTC.setGotMedia( function(gotMediaCB, why) {
+     *         if( gotMedia ) {
+     *             console.log("Got the requested user media");
+     *         }
+     *         else {
+     *             console.log("Failed to get media because: " +  why);
+     *         }
+     *     });
+     */
+    easyRTC.setGotMedia = function(gotMediaCB) {
+        gotMediaCallback = gotMediaCB;
+    };
+
+
+    /** Sets an event handler that gets called when a connection to the signalling
+     * server has or has not been made. Can only be called after calling easyRTC.initManaged.
+     * @param {Function} gotConnectionCB has the signature (gotConnection, why)
+     * @example 
+     *    easyRTC.setGotConnection( function(gotConnection, why) {
+     *        if( gotConnection ) {
+     *            console.log("Successfully connected to signalling server");
+     *        }
+     *        else {
+     *            console.log("Failed to connect to signalling server because: " + why);
+     *        }
+     *    });
+     */
+    easyRTC.setGotConnection = function(gotConnectionCB) {
+        gotConnectionCallback = gotConnectionCB;
+    };
+
+    /** Sets an event handler that gets called when a call is established.
+     * It's only purpose (so far) is to support transitions on video elements.
+     * This function is only defined after easyRTC.initManaged is called.
+     * The slot argument is the index into the array of video ids.
+     * @param {Function} cb has the signature function(easyrtcid, slot) {}
+     * @example
+     *   easyRTC.setOnCall( function(easyrtcid, slot) { 
+     *      console.log("call with " + easyrtcid + "established");
+     *   }); 
+     */
+    easyRTC.setOnCall = function(cb) {
+        onCall = cb;
+    };
+
+    /** Sets an event handler that gets called when a call is ended.
+     * it's only purpose (so far) is to support transitions on video elements.
+     x     * this function is only defined after easyRTC.initManaged is called.
+     * The slot is parameter is the index into the array of video ids.
+     * Note: if you call easyRTC.getConnectionCount() from inside your callback
+     * it's count will reflect the number of connections before the hangup started.
+     * @param {Function} cb has the signature function(easyrtcid, slot) {}
+     * @example
+     *   easyRTC.setOnHangup( function(easyrtcid, slot) { 
+     *      console.log("call with " + easyrtcid + "ended");
+     *   }); 
+     */
+    easyRTC.setOnHangup = function(cb) {
+        onHangup = cb;
+    };
+
+
+    function getIthVideo(i) {
+        if (videoIds[i]) {
+            return document.getElementById(videoIds[i]);
+        }
+        else {
+            return null;
+        }
+    }
+
+
+    easyRTC.getIthCaller = function(i) {
+        if (i < 0 || i > videoIds.length) {
+            return null;
+        }
+        return getIthVideo(i).caller;
+    };
+
+    easyRTC.getSlotOfCaller = function(easyrtcid) {
+        for (var i = 0; i < numPEOPLE; i++) {
+            if (easyRTC.getIthCaller(i) === easyrtcid) {
+                return i;
+            }
+        }
+        return -1; // caller not connected
+    };
+
+    easyRTC.setOnStreamClosed(function(caller) {
+        for (var i = 0; i < numPEOPLE; i++) {
+            var video = getIthVideo(i);
+            if (video.caller === caller) {
+                easyRTC.setVideoObjectSrc(video, "");
+                video.caller = "";
+                if (onHangup) {
+                    onHangup(caller, i);
+                }
+            }
+        }
+    });
+
+
+    //
+    // Only accept incoming calls if we have a free video object to display
+    // them in. 
+    //
+    easyRTC.setAcceptChecker(function(caller, helper) {
+        for (var i = 0; i < numPEOPLE; i++) {
+            var video = getIthVideo(i);
+            if (video.caller == "") {
+                helper(true);
+                return;
+            }
+        }
+        helper(false);
+    });
+
+
+
+    easyRTC.setStreamAcceptor(function(caller, stream) {
+        if (easyRTC.debugPrinter) {
+            easyRTC.debugPrinter("stream acceptor called");
+        }
+        var i, video;
+        if (refreshPane && refreshPane.caller == "") {
+            easyRTC.setVideoObjectSrc(video, stream);
+            if (onCall) {
+                onCall(caller);
+            }
+            refreshPane = null;
+            return;
+        }
+        for (i = 0; i < numPEOPLE; i++) {
+            video = getIthVideo(i);
+            if (video.caller == caller) {
+                easyRTC.setVideoObjectSrc(video, stream);
+//                if (onCall) {
+//                    onCall(caller, i);
+//                }
+                return;
+            }
+        }
+
+        for (i = 0; i < numPEOPLE; i++) {
+            video = getIthVideo(i);
+            if (!video.caller || video.caller == "") {
+                video.caller = caller;
+                if (onCall) {
+                    onCall(caller, i);
+                }
+                easyRTC.setVideoObjectSrc(video, stream);
+                return;
+            }
+        }
+        //
+        // no empty slots, so drop whatever caller we have in the first slot and use that one.
+        //
+        video = getIthVideo(0);
+        if (video) {
+            easyRTC.hangup(video.caller);
+            easyRTC.setVideoObjectSrc(video, stream);
+            if (onCall) {
+                onCall(caller, 0);
+            }
+        }
+        video.caller = caller;
+    });
+
+
+    if (easyRTC.autoAddCloseButtons) {
+        var addControls = function(video) {
+            var parentDiv = video.parentNode;
+            video.caller = "";
+            var closeButton = document.createElement("div");
+            closeButton.className = "closeButton";
+            closeButton.onclick = function() {
+                if (video.caller) {
+                    easyRTC.hangup(video.caller);
+                    easyRTC.setVideoObjectSrc(video, "");
+                    video.caller = "";
+                }
+            };
+            parentDiv.appendChild(closeButton);
+        };
+
+        for (var i = 0; i < numPEOPLE; i++) {
+            addControls(getIthVideo(i));
+        }
+    }
+
+    var monitorVideo = null;
+
+    if (easyRTC.videoEnabled && monitorVideoId !== null) {
+        monitorVideo = document.getElementById(monitorVideoId);
+        if (!monitorVideo) {
+            alert("Programmer error: no object called " + monitorVideoId);
+            return;
+        }
+        monitorVideo.muted = "muted";
+        monitorVideo.defaultMuted = true;
+    }
+
+
+    var nextInitializationStep;
+
+
+    if (easyRTC.debugPrinter) {
+        easyRTC.debugPrinter("No sip initialization ");
+    }
+    nextInitializationStep = function(token, isOwner) {
+        if (gotConnectionCallback) {
+            gotConnectionCallback(true, "");
+        }
+        onReady(easyRTC.myEasyrtcid, easyRTC.cookieOwner);
+    };
+
+    easyRTC.initMediaSource(
+            function() {
+                if (gotMediaCallback) {
+                    gotMediaCallback(true, null);
+                }
+                if (monitorVideo !== null) {
+                    easyRTC.setVideoObjectSrc(monitorVideo, easyRTC.getLocalStream());
+                }
+                function connectError(why) {
+                    if (gotConnectionCallback) {
+                        gotConnectionCallback(false, why);
+                    }
+                    else {
+                        easyRTC.showError(easyRTC.errCodes.CONNECT_ERR, why);
+                    }
+                    if (onFailure) {
+                        onFailure(why);
+                    }
+                }
+                easyRTC.connect(applicationName, nextInitializationStep, connectError);
+            },
+            function(errmesg) {
+                if (gotMediaCallback) {
+                    gotMediaCallback(false, errmesg);
+                }
+                else {
+                    easyRTC.showError(easyRTC.errCodes.MEDIA_ERR, errmesg);
+                }
+                if (onFailure) {
+                    onFailure(errmesg);
+                }
+            }
+    );
+};
+
+//
+// the below code is a copy of the standard polyfill adapter.js
+//
+var RTCPeerConnection = null;
+var getUserMedia = null;
+var attachMediaStream = null;
+var reattachMediaStream = null;
+var webrtcDetectedBrowser = null;
+var webrtcDetectedVersion = null;
+
+
+if (navigator.mozGetUserMedia) {
+    // console.log("This appears to be Firefox");
+
+    webrtcDetectedBrowser = "firefox";
+
+    webrtcDetectedVersion =
+            parseInt(navigator.userAgent.match(/Firefox\/([0-9]+)\./)[1]);
+
+    // The RTCPeerConnection object.
+    RTCPeerConnection = mozRTCPeerConnection;
+
+    // The RTCSessionDescription object.
+    RTCSessionDescription = mozRTCSessionDescription;
+
+    // The RTCIceCandidate object.
+    RTCIceCandidate = mozRTCIceCandidate;
+
+    // Get UserMedia (only difference is the prefix).
+    // Code from Adam Barth.
+    getUserMedia = navigator.mozGetUserMedia.bind(navigator);
+
+    // Creates iceServer from the url for FF.
+    createIceServer = function(url, username, password) {
+        var iceServer = null;
+        var url_parts = url.split(':');
+        if (url_parts[0].indexOf('stun') === 0) {
+            // Create iceServer with stun url.
+            iceServer = {'url': url};
+        } else if (url_parts[0].indexOf('turn') === 0 &&
+                (url.indexOf('transport=udp') !== -1 ||
+                        url.indexOf('?transport') === -1)) {
+            // Create iceServer with turn url.
+            // Ignore the transport parameter from TURN url.
+            var turn_url_parts = url.split("?");
+            iceServer = {'url': turn_url_parts[0],
+                'credential': password,
+                'username': username};
+        }
+        return iceServer;
+    };
+
+    // Attach a media stream to an element.
+    attachMediaStream = function(element, stream) {
+//        console.log("Attaching media stream");
+        element.mozSrcObject = stream;
+        element.play();
+    };
+
+    reattachMediaStream = function(to, from) {
+//        console.log("Reattaching media stream");
+        to.mozSrcObject = from.mozSrcObject;
+        to.play();
+    };
+
+    if( webrtcDetectedVersion < 23) {
+        // Fake get{Video,Audio}Tracks
+        MediaStream.prototype.getVideoTracks = function() {
+            return [];
+        };
+
+        MediaStream.prototype.getAudioTracks = function() {
+            return [];
+        };
+    }
+} else if (navigator.webkitGetUserMedia) {
+//    console.log("This appears to be Chrome");
+
+    webrtcDetectedBrowser = "chrome";
+    webrtcDetectedVersion =
+            parseInt(navigator.userAgent.match(/Chrom(e|ium)\/([0-9]+)\./)[2]);
+
+    // Creates iceServer from the url for Chrome.
+    createIceServer = function(url, username, password) {
+        var iceServer = null;
+        var url_parts = url.split(':');
+        if (url_parts[0].indexOf('stun') === 0) {
+            // Create iceServer with stun url.
+            iceServer = {'url': url};
+        } else if (url_parts[0].indexOf('turn') === 0) {
+            if (webrtcDetectedVersion < 28) {
+                // For pre-M28 chrome versions use old TURN format.
+                var url_turn_parts = url.split("turn:");
+                iceServer = {'url': 'turn:' + username + '@' + url_turn_parts[1],
+                    'credential': password};
+            } else {
+                // For Chrome M28 & above use new TURN format.
+                iceServer = {'url': url,
+                    'credential': password,
+                    'username': username};
+            }
+        }
+        return iceServer;
+    };
+
+    // The RTCPeerConnection object.
+    RTCPeerConnection = webkitRTCPeerConnection;
+
+    // Get UserMedia (only difference is the prefix).
+    // Code from Adam Barth.
+    getUserMedia = navigator.webkitGetUserMedia.bind(navigator);
+
+    // Attach a media stream to an element.
+    attachMediaStream = function(element, stream) {
+        if (typeof element.srcObject !== 'undefined') {
+            element.srcObject = stream;
+        } else if (typeof element.mozSrcObject !== 'undefined') {
+            element.mozSrcObject = stream;
+        } else if (typeof element.src !== 'undefined') {
+            element.src = URL.createObjectURL(stream);
+        } else {
+            console.log('Error attaching stream to element.');
+        }
+    };
+
+    reattachMediaStream = function(to, from) {
+        to.src = from.src;
+    };
+
+    // The representation of tracks in a stream is changed in M26.
+    // Unify them for earlier Chrome versions in the coexisting period.
+    if (!webkitMediaStream.prototype.getVideoTracks) {
+        webkitMediaStream.prototype.getVideoTracks = function() {
+            return this.videoTracks;
+        };
+        webkitMediaStream.prototype.getAudioTracks = function() {
+            return this.audioTracks;
+        };
+    }
+
+    // New syntax of getXXXStreams method in M26.
+    if (!webkitRTCPeerConnection.prototype.getLocalStreams) {
+        webkitRTCPeerConnection.prototype.getLocalStreams = function() {
+            return this.localStreams;
+        };
+        webkitRTCPeerConnection.prototype.getRemoteStreams = function() {
+            return this.remoteStreams;
+        };
+    }
+} else {
+    console.log("Browser does not appear to be WebRTC-capable");
+}
+
+//
+// This is the end of the polyfill adapter.js
+//
+