--- conflicted
+++ resolved
@@ -1,192 +1,3 @@
-<<<<<<< HEAD
-//
-// the below code is a copy of the standard polyfill adapter.js
-//
-var attachMediaStream = null;
-var reattachMediaStream = null;
-var webrtcDetectedBrowser = null;
-var webrtcDetectedVersion = null;
-if (navigator.mozGetUserMedia) {
-// console.log("This appears to be Firefox");
-
-    webrtcDetectedBrowser = "firefox";
-
-    //
-    // better version detection for gecko based browsers provided by
-    // KÃ©vin Poulet.
-    //
-    var matches = navigator.userAgent.match(/\srv:([0-9]+)\./);
-    if (matches !== null && matches.length > 1) {
-        webrtcDetectedVersion = parseInt(matches[1], 10);
-    }
-
-    // The RTCPeerConnection object.
-    window.RTCPeerConnection = mozRTCPeerConnection;
-    // The RTCSessionDescription object.
-    window.RTCSessionDescription = mozRTCSessionDescription;
-    // The RTCIceCandidate object.
-    window.RTCIceCandidate = mozRTCIceCandidate;
-    // Get UserMedia (only difference is the prefix).
-    // Code from Adam Barth.
-    window.getUserMedia = navigator.mozGetUserMedia.bind(navigator);
-    // Creates iceServer from the url for FF.
-    window.createIceServer = function(url, username, password) {
-        var iceServer = null;
-        var url_parts = url.split(':');
-        var turn_url_parts;
-        if (url_parts[0].indexOf('stun') === 0) {
-            // Create iceServer with stun url.
-            iceServer = {'url': url};
-        } else if (url_parts[0].indexOf('turn') === 0 &&
-                (url.indexOf('transport=udp') !== -1 ||
-                        url.indexOf('?transport') === -1)) {
-            // Create iceServer with turn url.
-            // Ignore the transport parameter from TURN url.
-            turn_url_parts = url.split("?");
-            iceServer = {'url': turn_url_parts[0],
-                'credential': password,
-                'username': username};
-        }
-        return iceServer;
-    };
-    // Attach a media stream to an element.
-    attachMediaStream = function(element, stream) {
-//        console.log("Attaching media stream");
-        element.mozSrcObject = stream;
-        element.play();
-    };
-    reattachMediaStream = function(to, from) {
-//        console.log("Reattaching media stream");
-        to.mozSrcObject = from.mozSrcObject;
-        to.play();
-    };
-    if (webrtcDetectedVersion < 23) {
-// Fake get{Video,Audio}Tracks
-        MediaStream.prototype.getVideoTracks = function() {
-            return [];
-        };
-        MediaStream.prototype.getAudioTracks = function() {
-            return [];
-        };
-    }
-} else if (navigator.webkitGetUserMedia) {
-//    console.log("This appears to be Chrome");
-
-    webrtcDetectedBrowser = "chrome";
-
-    var matches = navigator.userAgent.match(/Chrom(e|ium)\/([0-9]+)\./);
-    if (matches !== null && matches.length > 1) {
-        webrtcDetectedVersion = parseInt(matches[2], 10);
-    }
-
-    // Creates iceServer from the url for Chrome.
-    window.createIceServer = function(url, username, password) {
-        var iceServer = null;
-        var url_turn_parts;
-        var url_parts = url.split(':');
-        if (url_parts[0].indexOf('stun') === 0) {
-// Create iceServer with stun url.
-            iceServer = {'url': url};
-        } else if (url_parts[0].indexOf('turn') === 0) {
-            if (webrtcDetectedVersion < 28) {
-// For pre-M28 chrome versions use old TURN format.
-                url_turn_parts = url.split("turn:");
-                iceServer = {'url': 'turn:' + username + '@' + url_turn_parts[1],
-                    'credential': password};
-            } else {
-// For Chrome M28 & above use new TURN format.
-                iceServer = {'url': url,
-                    'credential': password,
-                    'username': username};
-            }
-        }
-        return iceServer;
-    };
-    // The RTCPeerConnection object.
-    window.RTCPeerConnection = webkitRTCPeerConnection;
-    // Get UserMedia (only difference is the prefix).
-    // Code from Adam Barth.
-    window.getUserMedia = navigator.webkitGetUserMedia.bind(navigator);
-    // Attach a media stream to an element.
-    attachMediaStream = function(element, stream) {
-        if (typeof element.srcObject !== 'undefined') {
-            element.srcObject = stream;
-        } else if (typeof element.mozSrcObject !== 'undefined') {
-            element.mozSrcObject = stream;
-        } else if (typeof element.src !== 'undefined') {
-            element.src = URL.createObjectURL(stream);
-        } else {
-            console.log('Error attaching stream to element.');
-        }
-    };
-    reattachMediaStream = function(to, from) {
-        to.src = from.src;
-    };
-    // The representation of tracks in a stream is changed in M26.
-    // Unify them for earlier Chrome versions in the coexisting period.
-    if (!webkitMediaStream.prototype.getVideoTracks) {
-        webkitMediaStream.prototype.getVideoTracks = function() {
-            return this.videoTracks;
-        };
-        webkitMediaStream.prototype.getAudioTracks = function() {
-            return this.audioTracks;
-        };
-    }
-
-// New syntax of getXXXStreams method in M26.
-    if (!webkitRTCPeerConnection.prototype.getLocalStreams) {
-        webkitRTCPeerConnection.prototype.getLocalStreams = function() {
-            return this.localStreams;
-        };
-        webkitRTCPeerConnection.prototype.getRemoteStreams = function() {
-            return this.remoteStreams;
-        };
-    }
-//} else if( window.ActiveXObject ){ // appears to IE so check for the wrapper.
-//    var head = document.getElementsByTagName('head')[0];
-//    var i;
-//    var adapterAddress;
-//    var wrapperPresent = false;
-//
-//    //
-//    // we look for the adapter as well as the wrapper because if we don't find the
-//    // wrapper, we'll look for it in the same directory as the adapter was found.
-//    //
-//    for( i = 0; i < head.childNodes.length; i++) {
-//        var child = head.childNodes[i];
-//        if( /\/adapter.js$/.test(child.src)) {
-//            adapterAddress = child.src;
-//        }
-//        else if( /\/rtcplugin.js$/.test(child.src)) {
-//            wrapperPresent = true;
-//        }
-//    }
-//
-//
-//    if( wrapperPresent) {
-//        addIEDeclarations();
-//    }
-//    else if( adapterAddress) {
-//        var script = document.createElement('script');
-//        script.type = 'text/javascript';
-//        script.src = adapterAddress.replace(/\/adapter.js$/, "/rtcplugin.js");
-//        src.onload = addIEDeclarations;
-//        src.onerror = function () {
-//            alert("Developer error: this page requires the Priologic IE Webrtc plugin wrapper (rtcplugin.js) to run when using Internet Explorer, which the developer has not supplied.");
-//            throw new Error("No rtcplugin.js found. It should be in the same folder as your adapter.js or you can include it yourself before the adapter.js");
-//        }
-//        head.appendChild(script);
-//    }
-} else {
-    console.log("Browser does not appear to be WebRTC-capable");
-}
-
-if (!window.createIceServer) {
-    window.createIceServer = function(url, username, credential) {
-        return {'url': url, 'credential': credential, 'username': username};
-    };
-}/** @class
-=======
 /*
  *  Copyright (c) 2016 The WebRTC project authors. All Rights Reserved.
  *
@@ -1946,10 +1757,7 @@
       //trace: not exposed on purpose.
     };
   });
-}
->>>>>>> beta_priologic
-/** @class
->>>>>>> e910bb6b
+}/** @class
  *@version 1.0.16-beta
  *<p>
  * Provides client side support for the EasyRTC framework.
@@ -2325,15 +2133,9 @@
         navigator.mediaDevices.enumerateDevices().then(
              function(values) {
                 var results = [];
-<<<<<<< HEAD
-                for (var i = 0; i < sources.length; i++) {
-                    var source = sources[i];
-                    if (source.kind === sourceType) {
-=======
                 for (var i = 0; i < values.length; i++) {
                     var source = values[i];
-                    if (source.kind == sourceType) {
->>>>>>> e910bb6b
+                    if (source.kind === sourceType) {
                         results.push(source);
                     }
                 }
@@ -5425,23 +5227,6 @@
     this.dumpPeerConnectionInfo = function() {
         var i;
         for (var peer in peerConns) {
-<<<<<<< HEAD
-            if (peerConns.hasOwnProperty(peer)) {
-                console.log("For peer " + peer);
-                var pc = peerConns[peer].pc;
-                var remotes = pc.getRemoteStreams();
-                var remoteIds = [];
-                for (i = 0; i < remotes.length; i++) {
-                    remoteIds.push(remotes[i].id);
-                }
-                var locals = pc.getLocalStreams();
-                var localIds = [];
-                for (i = 0; i < locals.length; i++) {
-                    localIds.push(locals[i].id);
-                }
-                console.log("    " + JSON.stringify({local: localIds, remote: remoteIds}));   
-            }
-=======
             webrtcUtils.log("For peer " + peer);
             var pc = peerConns[peer].pc;
             var remotes = pc.getRemoteStreams();
@@ -5455,7 +5240,6 @@
                 localIds.push(locals[i].id);
             }
             webrtcUtils.log("    " + JSON.stringify({local: localIds, remote: remoteIds}));
->>>>>>> e910bb6b
         }
     };
 
@@ -7600,18 +7384,18 @@
      */
     easyrtc.initManaged = easyrtc.easyApp;
 })();
-
-var easyrtc_constantStrings = {
-  "unableToEnterRoom":"Unable to enter room {0} because {1}" ,
-  "resolutionWarning": "Requested video size of {0}x{1} but got size of {2}x{3}",
-  "badUserName": "Illegal username {0}",
-  "localMediaError": "Error getting local media stream: {0}",
-  "miscSignalError": "Miscellaneous error from signalling server. It may be ignorable.",
-  "noServer": "Unable to reach the EasyRTC signalling server.",
-  "badsocket": "Socket.io connect event fired with bad websocket.",
-  "icf": "Internal communications failure",
-  "statsNotSupported":"call statistics not supported by this browser, try Chrome.",
-   "noWebrtcSupport":"Your browser doesn't appear to support WebRTC.",
-   "gumFailed":"Failed to get access to local media. Error code was {0}.",
-   "requireAudioOrVideo":"At least one of audio and video must be provided"   
+
+var easyrtc_constantStrings = {
+  "unableToEnterRoom":"Unable to enter room {0} because {1}" ,
+  "resolutionWarning": "Requested video size of {0}x{1} but got size of {2}x{3}",
+  "badUserName": "Illegal username {0}",
+  "localMediaError": "Error getting local media stream: {0}",
+  "miscSignalError": "Miscellaneous error from signalling server. It may be ignorable.",
+  "noServer": "Unable to reach the EasyRTC signalling server.",
+  "badsocket": "Socket.io connect event fired with bad websocket.",
+  "icf": "Internal communications failure",
+  "statsNotSupported":"call statistics not supported by this browser, try Chrome.",
+   "noWebrtcSupport":"Your browser doesn't appear to support WebRTC.",
+   "gumFailed":"Failed to get access to local media. Error code was {0}.",
+   "requireAudioOrVideo":"At least one of audio and video must be provided"   
 };