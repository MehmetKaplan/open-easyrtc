--- conflicted
+++ resolved
@@ -1712,56 +1712,7 @@
       webrtcDetectedVersion = version;
     }
   });
-} catch (e) {}
-<<<<<<< HEAD
-
-if (typeof module !== 'undefined') {
-  var RTCPeerConnection;
-  var RTCIceCandidate;
-  var RTCSessionDescription;
-  if (typeof window !== 'undefined') {
-    RTCPeerConnection = window.RTCPeerConnection;
-    RTCIceCandidate = window.RTCIceCandidate;
-    RTCSessionDescription = window.RTCSessionDescription;
-  }
-  module.exports = {
-    RTCPeerConnection: RTCPeerConnection,
-    RTCIceCandidate: RTCIceCandidate,
-    RTCSessionDescription: RTCSessionDescription,
-    getUserMedia: getUserMedia,
-    attachMediaStream: attachMediaStream,
-    reattachMediaStream: reattachMediaStream,
-    webrtcDetectedBrowser: webrtcDetectedBrowser,
-    webrtcDetectedVersion: webrtcDetectedVersion,
-    webrtcMinimumVersion: webrtcMinimumVersion,
-    webrtcTesting: webrtcTesting,
-    webrtcUtils: webrtcUtils
-    //requestUserMedia: not exposed on purpose.
-    //trace: not exposed on purpose.
-  };
-} else if ((typeof require === 'function') && (typeof define === 'function')) {
-  // Expose objects and functions when RequireJS is doing the loading.
-  define([], function() {
-    return {
-      RTCPeerConnection: window.RTCPeerConnection,
-      RTCIceCandidate: window.RTCIceCandidate,
-      RTCSessionDescription: window.RTCSessionDescription,
-      getUserMedia: getUserMedia,
-      attachMediaStream: attachMediaStream,
-      reattachMediaStream: reattachMediaStream,
-      webrtcDetectedBrowser: webrtcDetectedBrowser,
-      webrtcDetectedVersion: webrtcDetectedVersion,
-      webrtcMinimumVersion: webrtcMinimumVersion,
-      webrtcTesting: webrtcTesting,
-      webrtcUtils: webrtcUtils
-      //requestUserMedia: not exposed on purpose.
-      //trace: not exposed on purpose.
-    };
-  });
-}/** @class
-=======
-/** @class
->>>>>>> 807cfd4d
+} catch (e) {}/** @class
  *@version 1.0.16-beta
  *<p>
  * Provides client side support for the EasyRTC framework.
@@ -7388,18 +7339,18 @@
      */
     easyrtc.initManaged = easyrtc.easyApp;
 })();
-
-var easyrtc_constantStrings = {
-  "unableToEnterRoom":"Unable to enter room {0} because {1}" ,
-  "resolutionWarning": "Requested video size of {0}x{1} but got size of {2}x{3}",
-  "badUserName": "Illegal username {0}",
-  "localMediaError": "Error getting local media stream: {0}",
-  "miscSignalError": "Miscellaneous error from signalling server. It may be ignorable.",
-  "noServer": "Unable to reach the EasyRTC signalling server.",
-  "badsocket": "Socket.io connect event fired with bad websocket.",
-  "icf": "Internal communications failure",
-  "statsNotSupported":"call statistics not supported by this browser, try Chrome.",
-   "noWebrtcSupport":"Your browser doesn't appear to support WebRTC.",
-   "gumFailed":"Failed to get access to local media. Error code was {0}.",
-   "requireAudioOrVideo":"At least one of audio and video must be provided"   
+
+var easyrtc_constantStrings = {
+  "unableToEnterRoom":"Unable to enter room {0} because {1}" ,
+  "resolutionWarning": "Requested video size of {0}x{1} but got size of {2}x{3}",
+  "badUserName": "Illegal username {0}",
+  "localMediaError": "Error getting local media stream: {0}",
+  "miscSignalError": "Miscellaneous error from signalling server. It may be ignorable.",
+  "noServer": "Unable to reach the EasyRTC signalling server.",
+  "badsocket": "Socket.io connect event fired with bad websocket.",
+  "icf": "Internal communications failure",
+  "statsNotSupported":"call statistics not supported by this browser, try Chrome.",
+   "noWebrtcSupport":"Your browser doesn't appear to support WebRTC.",
+   "gumFailed":"Failed to get access to local media. Error code was {0}.",
+   "requireAudioOrVideo":"At least one of audio and video must be provided"   
 };