/*
Copyright (c) 2013, Priologic Software Inc.
All rights reserved.

Redistribution and use in source and binary forms, with or without
modification, are permitted provided that the following conditions are met:

    * Redistributions of source code must retain the above copyright notice,
      this list of conditions and the following disclaimer.
    * Redistributions in binary form must reproduce the above copyright
      notice, this list of conditions and the following disclaimer in the
      documentation and/or other materials provided with the distribution.

THIS SOFTWARE IS PROVIDED BY THE COPYRIGHT HOLDERS AND CONTRIBUTORS "AS IS"
AND ANY EXPRESS OR IMPLIED WARRANTIES, INCLUDING, BUT NOT LIMITED TO, THE
IMPLIED WARRANTIES OF MERCHANTABILITY AND FITNESS FOR A PARTICULAR PURPOSE
ARE DISCLAIMED. IN NO EVENT SHALL THE COPYRIGHT HOLDER OR CONTRIBUTORS BE
LIABLE FOR ANY DIRECT, INDIRECT, INCIDENTAL, SPECIAL, EXEMPLARY, OR
CONSEQUENTIAL DAMAGES (INCLUDING, BUT NOT LIMITED TO, PROCUREMENT OF
SUBSTITUTE GOODS OR SERVICES; LOSS OF USE, DATA, OR PROFITS; OR BUSINESS
INTERRUPTION) HOWEVER CAUSED AND ON ANY THEORY OF LIABILITY, WHETHER IN
CONTRACT, STRICT LIABILITY, OR TORT (INCLUDING NEGLIGENCE OR OTHERWISE)
ARISING IN ANY WAY OUT OF THE USE OF THIS SOFTWARE, EVEN IF ADVISED OF THE
POSSIBILITY OF SUCH DAMAGE.
*/

// Local includes
easyrtcCfg  = require('./config');          // All server configuration (global)
var g       = require('./lib/general');     // General helper functions
var c       = require('./lib/connection');  // easyRTC connection functions


// Ensure required modules are installed before beginning
if (!g.moduleExists('express') || !g.moduleExists('socket.io') || !g.moduleExists('winston')) {
    console.log('Error: Required modules are not installed. Run \'npm install\' from command line.');
    process.exit(1);
}


// Module dependencies
var fs      = require('fs');                // file system core module
var http    = require('http');              // http server core module
var express = require('express');           // web framework external module
var sio     = require('socket.io');         // web socket external module
var winston = require('winston');           // logging module


// Logging Setup
g.logInit();                                // Initialize logging settings
var logServer   = winston.loggers.get('easyrtcServer');
var logApi      = winston.loggers.get('easyrtcApi');
var logExpress  = winston.loggers.get('express');
var logSocketIo = winston.loggers.get('socketIo');


//  Set express http server options.
var httpApp = express();
httpApp.configure(function() {
    var logStream = {
        write: function(message, encoding){
            logExpress.info(message, { label: 'express'});
        }        
    }
    httpApp.use(express.logger({stream: logStream}));
    httpApp.use(express.static(__dirname + '/static/'));

    if(easyrtcCfg.enableDemos) {
        httpApp.use("/demos", express.static(__dirname + "/demos"));
    }
});


// Start either the HTTP or HTTPS web service
logServer.info('Starting easyRTC Server (v' + easyrtcCfg.easyrtcVersion +')', { label: 'easyrtcServer'});
if (easyrtcCfg.sslEnable) {  // Start SSL Server (https://)
    var https = require('https');
    var sslOptions = {
        key:  fs.readFileSync(easyrtcCfg.sslKeyFile),
        cert: fs.readFileSync(easyrtcCfg.sslCertFile)
    };

    var server = https.createServer(sslOptions, httpApp).listen(easyrtcCfg.sslPort);

    logServer.info('HTTPS (SSL) Server started on port: ' + easyrtcCfg.sslPort, { label: 'easyrtcServer'});

    // Optionally listen in on an http port and forward requests to secure port
    if (easyrtcCfg.sslForwardFromHttp) {
        var forwardingServer = express();
        forwardingServer.all('*', function(req, res) {
            return res.redirect("https://" + req.host + (easyrtcCfg.sslPort==443 ? '' :':' + easyrtcCfg.sslPort) + req.url);
        });
        forwardingServer.listen(easyrtcCfg.httpPort);
    }    
} else {    // Start HTTP server (http://)
    var server = http.createServer(httpApp).listen(easyrtcCfg.httpPort);
    logServer.info('HTTP Server started on port: ' + easyrtcCfg.httpPort, { label: 'easyrtcServer'});
}


// Start socket server
var io = sio.listen(server, {
        'logger': {
            debug: function(message){ logSocketIo.debug(message, { label: 'socket.io'}); },
            info:  function(message){ logSocketIo.info( message, { label: 'socket.io'}); },
            warn:  function(message){ logSocketIo.warn( message, { label: 'socket.io'}); },
            error: function(message){ logSocketIo.error(message, { label: 'socket.io'}); }
        },
        'browser client minification': easyrtcCfg.socketIoClientMinifyEnabled,
        'browser client etag': easyrtcCfg.socketIoClientEtagEnabled,
        'browser client gzip': easyrtcCfg.socketIoClientGzipEnabled   // true is faster but causes crashes on some windows boxes
});
logServer.info('Socket Server started', { label: 'easyrtcServer'});


// Start experimental STUN server (if enabled)
if (easyrtcCfg.experimentalStunServerEnable) {
    g.experimentalStunServer();
}


// Shared variable to hold server and socket information.
easyrtc = {
    serverStartTime: Date.now(),
    connections: {}
};


// Upon a socket connection, a socket is created for the life of the connection
io.sockets.on('connection', function (socket) {
    logServer.debug('easyRTC: Socket [' + socket.id + '] connected with application: [' + easyrtcCfg.defaultApplicationName + ']', { label: 'easyrtc', easyrtcid:connectionEasyRtcId, applicationName:easyrtcCfg.defaultApplicationName});
    var connectionEasyRtcId = socket.id;
    c.onSocketConnection(io, socket, connectionEasyRtcId);

    // Incoming messages: Custom message. Allows applications to send socket messages to other connected users.
    socket.on('message', function(msg) {
        logServer.debug('easyRTC: Socket [' + socket.id + '] message received', { label: 'easyrtc', easyrtcid:connectionEasyRtcId, applicationName: easyrtc.connections[connectionEasyRtcId].applicationName, data:msg});
        c.onSocketMessage(io, socket, connectionEasyRtcId, msg);
    });

    // Incoming easyRTC commands: Used to forward webRTC negotiation details and manage server settings.
<<<<<<< HEAD
    socket.on('easyRTCcmd', function(msg) {
=======
    var easyrtccmdHandler = function(msg) {
>>>>>>> b91e07f8
        logServer.debug('easyRTC: Socket [' + socket.id + '] command received', { label: 'easyrtc', easyrtcid:connectionEasyRtcId, data:msg});
        c.onEasyRtcCmd(io, socket, connectionEasyRtcId, msg);
    };
    socket.on('easyrtcCmd', easyrtccmdHandler);
    socket.on('easyRTCcmd', easyrtccmdHandler);
    
    // Upon a socket disconnecting (either directed or via time-out)
    socket.on('disconnect', function(data) {
        logServer.debug('easyRTC: Socket [' + socket.id + '] disconnected', { label: 'easyrtc', easyrtcid:connectionEasyRtcId});
        c.onSocketDisconnect(io, socket, connectionEasyRtcId);
    });
});


// Checks to see if there is a newer version of easyRTC available
if (easyrtcCfg.updateCheckEnable) {
    g.updateCheck(http);
}<|MERGE_RESOLUTION|>--- conflicted
+++ resolved
@@ -138,11 +138,7 @@
     });
 
     // Incoming easyRTC commands: Used to forward webRTC negotiation details and manage server settings.
-<<<<<<< HEAD
-    socket.on('easyRTCcmd', function(msg) {
-=======
     var easyrtccmdHandler = function(msg) {
->>>>>>> b91e07f8
         logServer.debug('easyRTC: Socket [' + socket.id + '] command received', { label: 'easyrtc', easyrtcid:connectionEasyRtcId, data:msg});
         c.onEasyRtcCmd(io, socket, connectionEasyRtcId, msg);
     };
