--- conflicted
+++ resolved
@@ -1,243 +1,120 @@
-<<<<<<< HEAD
-// easyRTC Configuration File
-var config = {}; 
-
-// User Configurable Options
-// *************************
-config.httpPort     = 8080;                 // The port which the http and socket server is on.
-config.sslEnable    = false;                // SSL - Note: if https is enabled, http is disabled.
-config.sslPort      = 8443;
-config.sslForwardFromHttp = true;           // Forces non-secure connections to be forwarded to the secure site. (recommended true)
-config.sslKeyFile   = '/ssl/mydomain.key';  // Local file location of private SSL key
-config.sslCertFile  = '/ssl/mydomain.crt';  // Local file location of public SSL certificate
-
-
-// External stun server (will be used if experimentalStunServerEnable is false)
-// Several public stun servers are available to be used.
-config.externalIceServers = [
-    {url: "stun:stun.l.google.com:19302"},
-    {url: "stun:stun.sipgate.net"},
-    {url: "stun:217.10.68.152"},
-    {url: "stun:stun.sipgate.net:10000"},
-    {url: "stun:217.10.68.152:10000"}
-];
-
-// EXPERIMENTAL STUN SERVER
-// It isn't good for production, but is nice for closed development.
-// You "should" include two addresses which are reachable by all clients.
-// Ports would need to be unblocked by firewalls.
-config.experimentalStunServerEnable = false;  
-config.experimentalStunServerAddr0  = "192.168.1.100";
-config.experimentalStunServerAddr1  = "192.168.1.101";  // "should" be a seperate from Addr0
-config.experimentalStunServerPort0  = "3478";           // Each IP listens on both Port0 and Port1
-config.experimentalStunServerPort1  = "3479";
-
-
-// Logging Settings
-config.logConsoleColors         = true;             // Display colors in console log (affects all logs)
-config.logConsoleDate           = false;            // Prepend date and time to console log (affects all logs)
-
-// Logging: General easyRTC Server Logging
-config.logEasyRtcConsoleEnabled = true;             // Enable easyRTC general console logging
-config.logEasyRtcConsoleLevel   = 'info';           // ('debug'|'info'|'warn'|'error')
-
-config.logEasyRtcFileEnabled    = false;            // Enable easyRTC general file logging
-config.logEasyRtcFileLevel      = 'info';           // ('debug'|'info'|'warn'|'error')
-config.logEasyRtcFileName       = ('./logs/easyrtc.log');// File location relative to easyRTC root
-
-// Logging: Express Module
-config.logExpressConsoleEnabled = false;            // Enable Express console logging
-config.logExpressConsoleLevel   = 'info';           // ('debug'|'info'|'warn'|'error')
-
-config.logExpressFileEnabled    = false;            // Enable Express file log
-config.logExpressFileLevel      = 'info';           // ('debug'|'info'|'warn'|'error')
-config.logExpressFileJson       = true;             // Enable JSON format in log file
-config.logExpressFileName       = ('./logs/express.log');// File location relative to easyRTC root
-
-// Logging: Socket.IO Module (not terribly useful)
-config.logSocketIoConsoleEnabled= true;             // Enable Socket.io console logging
-config.logSocketIoConsoleLevel  = 'warn';           // ('debug'|'info'|'warn'|'error')
-
-config.logSocketIoFileEnabled   = false;            // Enable Socket.io file logging
-config.logSocketIoFileLevel     = 'warn';           // ('debug'|'info'|'warn'|'error')
-config.logSocketIoFileName      = ('./logs/socketio.log'); // File location relative to easyRTC root
-
-// Logging: Experimental Stun Module
-config.logStunConsoleEnabled    = true;             // Enable STUN server console logging
-config.logStunConsoleLevel      = 'info';           // ('debug'|'info'|'warn'|'error')
-
-config.logStunFileEnabled       = false;            // Enable STUN server file logging
-config.logStunFileLevel         = 'warn';           // ('debug'|'info'|'warn'|'error')
-config.logStunFileName          = ('./logs/stun.log');// File location relative to easyRTC root
-
-
-// The namespace for the default application.
-config.defaultApplicationName = "default";
-
-// Enable easyRTC demos. Viewable in /demos/
-config.enableDemos = true;
-
-// Socket.IO Settings
-config.socketIoClientGzipEnabled    = false;        // Gzip socket.io client. Enabling could cause problems on some Windows installations.
-config.socketIoClientMinifyEnabled  = true;         // Pre-minify socket.io javascript. This is done just once and greatly saves on bandwidth.
-config.socketIoClientEtagEnabled    = true;         // Allow client caching of the socket.io javascript library
-
-// Check for updates
-config.updateCheckEnable = true;
-
-// **********************************
-// End of user configurable settings.
-// **********************************
-
-// The following settings work alongside the easyRTC client API.
-// DO NOT ALTER!
-// *************************************************************
-
-// Load version number from package.json file 
-var easyrtcPackage = require('./package');
-config.easyrtcVersion = easyrtcPackage.version;
-delete require.cache[easyrtcPackage];
-
-config.cmdPacketType = "easyRTCcmd";
-config.cmdMsgType = {
-    error: "error",
-    list: "list",
-    token: "token"
-};
-
-// Programmatically Setting Some Settings
-// **************************************
-if (config.experimentalStunServerEnable)
-    config.iceServers = [
-        {"url": "stun:" + config.experimentalStunServerAddr0 + ":" + config.experimentalStunServerPort0},
-        {"url": "stun:" + config.experimentalStunServerAddr0 + ":" + config.experimentalStunServerPort1},
-        {"url": "stun:" + config.experimentalStunServerAddr1 + ":" + config.experimentalStunServerPort0},
-        {"url": "stun:" + config.experimentalStunServerAddr1 + ":" + config.experimentalStunServerPort1}
-    ];
-else
-    config.iceServers = config.externalIceServers;
-
-// Allows the config object to be seen by a caller
-module.exports = config;
-=======
-// easyRTC Configuration File
-var config = {}; 
-
-// User Configurable Options
-// *************************
-config.httpPort     = 8080;                 // The port which the http and socket server is on.
-config.sslEnable    = false;                // SSL - Note: if https is enabled, http is disabled.
-config.sslPort      = 8443;
-config.sslForwardFromHttp = true;           // Forces non-secure connections to be forwarded to the secure site. (recommended true)
-config.sslKeyFile   = '/ssl/mydomain.key';  // Local file location of private SSL key
-config.sslCertFile  = '/ssl/mydomain.crt';  // Local file location of public SSL certificate
-
-
-// External stun server (will be used if experimentalStunServerEnable is false)
-// Several public stun servers are available to be used.
-config.externalIceServers = [
-    {url: "stun:stun.l.google.com:19302"},
-    {url: "stun:stun.sipgate.net"},
-    {url: "stun:217.10.68.152"},
-    {url: "stun:stun.sipgate.net:10000"},
-    {url: "stun:217.10.68.152:10000"}
-];
-
-// EXPERIMENTAL STUN SERVER
-// It isn't good for production, but is nice for closed development.
-// You "should" include two addresses which are reachable by all clients.
-// Ports would need to be unblocked by firewalls.
-config.experimentalStunServerEnable = false;  
-config.experimentalStunServerAddr0  = "192.168.1.100";
-config.experimentalStunServerAddr1  = "192.168.1.101";  // "should" be a seperate from Addr0
-config.experimentalStunServerPort0  = "3478";           // Each IP listens on both Port0 and Port1
-config.experimentalStunServerPort1  = "3479";
-
-
-// Logging Settings
-config.logConsoleColors         = true;             // Display colors in console log (affects all logs)
-config.logConsoleDate           = false;            // Prepend date and time to console log (affects all logs)
-
-// Logging: General easyRTC Server Logging
-config.logEasyRtcConsoleEnabled = true;             // Enable easyRTC general console logging
-config.logEasyRtcConsoleLevel   = 'info';           // ('debug'|'info'|'warn'|'error')
-
-config.logEasyRtcFileEnabled    = false;            // Enable easyRTC general file logging
-config.logEasyRtcFileLevel      = 'info';           // ('debug'|'info'|'warn'|'error')
-config.logEasyRtcFileName       = ('./logs/easyrtc.log');// File location relative to easyRTC root
-
-// Logging: Express Module
-config.logExpressConsoleEnabled = false;            // Enable Express console logging
-config.logExpressConsoleLevel   = 'info';           // ('debug'|'info'|'warn'|'error')
-
-config.logExpressFileEnabled    = false;            // Enable Express file log
-config.logExpressFileLevel      = 'info';           // ('debug'|'info'|'warn'|'error')
-config.logExpressFileJson       = true;             // Enable JSON format in log file
-config.logExpressFileName       = ('./logs/express.log');// File location relative to easyRTC root
-
-// Logging: Socket.IO Module (not terribly useful)
-config.logSocketIoConsoleEnabled= true;             // Enable Socket.io console logging
-config.logSocketIoConsoleLevel  = 'warn';           // ('debug'|'info'|'warn'|'error')
-
-config.logSocketIoFileEnabled   = false;            // Enable Socket.io file logging
-config.logSocketIoFileLevel     = 'warn';           // ('debug'|'info'|'warn'|'error')
-config.logSocketIoFileName      = ('./logs/socketio.log'); // File location relative to easyRTC root
-
-// Logging: Experimental Stun Module
-config.logStunConsoleEnabled    = true;             // Enable STUN server console logging
-config.logStunConsoleLevel      = 'info';           // ('debug'|'info'|'warn'|'error')
-
-config.logStunFileEnabled       = false;            // Enable STUN server file logging
-config.logStunFileLevel         = 'warn';           // ('debug'|'info'|'warn'|'error')
-config.logStunFileName          = ('./logs/stun.log');// File location relative to easyRTC root
-
-
-// The namespace for the default application.
-config.defaultApplicationName = "default";
-
-// Enable easyRTC demos. Viewable in /demos/
-config.enableDemos = true;
-
-// Socket.IO Settings
-config.socketIoClientGzipEnabled    = false;        // Gzip socket.io client. Enabling could cause problems on some Windows installations.
-config.socketIoClientMinifyEnabled  = true;         // Pre-minify socket.io javascript. This is done just once and greatly saves on bandwidth.
-config.socketIoClientEtagEnabled    = true;         // Allow client caching of the socket.io javascript library
-
-// Check for updates
-config.updateCheckEnable = true;
-
-// **********************************
-// End of user configurable settings.
-// **********************************
-
-// The following settings work alongside the easyRTC client API.
-// DO NOT ALTER!
-// *************************************************************
-
-// Load version number from package.json file 
-var easyrtcPackage = require('./package');
-config.easyrtcVersion = easyrtcPackage.version;
-delete require.cache[easyrtcPackage];
-
-config.cmdPacketType = "easyrtcCmd";
-config.cmdMsgType = {
-    error: "error",
-    list: "list",
-    token: "token"
-};
-
-// Programmatically Setting Some Settings
-// **************************************
-if (config.experimentalStunServerEnable)
-    config.iceServers = [
-        {"url": "stun:" + config.experimentalStunServerAddr0 + ":" + config.experimentalStunServerPort0},
-        {"url": "stun:" + config.experimentalStunServerAddr0 + ":" + config.experimentalStunServerPort1},
-        {"url": "stun:" + config.experimentalStunServerAddr1 + ":" + config.experimentalStunServerPort0},
-        {"url": "stun:" + config.experimentalStunServerAddr1 + ":" + config.experimentalStunServerPort1}
-    ];
-else
-    config.iceServers = config.externalIceServers;
-
-// Allows the config object to be seen by a caller
-module.exports = config;
->>>>>>> b91e07f8
+// easyRTC Configuration File
+var config = {}; 
+
+// User Configurable Options
+// *************************
+config.httpPort     = 8080;                 // The port which the http and socket server is on.
+config.sslEnable    = false;                // SSL - Note: if https is enabled, http is disabled.
+config.sslPort      = 8443;
+config.sslForwardFromHttp = true;           // Forces non-secure connections to be forwarded to the secure site. (recommended true)
+config.sslKeyFile   = '/ssl/mydomain.key';  // Local file location of private SSL key
+config.sslCertFile  = '/ssl/mydomain.crt';  // Local file location of public SSL certificate
+
+
+// External stun server (will be used if experimentalStunServerEnable is false)
+// Several public stun servers are available to be used.
+config.externalIceServers = [
+    {url: "stun:stun.l.google.com:19302"},
+    {url: "stun:stun.sipgate.net"},
+    {url: "stun:217.10.68.152"},
+    {url: "stun:stun.sipgate.net:10000"},
+    {url: "stun:217.10.68.152:10000"}
+];
+
+// EXPERIMENTAL STUN SERVER
+// It isn't good for production, but is nice for closed development.
+// You "should" include two addresses which are reachable by all clients.
+// Ports would need to be unblocked by firewalls.
+config.experimentalStunServerEnable = false;  
+config.experimentalStunServerAddr0  = "192.168.1.100";
+config.experimentalStunServerAddr1  = "192.168.1.101";  // "should" be a seperate from Addr0
+config.experimentalStunServerPort0  = "3478";           // Each IP listens on both Port0 and Port1
+config.experimentalStunServerPort1  = "3479";
+
+
+// Logging Settings
+config.logConsoleColors         = true;             // Display colors in console log (affects all logs)
+config.logConsoleDate           = false;            // Prepend date and time to console log (affects all logs)
+
+// Logging: General easyRTC Server Logging
+config.logEasyRtcConsoleEnabled = true;             // Enable easyRTC general console logging
+config.logEasyRtcConsoleLevel   = 'info';           // ('debug'|'info'|'warn'|'error')
+
+config.logEasyRtcFileEnabled    = false;            // Enable easyRTC general file logging
+config.logEasyRtcFileLevel      = 'info';           // ('debug'|'info'|'warn'|'error')
+config.logEasyRtcFileName       = ('./logs/easyrtc.log');// File location relative to easyRTC root
+
+// Logging: Express Module
+config.logExpressConsoleEnabled = false;            // Enable Express console logging
+config.logExpressConsoleLevel   = 'info';           // ('debug'|'info'|'warn'|'error')
+
+config.logExpressFileEnabled    = false;            // Enable Express file log
+config.logExpressFileLevel      = 'info';           // ('debug'|'info'|'warn'|'error')
+config.logExpressFileJson       = true;             // Enable JSON format in log file
+config.logExpressFileName       = ('./logs/express.log');// File location relative to easyRTC root
+
+// Logging: Socket.IO Module (not terribly useful)
+config.logSocketIoConsoleEnabled= true;             // Enable Socket.io console logging
+config.logSocketIoConsoleLevel  = 'warn';           // ('debug'|'info'|'warn'|'error')
+
+config.logSocketIoFileEnabled   = false;            // Enable Socket.io file logging
+config.logSocketIoFileLevel     = 'warn';           // ('debug'|'info'|'warn'|'error')
+config.logSocketIoFileName      = ('./logs/socketio.log'); // File location relative to easyRTC root
+
+// Logging: Experimental Stun Module
+config.logStunConsoleEnabled    = true;             // Enable STUN server console logging
+config.logStunConsoleLevel      = 'info';           // ('debug'|'info'|'warn'|'error')
+
+config.logStunFileEnabled       = false;            // Enable STUN server file logging
+config.logStunFileLevel         = 'warn';           // ('debug'|'info'|'warn'|'error')
+config.logStunFileName          = ('./logs/stun.log');// File location relative to easyRTC root
+
+
+// The namespace for the default application.
+config.defaultApplicationName = "default";
+
+// Enable easyRTC demos. Viewable in /demos/
+config.enableDemos = true;
+
+// Socket.IO Settings
+config.socketIoClientGzipEnabled    = false;        // Gzip socket.io client. Enabling could cause problems on some Windows installations.
+config.socketIoClientMinifyEnabled  = true;         // Pre-minify socket.io javascript. This is done just once and greatly saves on bandwidth.
+config.socketIoClientEtagEnabled    = true;         // Allow client caching of the socket.io javascript library
+
+// Check for updates
+config.updateCheckEnable = true;
+
+// **********************************
+// End of user configurable settings.
+// **********************************
+
+// The following settings work alongside the easyRTC client API.
+// DO NOT ALTER!
+// *************************************************************
+
+// Load version number from package.json file 
+var easyrtcPackage = require('./package');
+config.easyrtcVersion = easyrtcPackage.version;
+delete require.cache[easyrtcPackage];
+
+config.cmdPacketType = "easyrtcCmd";
+config.cmdMsgType = {
+    error: "error",
+    list: "list",
+    token: "token"
+};
+
+// Programmatically Setting Some Settings
+// **************************************
+if (config.experimentalStunServerEnable)
+    config.iceServers = [
+        {"url": "stun:" + config.experimentalStunServerAddr0 + ":" + config.experimentalStunServerPort0},
+        {"url": "stun:" + config.experimentalStunServerAddr0 + ":" + config.experimentalStunServerPort1},
+        {"url": "stun:" + config.experimentalStunServerAddr1 + ":" + config.experimentalStunServerPort0},
+        {"url": "stun:" + config.experimentalStunServerAddr1 + ":" + config.experimentalStunServerPort1}
+    ];
+else
+    config.iceServers = config.externalIceServers;
+
+// Allows the config object to be seen by a caller
+module.exports = config;