//
//Copyright (c) 2013, Priologic Software Inc.
//All rights reserved.
//
//Redistribution and use in source and binary forms, with or without
//modification, are permitted provided that the following conditions are met:
//
//    * Redistributions of source code must retain the above copyright notice,
//      this list of conditions and the following disclaimer.
//    * Redistributions in binary form must reproduce the above copyright
//      notice, this list of conditions and the following disclaimer in the
//      documentation and/or other materials provided with the distribution.
//
//THIS SOFTWARE IS PROVIDED BY THE COPYRIGHT HOLDERS AND CONTRIBUTORS "AS IS"
//AND ANY EXPRESS OR IMPLIED WARRANTIES, INCLUDING, BUT NOT LIMITED TO, THE
//IMPLIED WARRANTIES OF MERCHANTABILITY AND FITNESS FOR A PARTICULAR PURPOSE
//ARE DISCLAIMED. IN NO EVENT SHALL THE COPYRIGHT HOLDER OR CONTRIBUTORS BE
//LIABLE FOR ANY DIRECT, INDIRECT, INCIDENTAL, SPECIAL, EXEMPLARY, OR
//CONSEQUENTIAL DAMAGES (INCLUDING, BUT NOT LIMITED TO, PROCUREMENT OF
//SUBSTITUTE GOODS OR SERVICES; LOSS OF USE, DATA, OR PROFITS; OR BUSINESS
//INTERRUPTION) HOWEVER CAUSED AND ON ANY THEORY OF LIABILITY, WHETHER IN
//CONTRACT, STRICT LIABILITY, OR TORT (INCLUDING NEGLIGENCE OR OTHERWISE)
//ARISING IN ANY WAY OUT OF THE USE OF THIS SOFTWARE, EVEN IF ADVISED OF THE
//POSSIBILITY OF SUCH DAMAGE.
//
var selfEasyrtcid = "";

function disable(id) {
    document.getElementById(id).disabled = "disabled";
}


function enable(id) {
    document.getElementById(id).disabled = "";
}


function connect() {
<<<<<<< HEAD
    easyrtc.enableDebug(false);
    console.log("Initializing.");
    easyrtc.enableAudio(false);
    easyrtc.setRoomOccupantListener(convertListToButtons);
    easyrtc.initMediaSource(
        function(){ 	   // success callback
            var selfVideo = document.getElementById("selfVideo");
            easyrtc.setVideoObjectSrc(selfVideo, easyrtc.getLocalStream());
            easyrtc.connect("easyrtc.videoOnly", loginSuccess, loginFailure);
        },
        function(errorCode, errmesg){
            easyrtc.showError("MEDIA-ERROR", errmesg);
=======
    easyRTC.enableDebug(true);
    console.log("Initializing.");
    easyRTC.enableAudio(false);
    easyRTC.setLoggedInListener(convertListToButtons);
    easyRTC.initMediaSource(
        function(){ 	   // success callback
            var selfVideo = document.getElementById("selfVideo");
            easyRTC.setVideoObjectSrc(selfVideo, easyRTC.getLocalStream());
            easyRTC.connect("videoOnly", loginSuccess, loginFailure);
        },
        function(errmesg){
            easyRTC.showError("MEDIA-ERROR", errmesg);
>>>>>>> d6c8ffe0
        }  // failure callback
        );
}


function terminatePage() {
<<<<<<< HEAD
    easyrtc.disconnect();
=======
    easyRTC.disconnect();
>>>>>>> d6c8ffe0
}


function hangup() {
<<<<<<< HEAD
    easyrtc.hangupAll();
=======
    easyRTC.hangupAll();
>>>>>>> d6c8ffe0
    disable('hangupButton');
}


function clearConnectList() {
    otherClientDiv = document.getElementById('otherClients');
    while (otherClientDiv.hasChildNodes()) {
        otherClientDiv.removeChild(otherClientDiv.lastChild);
    }

}


<<<<<<< HEAD
function convertListToButtons (roomName, data, isPrimary) {
=======
function convertListToButtons (data) {
>>>>>>> d6c8ffe0
    clearConnectList();
    otherClientDiv = document.getElementById('otherClients');
    for(var i in data) {
        var button = document.createElement('button');
        button.onclick = function(easyrtcid) {
            return function() {
                performCall(easyrtcid);
<<<<<<< HEAD
            };
        }(i);
			
        label = document.createTextNode( easyrtc.idToName(i));
=======
            }
        }(i);
			
        label = document.createTextNode( easyRTC.idToName(i));
>>>>>>> d6c8ffe0
        button.appendChild(label);
        otherClientDiv.appendChild(button);
    }
    if( !otherClientDiv.hasChildNodes() ) {
        otherClientDiv.innerHTML = "<em>Nobody else is on...</em>";
    }
}


function performCall(otherEasyrtcid) {
<<<<<<< HEAD
    easyrtc.hangupAll();
    var acceptedCB = function(accepted, caller) {
        if( !accepted ) {
            easyrtc.showError("CALL-REJECTED", "Sorry, your call to " + easyrtc.idToName(caller) + " was rejected");
            enable('otherClients');
        }
    };
    var successCB = function() {
        enable('hangupButton');
    };
    var failureCB = function() {
        enable('otherClients');
    };
    easyrtc.call(otherEasyrtcid, successCB, failureCB, acceptedCB);
}


function loginSuccess(easyrtcId) {
    disable("connectButton");
    // enable("disconnectButton");
    enable('otherClients');
    selfEasyrtcid = easyrtcId;
    document.getElementById("iam").innerHTML = "I am " + easyrtcId;
}


function loginFailure(errorCode, message) {
    easyrtc.showError(errorCode, message);
=======
    easyRTC.hangupAll();
    var acceptedCB = function(accepted, caller) {
        if( !accepted ) {
            easyRTC.showError("CALL-REJECTED", "Sorry, your call to " + easyRTC.idToName(caller) + " was rejected");
            enable('otherClients');
        }
    }
    var successCB = function() {
        enable('hangupButton');
    }
    var failureCB = function() {
        enable('otherClients');
    }
    easyRTC.call(otherEasyrtcid, successCB, failureCB, acceptedCB);
}


function loginSuccess(easyRTCId) {
    disable("connectButton");
    // enable("disconnectButton");
    enable('otherClients');
    selfEasyrtcid = easyRTCId;
    document.getElementById("iam").innerHTML = "I am " + easyRTCId;
}


function loginFailure(message) {
    easyRTC.showError("LOGIN-FAILURE", message);
>>>>>>> d6c8ffe0
}


function disconnect() {
    document.getElementById("iam").innerHTML = "logged out";
<<<<<<< HEAD
    easyrtc.disconnect();
=======
    easyRTC.disconnect();
>>>>>>> d6c8ffe0
    console.log("disconnecting from server");
    enable("connectButton");
    // disable("disconnectButton");
    clearConnectList();
<<<<<<< HEAD
    easyrtc.setVideoObjectSrc(document.getElementById('selfVideo'), "");
}


easyrtc.setStreamAcceptor( function(caller, stream) {
    var video = document.getElementById('callerVideo');
    easyrtc.setVideoObjectSrc(video,stream);
=======
    easyRTC.setVideoObjectSrc(document.getElementById('selfVideo'), "");
}


easyRTC.setStreamAcceptor( function(caller, stream) {
    var video = document.getElementById('callerVideo');
    easyRTC.setVideoObjectSrc(video,stream);
>>>>>>> d6c8ffe0
    console.log("saw video from " + caller);
    enable("hangupButton");
});


<<<<<<< HEAD
easyrtc.setOnStreamClosed( function (caller) {
    easyrtc.setVideoObjectSrc(document.getElementById('callerVideo'), "");
=======
easyRTC.setOnStreamClosed( function (caller) {
    easyRTC.setVideoObjectSrc(document.getElementById('callerVideo'), "");
>>>>>>> d6c8ffe0
    disable("hangupButton");
});


<<<<<<< HEAD
easyrtc.setAcceptChecker(function(caller, cb) {
    document.getElementById('acceptCallBox').style.display = "block";
    if( easyrtc.getConnectionCount() > 0 ) {
        document.getElementById('acceptCallLabel').innerHTML = "Drop current call and accept new from " + easyrtc.idToName(caller) + " ?";
    }
    else {
        document.getElementById('acceptCallLabel').innerHTML = "Accept incoming call from " + easyrtc.idToName(caller) +  " ?";
    }
    var acceptTheCall = function(wasAccepted) {
        document.getElementById('acceptCallBox').style.display = "none";
        if( wasAccepted && easyrtc.getConnectionCount() > 0 ) {
            easyrtc.hangupAll();	
        }
        cb(wasAccepted);
    };
=======
easyRTC.setAcceptChecker(function(caller, cb) {
    document.getElementById('acceptCallBox').style.display = "block";
    if( easyRTC.getConnectionCount() > 0 ) {
        document.getElementById('acceptCallLabel').innerHTML = "Drop current call and accept new from " + easyRTC.idToName(caller) + " ?";
    }
    else {
        document.getElementById('acceptCallLabel').innerHTML = "Accept incoming call from " + easyRTC.idToName(caller) +  " ?";
    }
    var acceptTheCall = function(wasAccepted) {
        document.getElementById('acceptCallBox').style.display = "none";
        if( wasAccepted && easyRTC.getConnectionCount() > 0 ) {
            easyRTC.hangupAll();	
        }
        cb(wasAccepted);
    }
>>>>>>> d6c8ffe0
    document.getElementById("callAcceptButton").onclick = function() {
        acceptTheCall(true);
    };
    document.getElementById("callRejectButton").onclick =function() {
        acceptTheCall(false);
    };	
} );
<|MERGE_RESOLUTION|>--- conflicted
+++ resolved
@@ -1,277 +1,175 @@
-//
-//Copyright (c) 2013, Priologic Software Inc.
-//All rights reserved.
-//
-//Redistribution and use in source and binary forms, with or without
-//modification, are permitted provided that the following conditions are met:
-//
-//    * Redistributions of source code must retain the above copyright notice,
-//      this list of conditions and the following disclaimer.
-//    * Redistributions in binary form must reproduce the above copyright
-//      notice, this list of conditions and the following disclaimer in the
-//      documentation and/or other materials provided with the distribution.
-//
-//THIS SOFTWARE IS PROVIDED BY THE COPYRIGHT HOLDERS AND CONTRIBUTORS "AS IS"
-//AND ANY EXPRESS OR IMPLIED WARRANTIES, INCLUDING, BUT NOT LIMITED TO, THE
-//IMPLIED WARRANTIES OF MERCHANTABILITY AND FITNESS FOR A PARTICULAR PURPOSE
-//ARE DISCLAIMED. IN NO EVENT SHALL THE COPYRIGHT HOLDER OR CONTRIBUTORS BE
-//LIABLE FOR ANY DIRECT, INDIRECT, INCIDENTAL, SPECIAL, EXEMPLARY, OR
-//CONSEQUENTIAL DAMAGES (INCLUDING, BUT NOT LIMITED TO, PROCUREMENT OF
-//SUBSTITUTE GOODS OR SERVICES; LOSS OF USE, DATA, OR PROFITS; OR BUSINESS
-//INTERRUPTION) HOWEVER CAUSED AND ON ANY THEORY OF LIABILITY, WHETHER IN
-//CONTRACT, STRICT LIABILITY, OR TORT (INCLUDING NEGLIGENCE OR OTHERWISE)
-//ARISING IN ANY WAY OUT OF THE USE OF THIS SOFTWARE, EVEN IF ADVISED OF THE
-//POSSIBILITY OF SUCH DAMAGE.
-//
-var selfEasyrtcid = "";
-
-function disable(id) {
-    document.getElementById(id).disabled = "disabled";
-}
-
-
-function enable(id) {
-    document.getElementById(id).disabled = "";
-}
-
-
-function connect() {
-<<<<<<< HEAD
-    easyrtc.enableDebug(false);
-    console.log("Initializing.");
-    easyrtc.enableAudio(false);
-    easyrtc.setRoomOccupantListener(convertListToButtons);
-    easyrtc.initMediaSource(
-        function(){ 	   // success callback
-            var selfVideo = document.getElementById("selfVideo");
-            easyrtc.setVideoObjectSrc(selfVideo, easyrtc.getLocalStream());
-            easyrtc.connect("easyrtc.videoOnly", loginSuccess, loginFailure);
-        },
-        function(errorCode, errmesg){
-            easyrtc.showError("MEDIA-ERROR", errmesg);
-=======
-    easyRTC.enableDebug(true);
-    console.log("Initializing.");
-    easyRTC.enableAudio(false);
-    easyRTC.setLoggedInListener(convertListToButtons);
-    easyRTC.initMediaSource(
-        function(){ 	   // success callback
-            var selfVideo = document.getElementById("selfVideo");
-            easyRTC.setVideoObjectSrc(selfVideo, easyRTC.getLocalStream());
-            easyRTC.connect("videoOnly", loginSuccess, loginFailure);
-        },
-        function(errmesg){
-            easyRTC.showError("MEDIA-ERROR", errmesg);
->>>>>>> d6c8ffe0
-        }  // failure callback
-        );
-}
-
-
-function terminatePage() {
-<<<<<<< HEAD
-    easyrtc.disconnect();
-=======
-    easyRTC.disconnect();
->>>>>>> d6c8ffe0
-}
-
-
-function hangup() {
-<<<<<<< HEAD
-    easyrtc.hangupAll();
-=======
-    easyRTC.hangupAll();
->>>>>>> d6c8ffe0
-    disable('hangupButton');
-}
-
-
-function clearConnectList() {
-    otherClientDiv = document.getElementById('otherClients');
-    while (otherClientDiv.hasChildNodes()) {
-        otherClientDiv.removeChild(otherClientDiv.lastChild);
-    }
-
-}
-
-
-<<<<<<< HEAD
-function convertListToButtons (roomName, data, isPrimary) {
-=======
-function convertListToButtons (data) {
->>>>>>> d6c8ffe0
-    clearConnectList();
-    otherClientDiv = document.getElementById('otherClients');
-    for(var i in data) {
-        var button = document.createElement('button');
-        button.onclick = function(easyrtcid) {
-            return function() {
-                performCall(easyrtcid);
-<<<<<<< HEAD
-            };
-        }(i);
-			
-        label = document.createTextNode( easyrtc.idToName(i));
-=======
-            }
-        }(i);
-			
-        label = document.createTextNode( easyRTC.idToName(i));
->>>>>>> d6c8ffe0
-        button.appendChild(label);
-        otherClientDiv.appendChild(button);
-    }
-    if( !otherClientDiv.hasChildNodes() ) {
-        otherClientDiv.innerHTML = "<em>Nobody else is on...</em>";
-    }
-}
-
-
-function performCall(otherEasyrtcid) {
-<<<<<<< HEAD
-    easyrtc.hangupAll();
-    var acceptedCB = function(accepted, caller) {
-        if( !accepted ) {
-            easyrtc.showError("CALL-REJECTED", "Sorry, your call to " + easyrtc.idToName(caller) + " was rejected");
-            enable('otherClients');
-        }
-    };
-    var successCB = function() {
-        enable('hangupButton');
-    };
-    var failureCB = function() {
-        enable('otherClients');
-    };
-    easyrtc.call(otherEasyrtcid, successCB, failureCB, acceptedCB);
-}
-
-
-function loginSuccess(easyrtcId) {
-    disable("connectButton");
-    // enable("disconnectButton");
-    enable('otherClients');
-    selfEasyrtcid = easyrtcId;
-    document.getElementById("iam").innerHTML = "I am " + easyrtcId;
-}
-
-
-function loginFailure(errorCode, message) {
-    easyrtc.showError(errorCode, message);
-=======
-    easyRTC.hangupAll();
-    var acceptedCB = function(accepted, caller) {
-        if( !accepted ) {
-            easyRTC.showError("CALL-REJECTED", "Sorry, your call to " + easyRTC.idToName(caller) + " was rejected");
-            enable('otherClients');
-        }
-    }
-    var successCB = function() {
-        enable('hangupButton');
-    }
-    var failureCB = function() {
-        enable('otherClients');
-    }
-    easyRTC.call(otherEasyrtcid, successCB, failureCB, acceptedCB);
-}
-
-
-function loginSuccess(easyRTCId) {
-    disable("connectButton");
-    // enable("disconnectButton");
-    enable('otherClients');
-    selfEasyrtcid = easyRTCId;
-    document.getElementById("iam").innerHTML = "I am " + easyRTCId;
-}
-
-
-function loginFailure(message) {
-    easyRTC.showError("LOGIN-FAILURE", message);
->>>>>>> d6c8ffe0
-}
-
-
-function disconnect() {
-    document.getElementById("iam").innerHTML = "logged out";
-<<<<<<< HEAD
-    easyrtc.disconnect();
-=======
-    easyRTC.disconnect();
->>>>>>> d6c8ffe0
-    console.log("disconnecting from server");
-    enable("connectButton");
-    // disable("disconnectButton");
-    clearConnectList();
-<<<<<<< HEAD
-    easyrtc.setVideoObjectSrc(document.getElementById('selfVideo'), "");
-}
-
-
-easyrtc.setStreamAcceptor( function(caller, stream) {
-    var video = document.getElementById('callerVideo');
-    easyrtc.setVideoObjectSrc(video,stream);
-=======
-    easyRTC.setVideoObjectSrc(document.getElementById('selfVideo'), "");
-}
-
-
-easyRTC.setStreamAcceptor( function(caller, stream) {
-    var video = document.getElementById('callerVideo');
-    easyRTC.setVideoObjectSrc(video,stream);
->>>>>>> d6c8ffe0
-    console.log("saw video from " + caller);
-    enable("hangupButton");
-});
-
-
-<<<<<<< HEAD
-easyrtc.setOnStreamClosed( function (caller) {
-    easyrtc.setVideoObjectSrc(document.getElementById('callerVideo'), "");
-=======
-easyRTC.setOnStreamClosed( function (caller) {
-    easyRTC.setVideoObjectSrc(document.getElementById('callerVideo'), "");
->>>>>>> d6c8ffe0
-    disable("hangupButton");
-});
-
-
-<<<<<<< HEAD
-easyrtc.setAcceptChecker(function(caller, cb) {
-    document.getElementById('acceptCallBox').style.display = "block";
-    if( easyrtc.getConnectionCount() > 0 ) {
-        document.getElementById('acceptCallLabel').innerHTML = "Drop current call and accept new from " + easyrtc.idToName(caller) + " ?";
-    }
-    else {
-        document.getElementById('acceptCallLabel').innerHTML = "Accept incoming call from " + easyrtc.idToName(caller) +  " ?";
-    }
-    var acceptTheCall = function(wasAccepted) {
-        document.getElementById('acceptCallBox').style.display = "none";
-        if( wasAccepted && easyrtc.getConnectionCount() > 0 ) {
-            easyrtc.hangupAll();	
-        }
-        cb(wasAccepted);
-    };
-=======
-easyRTC.setAcceptChecker(function(caller, cb) {
-    document.getElementById('acceptCallBox').style.display = "block";
-    if( easyRTC.getConnectionCount() > 0 ) {
-        document.getElementById('acceptCallLabel').innerHTML = "Drop current call and accept new from " + easyRTC.idToName(caller) + " ?";
-    }
-    else {
-        document.getElementById('acceptCallLabel').innerHTML = "Accept incoming call from " + easyRTC.idToName(caller) +  " ?";
-    }
-    var acceptTheCall = function(wasAccepted) {
-        document.getElementById('acceptCallBox').style.display = "none";
-        if( wasAccepted && easyRTC.getConnectionCount() > 0 ) {
-            easyRTC.hangupAll();	
-        }
-        cb(wasAccepted);
-    }
->>>>>>> d6c8ffe0
-    document.getElementById("callAcceptButton").onclick = function() {
-        acceptTheCall(true);
-    };
-    document.getElementById("callRejectButton").onclick =function() {
-        acceptTheCall(false);
-    };	
-} );
+//
+//Copyright (c) 2013, Priologic Software Inc.
+//All rights reserved.
+//
+//Redistribution and use in source and binary forms, with or without
+//modification, are permitted provided that the following conditions are met:
+//
+//    * Redistributions of source code must retain the above copyright notice,
+//      this list of conditions and the following disclaimer.
+//    * Redistributions in binary form must reproduce the above copyright
+//      notice, this list of conditions and the following disclaimer in the
+//      documentation and/or other materials provided with the distribution.
+//
+//THIS SOFTWARE IS PROVIDED BY THE COPYRIGHT HOLDERS AND CONTRIBUTORS "AS IS"
+//AND ANY EXPRESS OR IMPLIED WARRANTIES, INCLUDING, BUT NOT LIMITED TO, THE
+//IMPLIED WARRANTIES OF MERCHANTABILITY AND FITNESS FOR A PARTICULAR PURPOSE
+//ARE DISCLAIMED. IN NO EVENT SHALL THE COPYRIGHT HOLDER OR CONTRIBUTORS BE
+//LIABLE FOR ANY DIRECT, INDIRECT, INCIDENTAL, SPECIAL, EXEMPLARY, OR
+//CONSEQUENTIAL DAMAGES (INCLUDING, BUT NOT LIMITED TO, PROCUREMENT OF
+//SUBSTITUTE GOODS OR SERVICES; LOSS OF USE, DATA, OR PROFITS; OR BUSINESS
+//INTERRUPTION) HOWEVER CAUSED AND ON ANY THEORY OF LIABILITY, WHETHER IN
+//CONTRACT, STRICT LIABILITY, OR TORT (INCLUDING NEGLIGENCE OR OTHERWISE)
+//ARISING IN ANY WAY OUT OF THE USE OF THIS SOFTWARE, EVEN IF ADVISED OF THE
+//POSSIBILITY OF SUCH DAMAGE.
+//
+var selfEasyrtcid = "";
+
+function disable(id) {
+    document.getElementById(id).disabled = "disabled";
+}
+
+
+function enable(id) {
+    document.getElementById(id).disabled = "";
+}
+
+
+function connect() {
+    easyRTC.enableDebug(true);
+    console.log("Initializing.");
+    easyRTC.enableAudio(false);
+    easyRTC.setLoggedInListener(convertListToButtons);
+    easyRTC.initMediaSource(
+        function(){ 	   // success callback
+            var selfVideo = document.getElementById("selfVideo");
+            easyRTC.setVideoObjectSrc(selfVideo, easyRTC.getLocalStream());
+            easyRTC.connect("videoOnly", loginSuccess, loginFailure);
+        },
+        function(errmesg){
+            easyRTC.showError("MEDIA-ERROR", errmesg);
+        }  // failure callback
+        );
+}
+
+
+function terminatePage() {
+    easyRTC.disconnect();
+}
+
+
+function hangup() {
+    easyRTC.hangupAll();
+    disable('hangupButton');
+}
+
+
+function clearConnectList() {
+    otherClientDiv = document.getElementById('otherClients');
+    while (otherClientDiv.hasChildNodes()) {
+        otherClientDiv.removeChild(otherClientDiv.lastChild);
+    }
+
+}
+
+
+function convertListToButtons (data) {
+    clearConnectList();
+    otherClientDiv = document.getElementById('otherClients');
+    for(var i in data) {
+        var button = document.createElement('button');
+        button.onclick = function(easyrtcid) {
+            return function() {
+                performCall(easyrtcid);
+            }
+        }(i);
+			
+        label = document.createTextNode( easyRTC.idToName(i));
+        button.appendChild(label);
+        otherClientDiv.appendChild(button);
+    }
+    if( !otherClientDiv.hasChildNodes() ) {
+        otherClientDiv.innerHTML = "<em>Nobody else is on...</em>";
+    }
+}
+
+
+function performCall(otherEasyrtcid) {
+    easyRTC.hangupAll();
+    var acceptedCB = function(accepted, caller) {
+        if( !accepted ) {
+            easyRTC.showError("CALL-REJECTED", "Sorry, your call to " + easyRTC.idToName(caller) + " was rejected");
+            enable('otherClients');
+        }
+    }
+    var successCB = function() {
+        enable('hangupButton');
+    }
+    var failureCB = function() {
+        enable('otherClients');
+    }
+    easyRTC.call(otherEasyrtcid, successCB, failureCB, acceptedCB);
+}
+
+
+function loginSuccess(easyRTCId) {
+    disable("connectButton");
+    // enable("disconnectButton");
+    enable('otherClients');
+    selfEasyrtcid = easyRTCId;
+    document.getElementById("iam").innerHTML = "I am " + easyRTCId;
+}
+
+
+function loginFailure(message) {
+    easyRTC.showError("LOGIN-FAILURE", message);
+}
+
+
+function disconnect() {
+    document.getElementById("iam").innerHTML = "logged out";
+    easyRTC.disconnect();
+    console.log("disconnecting from server");
+    enable("connectButton");
+    // disable("disconnectButton");
+    clearConnectList();
+    easyRTC.setVideoObjectSrc(document.getElementById('selfVideo'), "");
+}
+
+
+easyRTC.setStreamAcceptor( function(caller, stream) {
+    var video = document.getElementById('callerVideo');
+    easyRTC.setVideoObjectSrc(video,stream);
+    console.log("saw video from " + caller);
+    enable("hangupButton");
+});
+
+
+easyRTC.setOnStreamClosed( function (caller) {
+    easyRTC.setVideoObjectSrc(document.getElementById('callerVideo'), "");
+    disable("hangupButton");
+});
+
+
+easyRTC.setAcceptChecker(function(caller, cb) {
+    document.getElementById('acceptCallBox').style.display = "block";
+    if( easyRTC.getConnectionCount() > 0 ) {
+        document.getElementById('acceptCallLabel').innerHTML = "Drop current call and accept new from " + easyRTC.idToName(caller) + " ?";
+    }
+    else {
+        document.getElementById('acceptCallLabel').innerHTML = "Accept incoming call from " + easyRTC.idToName(caller) +  " ?";
+    }
+    var acceptTheCall = function(wasAccepted) {
+        document.getElementById('acceptCallBox').style.display = "none";
+        if( wasAccepted && easyRTC.getConnectionCount() > 0 ) {
+            easyRTC.hangupAll();	
+        }
+        cb(wasAccepted);
+    }
+    document.getElementById("callAcceptButton").onclick = function() {
+        acceptTheCall(true);
+    };
+    document.getElementById("callRejectButton").onclick =function() {
+        acceptTheCall(false);
+    };	
+} );