<!DOCTYPE html>
<html>
    <head>
        <meta http-equiv="Content-Type" content="text/html; charset=utf-8" /> <!--skip-->
<<<<<<< HEAD
        <title>EasyRTC Demo: Data Channel File-sharing</title>
        <link rel="stylesheet" type="text/css" href="/easyrtc/easyrtc.js" />
=======
        <title>easyRTC Demo: Data Channel File-sharing</title>
>>>>>>> d6c8ffe0

        <!--hide-->
        <link rel="stylesheet" type="text/css" href="css/landing.css" />

        <!-- Prettify Code -->
        <script type="text/javascript" src="js/prettify/prettify.js"></script>
        <link rel="stylesheet" type="text/css" href="js/prettify/prettify.css" />
                <script type="text/javascript" src="js/prettify/loadAndFilter.js"></script>
        <script type="text/javascript" src="js/prettify/jquery.min.js"></script>
        
        <!--show-->
        <!-- Assumes global locations for socket.io.js and easyrtc.js -->
        <script src="/socket.io/socket.io.js"></script>
        <script type="text/javascript" src="/easyrtc/easyrtc.js"></script>
<<<<<<< HEAD
=======
        <script type="text/javascript" src="js/Blob.js"></script>
        <script type="text/javascript" src="js/FileSaver.js"></script>
>>>>>>> d6c8ffe0
        <script type="text/javascript" src="js/demo_data_channel_filesharing.js"></script>
        <!--hide-->
        <!-- Styles used within the demo -->
        <style type="text/css">
            .alert img {
                float:left;
                padding-right: 10px;
            }

            #stuffToSend {width:300px;}
            #sendMessageArea{
                float:left;
                width:400px;
                padding-right:20px;
            }
            #sendMessageText{
                width:100%;
            }
            #conversation {
                height:300px;
                border:solid 1px gray;
                overflow-y:scroll;
            }
            .dragndrop {
                padding:2em;
                margin: 2px;
                border:2px solid black;
                border-radius: 5px;
            }
            .connecting {
                background-color: yellow;
            }
            .notConnected {
                background-color: #e0e0e0;
            }
            .connected {
                background-color: #e0ffe0;
            }
            .notConnected:hover {
                margin: 1px;
                border-width: 3px;
            }
            .connected:hover {
                margin: 1px;
                border-width:3px;
            }
            .receivedFile {
                margin: 4px;
                padding: 1em;
                border: 1px solid black;
                border-radius: 5px;
                background-color: #e0e0e0;
            }
            .receivedFile:hover {
                margin: 3px;
                border-width: 2px;
            }
        </style>
        <!--show-->
    </head>
    <body onload="connect()">
        <!--hide-->
        <div id="container">
            <div id="header">
<<<<<<< HEAD
                <a href="index.html"><img id="logo_easyrtc" src="images/easyrtc_logo.png" alt="easyrtc" style="" /></a>
            </div>
            <div id="menu"><a class="menu_link" href="index.html"><div class="menu_item">Local Demos</div></a><a class="menu_link" href="https://github.com/priologic/easyrtc/tree/master/docs"><div class="menu_item">Documentation</div></a><a class="menu_link" href="https://groups.google.com/forum/#!forum/easyrtc"><div class="menu_item">Support: Discussion Group</div></a><a class="menu_link" href="http://www.easyrtc.com/"><div class="menu_item">EasyRTC.com</div></a></div>
            <div id="main">
                <!-- Main Content -->
                <h1>EasyRTC Demo:  Data Channel File-sharing</h1>
                <p>This application demonstrates file sharing using the easyrtc.sendData method.
=======
                <a href="index.html"><img id="logo_easyrtc" src="images/easyrtc_logo.png" alt="easyRTC" style="" /></a>
            </div>
            <div id="menu"><a class="menu_link" href="index.html"><div class="menu_item">Local Demos</div></a><a class="menu_link" href="https://github.com/priologic/easyrtc/tree/master/docs"><div class="menu_item">Documentation</div></a><a class="menu_link" href="https://groups.google.com/forum/#!forum/easyrtc"><div class="menu_item">Support: Discussion Group</div></a><a class="menu_link" href="http://www.easyrtc.com/"><div class="menu_item">easyRTC.com</div></a></div>
            <div id="main">
                <!-- Main Content -->
                <h1>easyRTC Demo:  Data Channel File-sharing</h1>
                <p>This application demonstrates file sharing using the easyRTC.sendData method.
>>>>>>> d6c8ffe0
                    It should connect to the server upon start up, and display drag-and-drop areas for other peers.</p>

                <p>To use it, drop a file into the drag-and-drop area for a peer. The peer should receive it.
                </p>

                <p class="alert"><img alt="Warn" height="32" width="32" src="images/br_status_warn.png" />
<<<<<<< HEAD
                    This demo requires data channels that support blobs, which means it only runs on Mozilla
                    currently and only with files less than 30KB.</p>
=======
                    This demo requires data channels that support blobs, which means (currently) that
                    both parties need to using the same brand of browser and the files have to be very small.</p>
>>>>>>> d6c8ffe0
                <hr />
                <h2>The Demo</h2>
                <!--show-->
                <div id="sendMessageArea">
                    <div id="iam">Obtaining ID...</div>
                    <div id="otherClients"></div>
                </div>
                <div id="receiveMessageArea">
                    Received files:
                    <div id="conversation"></div>	  
                </div>
                <!--hide-->
                <hr />

                <h2>The Code</h2>
                <h3>HTML</h3>
                <pre  id="prettyHtml" class="prettyprint linenums:1">

                </pre>
                <h3>Javascript</h3>
                <p>The contents of demo_instant_messaging.js:</p>
                
                <pre  id="prettyJS" class="prettyprint linenums:1">
                </pre>


                <!-- Runs the SyntaxHighlighter -->
                <script type="text/javascript">
                    loadAndFilter(window.location.href, "prettyHtml",2 );
<<<<<<< HEAD
                    loadAndFilter(getHelperPath("js"), "prettyJS", 2);
=======
                    loadAndFilter(window.location.href.replace("/demos/", "/demos/js/").replace(/.html$/, ".js"), "prettyJS", 2);
>>>>>>> d6c8ffe0
                </script>

                <!-- End Main Content -->

            </div>
            <div id="footer">
                <a href="http://www.priologic.com/?from=landing"><img id="logo_priologic" src="images/priologic_logo_white.png" height="40" width="150" alt="Created By Priologic Software Inc." /></a>
<<<<<<< HEAD
                <a href="http://www.easyrtc.com/?from=landing"><img id="logo_pb_easyrtc" src="/easyrtc/img/powered_by_easyrtc.png" height="60" width="200" alt="Powered By EasyRTC" /></a>
                <p><em>&copy; 2013 - Priologic Software Inc., All Rights Reserved.</em></p>
                <p id="license">EasyRTC source code released under a BSD2 License. <a href="https://github.com/priologic/easyrtc/blob/master/LICENSE">See LICENSE file in project folder</a> for details.</p>
=======
                <a href="http://www.easyrtc.com/?from=landing"><img id="logo_pb_easyrtc" src="/easyrtc/img/powered_by_easyrtc.png" height="60" width="200" alt="Powered By easyRTC" /></a>
                <p><em>&copy; 2013 - Priologic Software Inc., All Rights Reserved.</em></p>
                <p id="license">easyRTC source code released under a BSD2 Lcense. <a href="https://github.com/priologic/easyrtc/blob/master/LICENSE">See LICENSE file in project folder</a> for details.</p>
>>>>>>> d6c8ffe0
            </div>

        </div>
        <!--show-->
    </body>
</html>
<|MERGE_RESOLUTION|>--- conflicted
+++ resolved
@@ -1,179 +1,146 @@
-<!DOCTYPE html>
-<html>
-    <head>
-        <meta http-equiv="Content-Type" content="text/html; charset=utf-8" /> <!--skip-->
-<<<<<<< HEAD
-        <title>EasyRTC Demo: Data Channel File-sharing</title>
-        <link rel="stylesheet" type="text/css" href="/easyrtc/easyrtc.js" />
-=======
-        <title>easyRTC Demo: Data Channel File-sharing</title>
->>>>>>> d6c8ffe0
-
-        <!--hide-->
-        <link rel="stylesheet" type="text/css" href="css/landing.css" />
-
-        <!-- Prettify Code -->
-        <script type="text/javascript" src="js/prettify/prettify.js"></script>
-        <link rel="stylesheet" type="text/css" href="js/prettify/prettify.css" />
-                <script type="text/javascript" src="js/prettify/loadAndFilter.js"></script>
-        <script type="text/javascript" src="js/prettify/jquery.min.js"></script>
-        
-        <!--show-->
-        <!-- Assumes global locations for socket.io.js and easyrtc.js -->
-        <script src="/socket.io/socket.io.js"></script>
-        <script type="text/javascript" src="/easyrtc/easyrtc.js"></script>
-<<<<<<< HEAD
-=======
-        <script type="text/javascript" src="js/Blob.js"></script>
-        <script type="text/javascript" src="js/FileSaver.js"></script>
->>>>>>> d6c8ffe0
-        <script type="text/javascript" src="js/demo_data_channel_filesharing.js"></script>
-        <!--hide-->
-        <!-- Styles used within the demo -->
-        <style type="text/css">
-            .alert img {
-                float:left;
-                padding-right: 10px;
-            }
-
-            #stuffToSend {width:300px;}
-            #sendMessageArea{
-                float:left;
-                width:400px;
-                padding-right:20px;
-            }
-            #sendMessageText{
-                width:100%;
-            }
-            #conversation {
-                height:300px;
-                border:solid 1px gray;
-                overflow-y:scroll;
-            }
-            .dragndrop {
-                padding:2em;
-                margin: 2px;
-                border:2px solid black;
-                border-radius: 5px;
-            }
-            .connecting {
-                background-color: yellow;
-            }
-            .notConnected {
-                background-color: #e0e0e0;
-            }
-            .connected {
-                background-color: #e0ffe0;
-            }
-            .notConnected:hover {
-                margin: 1px;
-                border-width: 3px;
-            }
-            .connected:hover {
-                margin: 1px;
-                border-width:3px;
-            }
-            .receivedFile {
-                margin: 4px;
-                padding: 1em;
-                border: 1px solid black;
-                border-radius: 5px;
-                background-color: #e0e0e0;
-            }
-            .receivedFile:hover {
-                margin: 3px;
-                border-width: 2px;
-            }
-        </style>
-        <!--show-->
-    </head>
-    <body onload="connect()">
-        <!--hide-->
-        <div id="container">
-            <div id="header">
-<<<<<<< HEAD
-                <a href="index.html"><img id="logo_easyrtc" src="images/easyrtc_logo.png" alt="easyrtc" style="" /></a>
-            </div>
-            <div id="menu"><a class="menu_link" href="index.html"><div class="menu_item">Local Demos</div></a><a class="menu_link" href="https://github.com/priologic/easyrtc/tree/master/docs"><div class="menu_item">Documentation</div></a><a class="menu_link" href="https://groups.google.com/forum/#!forum/easyrtc"><div class="menu_item">Support: Discussion Group</div></a><a class="menu_link" href="http://www.easyrtc.com/"><div class="menu_item">EasyRTC.com</div></a></div>
-            <div id="main">
-                <!-- Main Content -->
-                <h1>EasyRTC Demo:  Data Channel File-sharing</h1>
-                <p>This application demonstrates file sharing using the easyrtc.sendData method.
-=======
-                <a href="index.html"><img id="logo_easyrtc" src="images/easyrtc_logo.png" alt="easyRTC" style="" /></a>
-            </div>
-            <div id="menu"><a class="menu_link" href="index.html"><div class="menu_item">Local Demos</div></a><a class="menu_link" href="https://github.com/priologic/easyrtc/tree/master/docs"><div class="menu_item">Documentation</div></a><a class="menu_link" href="https://groups.google.com/forum/#!forum/easyrtc"><div class="menu_item">Support: Discussion Group</div></a><a class="menu_link" href="http://www.easyrtc.com/"><div class="menu_item">easyRTC.com</div></a></div>
-            <div id="main">
-                <!-- Main Content -->
-                <h1>easyRTC Demo:  Data Channel File-sharing</h1>
-                <p>This application demonstrates file sharing using the easyRTC.sendData method.
->>>>>>> d6c8ffe0
-                    It should connect to the server upon start up, and display drag-and-drop areas for other peers.</p>
-
-                <p>To use it, drop a file into the drag-and-drop area for a peer. The peer should receive it.
-                </p>
-
-                <p class="alert"><img alt="Warn" height="32" width="32" src="images/br_status_warn.png" />
-<<<<<<< HEAD
-                    This demo requires data channels that support blobs, which means it only runs on Mozilla
-                    currently and only with files less than 30KB.</p>
-=======
-                    This demo requires data channels that support blobs, which means (currently) that
-                    both parties need to using the same brand of browser and the files have to be very small.</p>
->>>>>>> d6c8ffe0
-                <hr />
-                <h2>The Demo</h2>
-                <!--show-->
-                <div id="sendMessageArea">
-                    <div id="iam">Obtaining ID...</div>
-                    <div id="otherClients"></div>
-                </div>
-                <div id="receiveMessageArea">
-                    Received files:
-                    <div id="conversation"></div>	  
-                </div>
-                <!--hide-->
-                <hr />
-
-                <h2>The Code</h2>
-                <h3>HTML</h3>
-                <pre  id="prettyHtml" class="prettyprint linenums:1">
-
-                </pre>
-                <h3>Javascript</h3>
-                <p>The contents of demo_instant_messaging.js:</p>
-                
-                <pre  id="prettyJS" class="prettyprint linenums:1">
-                </pre>
-
-
-                <!-- Runs the SyntaxHighlighter -->
-                <script type="text/javascript">
-                    loadAndFilter(window.location.href, "prettyHtml",2 );
-<<<<<<< HEAD
-                    loadAndFilter(getHelperPath("js"), "prettyJS", 2);
-=======
-                    loadAndFilter(window.location.href.replace("/demos/", "/demos/js/").replace(/.html$/, ".js"), "prettyJS", 2);
->>>>>>> d6c8ffe0
-                </script>
-
-                <!-- End Main Content -->
-
-            </div>
-            <div id="footer">
-                <a href="http://www.priologic.com/?from=landing"><img id="logo_priologic" src="images/priologic_logo_white.png" height="40" width="150" alt="Created By Priologic Software Inc." /></a>
-<<<<<<< HEAD
-                <a href="http://www.easyrtc.com/?from=landing"><img id="logo_pb_easyrtc" src="/easyrtc/img/powered_by_easyrtc.png" height="60" width="200" alt="Powered By EasyRTC" /></a>
-                <p><em>&copy; 2013 - Priologic Software Inc., All Rights Reserved.</em></p>
-                <p id="license">EasyRTC source code released under a BSD2 License. <a href="https://github.com/priologic/easyrtc/blob/master/LICENSE">See LICENSE file in project folder</a> for details.</p>
-=======
-                <a href="http://www.easyrtc.com/?from=landing"><img id="logo_pb_easyrtc" src="/easyrtc/img/powered_by_easyrtc.png" height="60" width="200" alt="Powered By easyRTC" /></a>
-                <p><em>&copy; 2013 - Priologic Software Inc., All Rights Reserved.</em></p>
-                <p id="license">easyRTC source code released under a BSD2 Lcense. <a href="https://github.com/priologic/easyrtc/blob/master/LICENSE">See LICENSE file in project folder</a> for details.</p>
->>>>>>> d6c8ffe0
-            </div>
-
-        </div>
-        <!--show-->
-    </body>
-</html>
+<!DOCTYPE html>
+<html>
+    <head>
+        <meta http-equiv="Content-Type" content="text/html; charset=utf-8" /> <!--skip-->
+        <title>easyRTC Demo: Data Channel File-sharing</title>
+
+        <!--hide-->
+        <link rel="stylesheet" type="text/css" href="css/landing.css" />
+
+        <!-- Prettify Code -->
+        <script type="text/javascript" src="js/prettify/prettify.js"></script>
+        <link rel="stylesheet" type="text/css" href="js/prettify/prettify.css" />
+                <script type="text/javascript" src="js/prettify/loadAndFilter.js"></script>
+        <script type="text/javascript" src="js/prettify/jquery.min.js"></script>
+        
+        <!--show-->
+        <!-- Assumes global locations for socket.io.js and easyrtc.js -->
+        <script src="/socket.io/socket.io.js"></script>
+        <script type="text/javascript" src="/easyrtc/easyrtc.js"></script>
+        <script type="text/javascript" src="js/Blob.js"></script>
+        <script type="text/javascript" src="js/FileSaver.js"></script>
+        <script type="text/javascript" src="js/demo_data_channel_filesharing.js"></script>
+        <!--hide-->
+        <!-- Styles used within the demo -->
+        <style type="text/css">
+            .alert img {
+                float:left;
+                padding-right: 10px;
+            }
+
+            #stuffToSend {width:300px;}
+            #sendMessageArea{
+                float:left;
+                width:400px;
+                padding-right:20px;
+            }
+            #sendMessageText{
+                width:100%;
+            }
+            #conversation {
+                height:300px;
+                border:solid 1px gray;
+                overflow-y:scroll;
+            }
+            .dragndrop {
+                padding:2em;
+                margin: 2px;
+                border:2px solid black;
+                border-radius: 5px;
+            }
+            .connecting {
+                background-color: yellow;
+            }
+            .notConnected {
+                background-color: #e0e0e0;
+            }
+            .connected {
+                background-color: #e0ffe0;
+            }
+            .notConnected:hover {
+                margin: 1px;
+                border-width: 3px;
+            }
+            .connected:hover {
+                margin: 1px;
+                border-width:3px;
+            }
+            .receivedFile {
+                margin: 4px;
+                padding: 1em;
+                border: 1px solid black;
+                border-radius: 5px;
+                background-color: #e0e0e0;
+            }
+            .receivedFile:hover {
+                margin: 3px;
+                border-width: 2px;
+            }
+        </style>
+        <!--show-->
+    </head>
+    <body onload="connect()">
+        <!--hide-->
+        <div id="container">
+            <div id="header">
+                <a href="index.html"><img id="logo_easyrtc" src="images/easyrtc_logo.png" alt="easyRTC" style="" /></a>
+            </div>
+            <div id="menu"><a class="menu_link" href="index.html"><div class="menu_item">Local Demos</div></a><a class="menu_link" href="https://github.com/priologic/easyrtc/tree/master/docs"><div class="menu_item">Documentation</div></a><a class="menu_link" href="https://groups.google.com/forum/#!forum/easyrtc"><div class="menu_item">Support: Discussion Group</div></a><a class="menu_link" href="http://www.easyrtc.com/"><div class="menu_item">easyRTC.com</div></a></div>
+            <div id="main">
+                <!-- Main Content -->
+                <h1>easyRTC Demo:  Data Channel File-sharing</h1>
+                <p>This application demonstrates file sharing using the easyRTC.sendData method.
+                    It should connect to the server upon start up, and display drag-and-drop areas for other peers.</p>
+
+                <p>To use it, drop a file into the drag-and-drop area for a peer. The peer should receive it.
+                </p>
+
+                <p class="alert"><img alt="Warn" height="32" width="32" src="images/br_status_warn.png" />
+                    This demo requires data channels that support blobs, which means (currently) that
+                    both parties need to using the same brand of browser and the files have to be very small.</p>
+                <hr />
+                <h2>The Demo</h2>
+                <!--show-->
+                <div id="sendMessageArea">
+                    <div id="iam">Obtaining ID...</div>
+                    <div id="otherClients"></div>
+                </div>
+                <div id="receiveMessageArea">
+                    Received files:
+                    <div id="conversation"></div>	  
+                </div>
+                <!--hide-->
+                <hr />
+
+                <h2>The Code</h2>
+                <h3>HTML</h3>
+                <pre  id="prettyHtml" class="prettyprint linenums:1">
+
+                </pre>
+                <h3>Javascript</h3>
+                <p>The contents of demo_instant_messaging.js:</p>
+                
+                <pre  id="prettyJS" class="prettyprint linenums:1">
+                </pre>
+
+
+                <!-- Runs the SyntaxHighlighter -->
+                <script type="text/javascript">
+                    loadAndFilter(window.location.href, "prettyHtml",2 );
+                    loadAndFilter(window.location.href.replace("/demos/", "/demos/js/").replace(/.html$/, ".js"), "prettyJS", 2);
+                </script>
+
+                <!-- End Main Content -->
+
+            </div>
+            <div id="footer">
+                <a href="http://www.priologic.com/?from=landing"><img id="logo_priologic" src="images/priologic_logo_white.png" height="40" width="150" alt="Created By Priologic Software Inc." /></a>
+                <a href="http://www.easyrtc.com/?from=landing"><img id="logo_pb_easyrtc" src="/easyrtc/img/powered_by_easyrtc.png" height="60" width="200" alt="Powered By easyRTC" /></a>
+                <p><em>&copy; 2013 - Priologic Software Inc., All Rights Reserved.</em></p>
+                <p id="license">easyRTC source code released under a BSD2 Lcense. <a href="https://github.com/priologic/easyrtc/blob/master/LICENSE">See LICENSE file in project folder</a> for details.</p>
+            </div>
+
+        </div>
+        <!--show-->
+    </body>
+</html>