{
  "name": "easyrtc",
  "main": "api/easyrtc.js",
  "version": "1.1.1-beta",
  "homepage": "http://easyrtc.com/",
  "authors": [
    "Rod Apeldoorn <rod.apeldoorn@priologic.com>",
    "Eric Davies <eric.davies@priologic.com>",
    "Harold Thétiot <hthetiot@sylaps.com>"
  ],
  "description": "EasyRTC enables quick development of webRTC",
  "dependencies": {
    "socket.io-client": "^1.4.5"
  },
  "moduleType": [
    "globals"
  ],
  "license": "BSD 2",
  "ignore": [
    "**/.*",
    "index.js",
    "node_modules",
    "bower_components",
    "test",
    "tests",
    "demos",
    "dev",
    "docs",
    "lib",
    "server_example"
  ],
  "devDependencies": {
    "webrtc-adapter": "6.0.4",
    "jasmine": "~2.2.1",
    "requirejs": "~2.1.16"
<<<<<<< HEAD
  },
  "resolutions": {
    "webrtc-adapter": "6.0.4"
=======
>>>>>>> 00c4cdfb
  }
}<|MERGE_RESOLUTION|>--- conflicted
+++ resolved
@@ -10,7 +10,8 @@
   ],
   "description": "EasyRTC enables quick development of webRTC",
   "dependencies": {
-    "socket.io-client": "^1.4.5"
+    "socket.io-client": "^1.4.5",
+    "webrtc-adapter": "^6.4.0"
   },
   "moduleType": [
     "globals"
@@ -30,14 +31,7 @@
     "server_example"
   ],
   "devDependencies": {
-    "webrtc-adapter": "6.0.4",
     "jasmine": "~2.2.1",
     "requirejs": "~2.1.16"
-<<<<<<< HEAD
-  },
-  "resolutions": {
-    "webrtc-adapter": "6.0.4"
-=======
->>>>>>> 00c4cdfb
   }
 }