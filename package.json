{
  "name": "open-easyrtc",
  "version": "2.0.13",
  "homepage": "https://github.com/open-easyrtc/open-easyrtc",
  "author": "Harold Thetiot <hthetiot@gmail.com>",
  "description": "Open-EasyRTC enables quick development of WebRTC",
  "contributors": [
    "Harold Thetiot <hthetiot@gmail.com>",
    "Chris De Pasquale <cdep@squale.me>",
    "Doug Pelton <doug@priologic.com>",
    "Rod Apeldoorn <rod.apeldoorn@priologic.com>",
    "Eric Davies <eric.davies@priologic.com>"
  ],
  "keywords": [
    "webRTC",
    "easy",
    "EasyRTC",
    "RTC",
    "server"
  ],
  "repository": {
    "type": "git",
    "url": "https://github.com/open-easyrtc/open-easyrtc.git"
  },
  "bugs": {
    "url": "https://github.com/open-easyrtc/open-easyrtc/issues"
  },
  "main": "index",
  "dependencies": {
    "async": "^3.2.3",
    "colors": "*",
<<<<<<< HEAD
    "socket.io-client": "^4.1.2",
    "underscore": "^1.13.1",
    "webrtc-adapter": "^7.3.0"
=======
    "socket.io-client": "^2.4.0",
    "underscore": "^1.13.2",
    "webrtc-adapter": "^8.1.1"
>>>>>>> 2037592e
  },
  "scripts": {
    "lint": "grunt lint",
    "cleanup": "rm -fr node_modules/ && npm install && rm -fr bower_components/ && bower install",
    "build": "grunt build",
    "test": "grunt test",
    "test-headless": "grunt test-headless",
    "serve": "grunt serve"
  },
  "analyze": false,
  "license": "BSD-2-Clause",
  "engines": {
    "node": ">=0.8"
  },
  "devDependencies": {
    "fs": "0.0.2",
    "grunt": "^1.0.4",
    "grunt-contrib-clean": "^2.0.1",
    "grunt-contrib-connect": "^3.0.0",
    "grunt-contrib-csslint": "^2.0.0",
    "grunt-contrib-jshint": "^3.2.0",
    "grunt-contrib-requirejs": "^1.0.0",
    "grunt-contrib-uglify": "^5.0.1",
    "grunt-contrib-watch": "^1.0.0",
    "grunt-file-info": "^1.0.10",
    "grunt-jsdoc": "^2.4.0",
    "grunt-karma": "^4.0.2",
    "jasmine": "^3.5.0",
    "jasmine-core": "^2.4.1",
    "jsdoc-oblivion": "0.0.4",
    "karma": "^6.3.2",
    "karma-chrome-launcher": "^1.0.1",
    "karma-coverage": "^2.0.2",
    "karma-firefox-launcher": "^1.0.0",
    "karma-ie-launcher": "^1.0.0",
    "karma-jasmine": "^1.1.2",
    "karma-requirejs": "^1.0.0",
    "requirejs": "^2.2.0",
    "strip-json-comments": "^2.0.1",
    "time-grunt": "^1.3.0"
  }
}<|MERGE_RESOLUTION|>--- conflicted
+++ resolved
@@ -29,15 +29,9 @@
   "dependencies": {
     "async": "^3.2.3",
     "colors": "*",
-<<<<<<< HEAD
     "socket.io-client": "^4.1.2",
-    "underscore": "^1.13.1",
-    "webrtc-adapter": "^7.3.0"
-=======
-    "socket.io-client": "^2.4.0",
     "underscore": "^1.13.2",
     "webrtc-adapter": "^8.1.1"
->>>>>>> 2037592e
   },
   "scripts": {
     "lint": "grunt lint",
