{
<<<<<<< HEAD
  "name"        : "easyrtc",
  "version"     : "1.0.17",
  "homepage"    : "http://www.easyrtc.com/",
  "author"      : "Priologic Software Inc. <info@priologic.com> (http://priologic.com/)",
  "description" : "EasyRTC enables quick development of webRTC",
=======
  "name": "easyrtc",
  "version": "1.1.0",
  "homepage": "http://www.easyrtc.com/",
  "author": "Priologic Software Inc. <info@priologic.com> (http://priologic.com/)",
  "description": "EasyRTC enables quick development of webRTC",
>>>>>>> a007508d
  "contributors": [
    "Doug Pelton <doug@priologic.com>",
    "Rod Apeldoorn <rod.apeldoorn@priologic.com>",
    "Eric Davies <eric.davies@priologic.com>",
    "Harold Thetiot <hthetiot@sylaps.com>"
  ],
  "keywords": [
    "webRTC",
    "easy",
    "EasyRTC",
    "RTC",
    "server"
  ],
  "repository": {
    "type": "git",
    "url": "https://github.com/priologic/easyrtc.git"
  },
  "bugs": {
    "url": "https://github.com/priologic/easyrtc/issues"
  },
  "main": "index",
  "dependencies": {
    "async": "0.2.x",
    "colors": "*",
    "underscore": "1.5.x"
  },
  "analyze": false,
  "license": "BSD-2-Clause",
  "engines": {
    "node": ">=0.8"
  },
  "devDependencies": {
    "fs": "0.0.2",
    "grunt": "^0.4.5",
    "grunt-contrib-clean": "^1.0.0",
    "grunt-contrib-connect": "^1.0.2",
    "grunt-contrib-csslint": "^1.0.0",
    "grunt-contrib-jshint": "^1.0.0",
    "grunt-contrib-requirejs": "^1.0.0",
    "grunt-contrib-uglify": "^1.0.1",
    "grunt-contrib-watch": "^1.0.0",
    "grunt-file-info": "^1.0.10",
    "grunt-htmlhint": "^0.9.13",
    "grunt-jsdoc": "^2.0.0",
    "grunt-karma": "^1.0.0",
    "jasmine-core": "^2.4.1",
    "jsdoc-oblivion": "0.0.4",
    "karma": "^0.13.22",
    "karma-chrome-launcher": "^1.0.1",
    "karma-coverage": "^1.0.0",
    "karma-firefox-launcher": "^1.0.0",
    "karma-ie-launcher": "^1.0.0",
    "karma-jasmine": "^1.0.2",
    "karma-phantomjs-launcher": "^1.0.0",
    "karma-requirejs": "^1.0.0",
    "phantomjs-prebuilt": "^2.1.7",
    "requirejs": "^2.2.0",
    "strip-json-comments": "^2.0.1",
    "time-grunt": "^1.3.0"
  }
}<|MERGE_RESOLUTION|>--- conflicted
+++ resolved
@@ -1,17 +1,9 @@
 {
-<<<<<<< HEAD
-  "name"        : "easyrtc",
-  "version"     : "1.0.17",
-  "homepage"    : "http://www.easyrtc.com/",
-  "author"      : "Priologic Software Inc. <info@priologic.com> (http://priologic.com/)",
-  "description" : "EasyRTC enables quick development of webRTC",
-=======
   "name": "easyrtc",
   "version": "1.1.0",
   "homepage": "http://www.easyrtc.com/",
   "author": "Priologic Software Inc. <info@priologic.com> (http://priologic.com/)",
   "description": "EasyRTC enables quick development of webRTC",
->>>>>>> a007508d
   "contributors": [
     "Doug Pelton <doug@priologic.com>",
     "Rod Apeldoorn <rod.apeldoorn@priologic.com>",
