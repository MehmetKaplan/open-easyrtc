{
  "name": "open-easyrtc",
  "version": "2.0.19",
  "homepage": "https://github.com/open-easyrtc/open-easyrtc",
  "author": "Harold Thetiot <hthetiot@gmail.com>",
  "description": "Open-EasyRTC enables quick development of WebRTC",
  "contributors": [
    "Harold Thetiot <hthetiot@gmail.com>",
    "Chris De Pasquale <cdep@squale.me>",
    "Doug Pelton <doug@priologic.com>",
    "Rod Apeldoorn <rod.apeldoorn@priologic.com>",
    "Eric Davies <eric.davies@priologic.com>"
  ],
  "keywords": [
    "webRTC",
    "easy",
    "EasyRTC",
    "RTC",
    "server"
  ],
  "repository": {
    "type": "git",
    "url": "https://github.com/open-easyrtc/open-easyrtc.git"
  },
  "bugs": {
    "url": "https://github.com/open-easyrtc/open-easyrtc/issues"
  },
  "main": "index",
  "dependencies": {
    "async": "^3.2.3",
    "colors": "*",
    "socket.io-client": "^2.4.0",
    "underscore": "^1.13.2",
    "webrtc-adapter": "^8.1.1"
  },
  "scripts": {
    "lint": "grunt lint",
    "cleanup": "rm -fr node_modules/ && npm install && rm -fr bower_components/ && bower install",
    "build": "grunt build",
    "test": "grunt test",
    "test-headless": "grunt test-headless",
<<<<<<< HEAD
    "doc": "grunt jsdoc:client jsdoc:server",
    "doc_lite": "grunt jsdoc:client_lite jsdoc:server_lite"
=======
    "serve": "grunt serve"
>>>>>>> 4e242608
  },
  "analyze": false,
  "license": "BSD-2-Clause",
  "engines": {
    "node": ">=0.8"
  },
  "devDependencies": {
    "fs": "0.0.2",
    "grunt": "1.5",
    "grunt-contrib-clean": "^2.0.1",
    "grunt-contrib-connect": "^3.0.0",
    "grunt-contrib-csslint": "^2.0.0",
    "grunt-contrib-jshint": "^3.2.0",
    "grunt-contrib-requirejs": "^1.0.0",
    "grunt-contrib-uglify": "^5.0.1",
    "grunt-contrib-watch": "^1.0.0",
    "grunt-file-info": "^1.0.10",
    "grunt-jsdoc": "^2.4.1",
    "grunt-karma": "^4.0.2",
    "jasmine": "^3.5.0",
    "jasmine-core": "^2.4.1",
    "jsdoc-oblivion": "0.0.4",
    "karma": "^6.3.2",
    "karma-chrome-launcher": "^1.0.1",
    "karma-coverage": "^2.0.2",
    "karma-firefox-launcher": "^1.0.0",
    "karma-ie-launcher": "^1.0.0",
    "karma-jasmine": "^1.1.2",
    "karma-requirejs": "^1.0.0",
    "requirejs": "^2.2.0",
    "strip-json-comments": "^2.0.1",
    "time-grunt": "^1.3.0"
  }
}<|MERGE_RESOLUTION|>--- conflicted
+++ resolved
@@ -39,12 +39,9 @@
     "build": "grunt build",
     "test": "grunt test",
     "test-headless": "grunt test-headless",
-<<<<<<< HEAD
     "doc": "grunt jsdoc:client jsdoc:server",
-    "doc_lite": "grunt jsdoc:client_lite jsdoc:server_lite"
-=======
+    "doc_lite": "grunt jsdoc:client_lite jsdoc:server_lite",
     "serve": "grunt serve"
->>>>>>> 4e242608
   },
   "analyze": false,
   "license": "BSD-2-Clause",
