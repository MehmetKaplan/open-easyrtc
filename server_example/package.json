{
  "name": "open-easyrtc-server-example",
  "version": "0.1.6",
  "author": "Harold Thetiot <hthetiot@gmail.com>",
  "description": "Simple EasyRTC server example which includes EasyRTC, Express, and Socket.io",
  "private": true,
  "scripts": {
    "start": "npm run server",
    "server": "node server.js",
    "server_ssl": "node server_ssl.js",
    "docker:build": "docker build -t easyrtc-server -f Dockerfile .",
    "docker:start": "docker run -it -d -p 8080:8080 easyrtc-server",
    "docker-compose:build": "docker-compose -f docker-compose.yml build",
    "docker-compose:start": "docker-compose -f docker-compose.yml up",
    "docker-compose:stop": "docker-compose -f docker-compose.yml down"
  },
  "dependencies": {
    "express": "^4.17.3",
    "serve-static": "^1.14.1",
<<<<<<< HEAD
    "socket.io": "^4.1.2"
=======
    "socket.io": "^2.5.0"
>>>>>>> b39938dd
  },
  "license": "BSD-2-Clause",
  "engines": {
    "node": ">=0.8"
  }
}<|MERGE_RESOLUTION|>--- conflicted
+++ resolved
@@ -17,11 +17,7 @@
   "dependencies": {
     "express": "^4.17.3",
     "serve-static": "^1.14.1",
-<<<<<<< HEAD
     "socket.io": "^4.1.2"
-=======
-    "socket.io": "^2.5.0"
->>>>>>> b39938dd
   },
   "license": "BSD-2-Clause",
   "engines": {
